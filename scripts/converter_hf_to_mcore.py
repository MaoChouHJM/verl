--- conflicted
+++ resolved
@@ -1,5 +1,5 @@
-# Copyright 2025 Bytedance Ltd. and/or its affiliates
-# Copyright (c) 2025, NVIDIA CORPORATION. All rights reserved.
+# Copyright 2024 Bytedance Ltd. and/or its affiliates
+# Copyright 2024 The HuggingFace Team. All rights reserved.
 #
 # Licensed under the Apache License, Version 2.0 (the "License");
 # you may not use this file except in compliance with the License.
@@ -13,14 +13,18 @@
 # See the License for the specific language governing permissions and
 # limitations under the License.
 
+"""
+A script to convert from any supported huggingface transformers model to a megatron-lm or mcore style checkpoint.
+
+The checkpoints will be loaded into a model using the checkpoint loader of verl.models.mcore.loader.
+"""
+
 import argparse
 import os
 import warnings
 from contextlib import contextmanager
-<<<<<<< HEAD
-=======
+# Functionality from main branch
 from importlib.metadata import version
->>>>>>> 22a15365
 from typing import Any, Callable, ContextManager, Optional
 
 import numpy as np
@@ -36,572 +40,283 @@
 from accelerate import init_empty_weights
 from megatron.core import dist_checkpointing
 from megatron.core import parallel_state as mpu
-from megatron.core.dist_checkpointing.mapping import ShardedTensor
-from megatron.core.dist_checkpointing.serialization import StrictHandling
-from megatron.core.models.gpt.gpt_model import ModelType
+from megatron.core.dist_checkpointing.mapping import ShardedStateDict
+from megatron.core.models.gpt import GPTModel
 from megatron.core.tensor_parallel.random import model_parallel_cuda_manual_seed
-from packaging.version import Version
-from transformers import AutoConfig
-
-from verl.model_merger.megatron_model_merger import get_dynamic_pipeline_shards
-from verl.models.mcore import hf_to_mcore_config
-from verl.utils.device import get_device_name, get_torch_device
-from verl.utils.megatron_utils import get_model
-
-
-def _init_args():
+from megatron.core.utils import get_model_config
+from torch import nn
+from transformers import AutoConfig, AutoModelForCausalLM
+
+from verl.models.mcore.config_converter import (
+    get_dynamic_pipeline_shards,
+    hf_to_mcore_config,
+    support_distributed_convert,
+)
+from verl.models.mcore.model_initializer import (
+    DeepseekV3Model,
+    DenseModel,
+    KeyeQwen3SlowFastModel,
+    MixtralModel,
+    Qwen25VLModel,
+    Qwen2MoEModel,
+    Qwen3MoEModel,
+)
+from verl.models.mcore.weight_converter import (
+    McoreToHFWeightConverterDense,
+    McoreToHFWeightConverterDpskv3,
+    McoreToHFWeightConverterKeyeQwen3SlowFast,
+    McoreToHFWeightConverterMixtral,
+    McoreToHFWeightConverterQwen2_5_VL,
+    McoreToHFWeightConverterQwen2Moe,
+    McoreToHFWeightConverterQwen3Moe,
+)
+
+
+def add_arguments(parser: argparse.ArgumentParser):
+    group = parser.add_argument_group(title="HuggingFace to MCore converter")
+
+    group.add_argument(
+        "--hf-model-path",
+        type=str,
+        required=True,
+        help="path to the huggingface model checkpoint",
+    )
+
+    group.add_argument(
+        "--save-path",
+        type=str,
+        required=True,
+        help="path to save the converted MCore checkpoint",
+    )
+
+    group.add_argument(
+        "--target-tensor-parallel-size",
+        type=int,
+        default=1,
+        help="target TP degree for conversion (default: 1)",
+    )
+
+    group.add_argument(
+        "--target-pipeline-parallel-size",
+        type=int,
+        default=1,
+        help="target PP degree for conversion (default: 1)",
+    )
+
+    group.add_argument(
+        "--use-cpu",
+        action="store_true",
+        help="use cpu for conversion. (default: False)",
+    )
+
+    return parser
+
+
+@contextmanager
+def no_init(override=True):
+    if not override:
+        yield
+        return
+
+    original_init = nn.init.kaiming_uniform_
+    original_normal_init = nn.init.normal_
+
+    def no_op_init(tensor, *args, **kwargs):
+        return tensor
+
+    try:
+        nn.init.kaiming_uniform_ = no_op_init
+        nn.init.normal_ = no_op_init
+        yield
+    finally:
+        nn.init.kaiming_uniform_ = original_init
+        nn.init.normal_ = original_normal_init
+
+
+def _sharded_to_regular_dict(sharded_dict):
+    # TODO: remove this function. It's a hack of mcore's bug.
+    # Currently, DistributedFSDPModel returns a list, where the last element stores the distributed
+    # state_dict from FSDP. We here just take the state dict from FSDP to facilitate loading.
+    from megatron.core.dist_checkpointing.dict_utils import nested_values
+    from megatron.core.dist_checkpointing.mapping import ShardedTensor
+
+    regular_dict = {}
+    for k, v in sharded_dict.items():
+        if isinstance(v, ShardedTensor):
+            regular_dict[k] = v.data
+        elif isinstance(v, list) and len(v) > 0 and isinstance(v[-1], ShardedTensor):
+            regular_dict[k] = v[-1].data
+        elif isinstance(v, list) and len(v) > 0 and isinstance(v[0], ShardedTensor):
+            regular_dict[k] = v[0].data
+        else:
+            # recursively convert nested values
+            if hasattr(v, "items"):
+                regular_dict[k] = _sharded_to_regular_dict(v)
+            else:
+                regular_dict[k] = v
+    return regular_dict
+
+
+def _copy_param(src: torch.Tensor, dst: torch.Tensor, name: str = "") -> int:
+    src_numel = src.numel()
+    dst_numel = dst.numel()
+    assert (
+        src_numel <= dst_numel
+    ), f"src {name} has {src_numel} elements, dst {name} has {dst_numel} elements"
+    dst.data.flatten()[:src_numel].copy_(src.data.flatten())
+    return src_numel
+
+
+def convert_checkpoint_from_transformers_to_megatron(
+    hfllm: nn.Module,
+    mcore_model: nn.Module,
+    hf_config: AutoConfig,
+) -> int:
+    """Convert a huggingface transformers model to a megatron-lm model.
+
+    Args:
+        hfllm: the huggingface transformers model
+        mcore_model: the megatron-lm model without loaded weights
+        hf_config: the huggingface config
+
+    Returns:
+        the number of copied parameters
     """
-    Examples:
-
-    1. single rank conversion for any model:
-        > python converter_hf_to_mcore.py --hf_model_path %{hf_model} --output_path ${output_path}
-    2. distributed conversion for DeepseekV3 671B:
-        > torchrun --nproc_per_node 1 --nnodes 4 --node_rank ${RANK} converter_hf_to_mcore.py \
-          --hf_model_path %{hf_model} --output_path ${output_path}
-    """
-    parser = argparse.ArgumentParser()
-    parser.add_argument("--hf_model_path", type=str, required=True, help="The path for the huggingface model")
-    parser.add_argument("--output_path", type=str, required=True, help="The path for the output mcore model")
-    parser.add_argument("--use_cpu_initialization", action="store_true", help="Whether to use cpu initialization")
-    parser.add_argument("--test", action="store_true", help="Whether to test the conversion")
-    parser.add_argument("--trust_remote_code", action="store_true", help="Whether to trust remote code")
-    args = parser.parse_args()
-    return args
-
-def _print_params(module, prefix=" "):
-    """打印模块的参数信息"""
-    for p_name, param in module.named_parameters():
-        print(f"{p_name}, {param.shape}")
-
-def test_conversion(megatron_model_provider, tfconfig, output_path, model):
-    ########### test ###########
-    # load model
-    model_test = get_model(
-        model_provider_func=megatron_model_provider,
-        model_type=ModelType.encoder_or_decoder,
-        wrap_with_ddp=True,
-        transformer_config=tfconfig,
-    )
-    ref_state_dict = model_test[0].module.sharded_state_dict()
-    dist_checkpointing.load(ref_state_dict, output_path, strict=StrictHandling.ASSUME_OK_UNEXPECTED)
-
-    dut_state_dict = model[0].module.state_dict()
-    for name in dut_state_dict.keys():
-        if dut_state_dict[name] is None:
-            print(f"[Warning] {name} is none in dut_state_dict")
-            continue
-        dut_data = dut_state_dict[name].data
-        if name in ref_state_dict:
-            ref_data = ref_state_dict[name]
-            if isinstance(ref_data, ShardedTensor):
-                ref_data = ref_data.data.view(ref_data.local_shape)
-            else:
-                ref_data = ref_data.data
-            assert dut_data.shape == ref_data.shape, f"{name=} {dut_data.shape=} {ref_data.shape=}"
-            assert (dut_data == ref_data).all(), f"{name} is not equal"
-            print(f"{name} is equal")
-        else:
-            print(f"[Warning] {name} is not in ref_state_dict")
-    for name in ref_state_dict.keys():
-        if ref_state_dict[name] is None:
-            print(f"[Warning] {name} is none in ref_state_dict")
-            continue
-        ref_data = ref_state_dict[name]
-        if isinstance(ref_data, ShardedTensor):
-            ref_data = ref_data.data.view(ref_data.local_shape)
-        else:
-            ref_data = ref_data.data
-        if name in dut_state_dict:
-            dut_data = dut_state_dict[name].data
-            assert dut_data.shape == ref_data.shape, f"{name=} {dut_data.shape=} {ref_data.shape=}"
-            assert (dut_data == ref_data).all(), f"{name} is not equal"
-            print(f"{name} is equal")
-        else:
-            print(f"[Warning] {name} is not in dut_state_dict")
-    print("Conversion test passed!")
+    # the hf_to_mcore_config should define the relation between hf and mcore config
+    from verl.models.mcore.weight_converter import McoreToHFWeightConverterDense
+
+    converter_cls = McoreToHFWeightConverterDense
+    converter: Callable[[str, torch.Tensor, Any], tuple[str, torch.Tensor]] = converter_cls(
+        hf_config, get_model_config(mcore_model), torch.bfloat16
+    ).mcore_to_hf_weight
+
+    # This function always pad the vocab size to the padded vocab size of the model
+    # Thus, we need to shrink the embedding table to the actual vocab size
+    # when padding_vocab is set to True.
+    with torch.no_grad():
+        copied_numel = 0
+        for name, param in hfllm.named_parameters():
+            # convert the weight name and weight
+            try:
+                converted_name, converted_param = converter(name, param)
+                print(f"Converting {name} -> {converted_name}, {param.shape} -> {converted_param.shape}")
+            except NotImplementedError as e:
+                print(f"Skipping {name} due to {e.args[0]}")
+                continue
+
+            if converted_name == "":
+                continue
+
+            assert hasattr(
+                mcore_model, converted_name
+            ), f"mcore model doesn't have attribute {converted_name}. Please check your converter."
+
+            mcore_param = getattr(mcore_model, converted_name)
+
+            # copy the weight
+            copied_numel += _copy_param(converted_param, mcore_param, converted_name)
+
+    n_params = sum([t.numel() for t in hfllm.state_dict().values()])
+
+    assert n_params == copied_numel, f"n_params={n_params} != copied_numel={copied_numel}"
+
+    return copied_numel
+
+
+# Functionality from main branch - empty lines kept
+def convert_checkpoint_from_transformers_to_megatron_dpskv3(
+    hf_model: nn.Module,
+    mcore_model: nn.Module,
+    hf_config: AutoConfig,
+    *,
+    tfconfig=None,
+):
+    from verl.models.mcore.weight_converter import McoreToHFWeightConverterDpskv3
+
+    converter = McoreToHFWeightConverterDpskv3(hf_config, tfconfig, torch.bfloat16)
+    return converter.load_into_mcore_model(hf_model, mcore_model)
+
+
+def convert_checkpoint_from_transformers_to_megatron_keye_qwen3(
+    hf_model: nn.Module,
+    mcore_model: nn.Module,
+    hf_config: AutoConfig,
+):
+    from verl.models.mcore.weight_converter import McoreToHFWeightConverterKeyeQwen3SlowFast
+
+    converter = McoreToHFWeightConverterKeyeQwen3SlowFast(hf_config, get_model_config(mcore_model), torch.bfloat16)
+    return converter.load_into_mcore_model(hf_model, mcore_model)
+
+
+def convert_checkpoint_from_transformers_to_megatron_qwen2_5_vl(
+    hf_model: nn.Module,
+    mcore_model: nn.Module,
+    hf_config: AutoConfig,
+):
+    from verl.models.mcore.weight_converter import McoreToHFWeightConverterQwen2_5_VL
+
+    converter = McoreToHFWeightConverterQwen2_5_VL(hf_config, get_model_config(mcore_model), torch.bfloat16)
+    return converter.load_into_mcore_model(hf_model, mcore_model)
+
+
+def verify_model(hf_model, model, input_ids, attention_mask):
+    from verl.utils.torch_functional import masked_mean
+
+    # verify the logits
+    hf_logits = hf_model(input_ids=input_ids, attention_mask=attention_mask).logits
+    print(f"HF logits: {hf_logits.shape}")
+    logits = model(input_ids=input_ids, attention_mask=attention_mask).logits
+    print(f"Converted logits: {logits.shape}")
+    diff = (logits - hf_logits).abs()
+    print(f"Logits diff: {diff.mean()}")
+
+    # check if the logits are the same
+    assert diff.mean() < 1e-3, f"logits diff is too large: {diff.mean()}"  # check if the logits are the same
+
+    # check if the model can generate text
+    hf_generated = hf_model.generate(
+        input_ids=input_ids,
+        attention_mask=attention_mask,
+        max_new_tokens=10,
+        num_return_sequences=1,
+        do_sample=False,
+    )
+    print(f"HF generated: {hf_generated}")
+
+    with torch.inference_mode():
+        generated = model.generate(
+            input_ids=input_ids,
+            attention_mask=attention_mask,
+            max_new_tokens=10,
+            num_return_sequences=1,
+            do_sample=False,
+        )
+    print(f"Converted generated: {generated}")
+
+    # check if the generated tokens are the same
+    assert torch.allclose(hf_generated, generated), "generated tokens are different"
 
 
 @torch.inference_mode()
-def convert_checkpoint_from_transformers_to_megatron(
-    hf_model, model, hf_config, layer_start_end: Optional[tuple[int, int]] = None
-):
-    if layer_start_end is None:
-        layer_start_end = (0, len(model.decoder.layers))
-    layer_start, layer_end = layer_start_end
-    pp_rank = mpu.get_pipeline_model_parallel_rank()
-    pp_size = mpu.get_pipeline_model_parallel_world_size()
-    numel = 0
-
-    num_attention_heads = hf_config.num_attention_heads
-    num_key_value_heads = hf_config.num_key_value_heads
-    hidden_dim = hf_config.hidden_size
-    head_dim = getattr(hf_config, "head_dim", hidden_dim // num_attention_heads)
-    if num_attention_heads != num_key_value_heads:
-        print("[WARNING] Converting GQA model")
-    has_qkv_bias = getattr(hf_config, "qkv_bias", False) or getattr(hf_config, "attention_bias", False)
-    has_share_expert = getattr(hf_config, "shared_expert_intermediate_size", None)
-    if pp_rank == 0:
-        numel += safe_copy(hf_model.model.embed_tokens.weight, model.embedding.word_embeddings.weight)
-
-    assert len(model.decoder.layers) == (layer_end - layer_start), (
-        f"Expected {len(model.decoder.layers)} layers, but got {layer_end - layer_start}"
-    )
-    for layer_idx, (layer, hf_layer) in enumerate(
-        zip(model.decoder.layers, hf_model.model.layers[layer_start:layer_end], strict=True)
-    ):
-        global_layer_idx = layer_idx + layer_start
-        numel_cur = numel
-        numel += safe_copy(hf_layer.input_layernorm.weight, layer.self_attention.linear_qkv.layer_norm_weight)
-
-        q = hf_layer.self_attn.q_proj.weight.view(
-            [num_key_value_heads, head_dim * num_attention_heads // num_key_value_heads, -1]
-        )
-        k = hf_layer.self_attn.k_proj.weight.view([num_key_value_heads, head_dim, -1])
-        v = hf_layer.self_attn.v_proj.weight.view([num_key_value_heads, head_dim, -1])
-        qkv = torch.cat([q, k, v], dim=1).view(-1, hidden_dim).contiguous()
-        numel += safe_copy(qkv, layer.self_attention.linear_qkv.weight)
-
-        if has_qkv_bias:
-            q_bias = hf_layer.self_attn.q_proj.bias.view([num_key_value_heads, -1])
-            k_bias = hf_layer.self_attn.k_proj.bias.view([num_key_value_heads, -1])
-            v_bias = hf_layer.self_attn.v_proj.bias.view([num_key_value_heads, -1])
-            qkv_bias = torch.cat([q_bias, k_bias, v_bias], dim=1).view(-1).contiguous()
-            numel += safe_copy(qkv_bias, layer.self_attention.linear_qkv.bias)
-
-        if hasattr(hf_layer.self_attn, "q_norm"):
-            numel += safe_copy(hf_layer.self_attn.q_norm.weight.data, layer.self_attention.q_layernorm.weight)
-            numel += safe_copy(hf_layer.self_attn.k_norm.weight.data, layer.self_attention.k_layernorm.weight)
-
-        numel += safe_copy(hf_layer.self_attn.o_proj.weight, layer.self_attention.linear_proj.weight)
-        numel += safe_copy(hf_layer.post_attention_layernorm.weight, layer.pre_mlp_layernorm.weight)
-
-        numel += safe_copy(hf_layer.mlp.gate.weight, layer.mlp.router.weight)
-
-        for idx, hf_expert in enumerate(hf_layer.mlp.experts):
-            fc1_weight = torch.cat([hf_expert.gate_proj.weight, hf_expert.up_proj.weight])
-            numel += safe_copy(fc1_weight, layer.mlp.experts.linear_fc1._parameters[f"weight{idx}"])
-            numel += safe_copy(hf_expert.down_proj.weight, layer.mlp.experts.linear_fc2._parameters[f"weight{idx}"])
-
-        if has_share_expert:
-            numel += safe_copy(hf_layer.mlp.shared_expert_gate.weight, layer.mlp.shared_experts.gate_weight)
-            shared_fc1_weight = torch.cat(
-                [hf_layer.mlp.shared_expert.gate_proj.weight, hf_layer.mlp.shared_expert.up_proj.weight]
-            )
-            numel += safe_copy(shared_fc1_weight, layer.mlp.shared_experts.linear_fc1.weight)
-            numel += safe_copy(hf_layer.mlp.shared_expert.down_proj.weight, layer.mlp.shared_experts.linear_fc2.weight)
-        print(f"{pp_rank=} {global_layer_idx=} {layer_idx=} {numel=} numel this layer={numel - numel_cur}")
-
-    if pp_rank == pp_size - 1:
-        numel += safe_copy(hf_model.model.norm.weight, model.decoder.final_layernorm.weight)
-        numel += safe_copy(hf_model.lm_head.weight, model.output_layer.weight)
-    return numel
-
-
-def safe_copy(
-    src_tensor: torch.Tensor,
-    dst_tensor: torch.Tensor,
-    skip_dtype_assert: bool = False,
-):
-    if not skip_dtype_assert:
-        if src_tensor.dtype != dst_tensor.dtype:
-            raise ValueError(f"Get source dtype {src_tensor.dtype}, but target dtype {dst_tensor.dtype}")
-    assert src_tensor.shape == dst_tensor.shape
-    dst_tensor.data.copy_(src_tensor.data)
-    return src_tensor.numel()
-
-def convert_checkpoint_from_transformers_to_megatron_keye_qwen3(hfmodel, mgmodel, hf_config):
-    print("==== Hugging face model ====")
-    _print_params(hfmodel)
-    print("==== Megatron model ====")
-    _print_params(mgmodel)
-    args = hf_config
-    use_fp16 = getattr(hf_config, "fp16", False)
-    use_bf16 = getattr(hf_config, "bf16", False)
-    if use_fp16:
-        mgmodel = mgmodel.half()
-        hfmodel = hfmodel.half()
-    elif use_bf16:
-        mgmodel = mgmodel.bfloat16()
-        hfmodel = hfmodel.bfloat16()
-
-    num_attention_heads = args.num_attention_heads
-    num_query_groups = args.num_key_value_heads
-    hidden_size = args.hidden_size
-    head_dim = hidden_size // num_attention_heads
-
-    copied_numel = 0
-    total_numel = 0
-    
-    for p_name, param in hfmodel.named_parameters():
-        if p_name.startswith("visual.vision_model.head"):
-            print(f"Skip this layer with head: {p_name}")
-            continue
-        total_numel += param.numel()
-        
-    # ============ 1. 视觉模型转换 ============
-    hfvision = hfmodel.visual.vision_model
-    mgvision = mgmodel.visual
-
-    
-    # 嵌入层转换
-    copied_numel += safe_copy(hfvision.embeddings.patch_embedding.weight, mgvision.embeddings.patch_embedding.weight)
-    copied_numel += safe_copy(hfvision.embeddings.patch_embedding.bias, mgvision.embeddings.patch_embedding.bias)
-    copied_numel += safe_copy(hfvision.embeddings.position_embedding.weight, mgvision.embeddings.position_embedding.weight)
-    copied_numel += safe_copy(hfvision.embeddings.packing_position_embedding.weight, mgvision.embeddings.packing_position_embedding.weight)
-    
-    copied_numel += safe_copy(hfvision.post_layernorm.weight, mgvision.final_layernorm.weight)
-    copied_numel += safe_copy(hfvision.post_layernorm.bias, mgvision.final_layernorm.bias)
-    # 视觉编码器层转换
-    for layer_idx, (hfblock, mgblock) in enumerate(zip(hfvision.encoder.layers, mgvision.layers)):
-        # 自注意力层转换
-        # layer_norm1 -> self_attention.linear_qkv.layer_norm_weight
-        copied_numel += safe_copy(hfblock.layer_norm1.weight, mgblock.layer_norm1.weight)
-        copied_numel += safe_copy(hfblock.layer_norm1.bias, mgblock.layer_norm1.bias)
-        copied_numel += safe_copy(hfblock.layer_norm2.weight, mgblock.layer_norm2.weight)
-        copied_numel += safe_copy(hfblock.layer_norm2.bias, mgblock.layer_norm2.bias)
-        # QKV投影合并转换
-        # HF: 分离的q_proj, k_proj, v_proj  
-        # MG: 合并的linear_qkv.weight [Q+K+V, hidden_size]
-        # q_weight = hfblock.self_attn.q_proj.weight
-        # k_weight = hfblock.self_attn.k_proj.weight  
-        # v_weight = hfblock.self_attn.v_proj.weight
-        # qkv_weight = torch.cat([q_weight, k_weight, v_weight], dim=0)
-        copied_numel += safe_copy(hfblock.self_attn.q_proj.weight, mgblock.attention.q_proj.weight)
-        copied_numel += safe_copy(hfblock.self_attn.k_proj.weight, mgblock.attention.k_proj.weight)
-        copied_numel += safe_copy(hfblock.self_attn.v_proj.weight, mgblock.attention.v_proj.weight)
-        copied_numel += safe_copy(hfblock.self_attn.out_proj.weight, mgblock.attention.out_proj.weight)
-        copied_numel += safe_copy(hfblock.self_attn.q_proj.bias, mgblock.attention.q_proj.bias)
-        copied_numel += safe_copy(hfblock.self_attn.k_proj.bias, mgblock.attention.k_proj.bias)
-        copied_numel += safe_copy(hfblock.self_attn.v_proj.bias, mgblock.attention.v_proj.bias)
-        copied_numel += safe_copy(hfblock.self_attn.out_proj.bias, mgblock.attention.out_proj.bias)
-        
-        
-        # QKV偏置合并转换
-        # q_bias = hfblock.self_attn.q_proj.bias
-        # k_bias = hfblock.self_attn.k_proj.bias
-        # v_bias = hfblock.self_attn.v_proj.bias
-        # qkv_bias = torch.cat([q_bias, k_bias, v_bias], dim=0)
-        # copied_numel += safe_copy(qkv_bias, mgblock.attention.linear_qkv.bias)
-        
-        # # 输出投影转换：out_proj -> linear_proj
-        # copied_numel += safe_copy(hfblock.self_attn.out_proj.weight, mgblock.attention.linear_proj.weight)
-        # copied_numel += safe_copy(hfblock.self_attn.out_proj.bias, mgblock.attention.linear_proj.bias)
-        
-        # MLP层转换
-        # layer_norm2 -> mlp.linear_fc1.layer_norm_weight
-        # copied_numel += safe_copy(hfblock.layer_norm2.weight, mgblock.mlp.linear_fc1.layer_norm_weight)
-        # copied_numel += safe_copy(hfblock.layer_norm2.bias, mgblock.mlp.linear_fc1.layer_norm_bias)
-        
-        # MLP权重转换：fc1, fc2 -> linear_fc1, linear_fc2
-        copied_numel += safe_copy(hfblock.mlp.fc1.weight, mgblock.mlp.linear_fc1.weight)
-        copied_numel += safe_copy(hfblock.mlp.fc1.bias, mgblock.mlp.linear_fc1.bias)
-        copied_numel += safe_copy(hfblock.mlp.fc2.weight, mgblock.mlp.linear_fc2.weight)
-        copied_numel += safe_copy(hfblock.mlp.fc2.bias, mgblock.mlp.linear_fc2.bias)
-    
-    # ============ 2. MLP_AR转换 ============
-    copied_numel += safe_copy(hfmodel.mlp_AR.pre_norm.weight, mgmodel.mlp_AR.pre_norm.weight)
-    copied_numel += safe_copy(hfmodel.mlp_AR.pre_norm.bias, mgmodel.mlp_AR.pre_norm.bias)
-    copied_numel += safe_copy(hfmodel.mlp_AR.linear_1.weight, mgmodel.mlp_AR.linear_1.weight)
-    copied_numel += safe_copy(hfmodel.mlp_AR.linear_1.bias, mgmodel.mlp_AR.linear_1.bias)
-    copied_numel += safe_copy(hfmodel.mlp_AR.linear_2.weight, mgmodel.mlp_AR.linear_2.weight)
-    copied_numel += safe_copy(hfmodel.mlp_AR.linear_2.bias, mgmodel.mlp_AR.linear_2.bias)
-    
-    # ============ 3. 语言模型转换 ============
-    # with open("/nlp_group/yuanjiawei05/new_logits_distill/mgmodel_state_dict_keys.txt", "w") as f:
-    #     for k in mgmodel.state_dict().keys():
-    #         f.write(k + "\n")
-    if hasattr(hfmodel.model, 'embed_tokens') and hfmodel.model.embed_tokens.weight.numel() > 0:
-        copied_numel += safe_copy(hfmodel.model.embed_tokens.weight, mgmodel.language_model.embedding.word_embeddings.weight)
+def convert_hf_to_mcore(hf_model_path, save_path, target_tp, target_pp, use_cpu=False):
+    local_rank = int(os.environ.get("LOCAL_RANK", 0))
+    rank = int(os.environ.get("RANK", 0))
+    world_size = int(os.environ.get("WORLD_SIZE", 1))
+
+    assert world_size == target_tp * target_pp, f"world_size {world_size} != tp {target_tp} * pp {target_pp}"
+
+    if world_size > 1:
+        # distributed conversion
+        dist.init_process_group(backend="nccl" if not use_cpu else "gloo")
+        mpu.initialize_model_parallel(target_tp, target_pp)
+        torch.cuda.set_device(local_rank)
+        use_cpu_initialization = use_cpu
+    elif world_size == 1:
+        # cpu conversion
+        use_cpu_initialization = True
     else:
-        print("[WARNING] Could not find embed_tokens in hf_model.")
-    
-    # Transformer层转换
-    for layer_idx, (hflayer, mglayer) in enumerate(zip(hfmodel.model.layers, mgmodel.language_model.decoder.layers)):
-        # 修正：自注意力层转换
-        # HF: input_layernorm, 分离的q_proj/k_proj/v_proj
-        # MG: 合并的linear_qkv (包含layer_norm和qkv权重)
-        copied_numel += safe_copy(hflayer.input_layernorm.weight, mglayer.self_attention.linear_qkv.layer_norm_weight)
-        
-        # QKV权重合并转换
-        q_weight = hflayer.self_attn.q_proj.weight.view(num_query_groups, -1, head_dim, hidden_size)
-        k_weight = hflayer.self_attn.k_proj.weight.view(num_query_groups, -1, head_dim, hidden_size)
-        v_weight = hflayer.self_attn.v_proj.weight.view(num_query_groups, -1, head_dim, hidden_size)
-        qkv_weight = torch.cat([q_weight, k_weight, v_weight], dim=1).view(-1, hidden_size).contiguous()
-        copied_numel += safe_copy(qkv_weight, mglayer.self_attention.linear_qkv.weight)
-        
-        # Q和K的层归一化
-        copied_numel += safe_copy(hflayer.self_attn.q_norm.weight, mglayer.self_attention.q_layernorm.weight)
-        copied_numel += safe_copy(hflayer.self_attn.k_norm.weight, mglayer.self_attention.k_layernorm.weight)
-        
-        # 输出投影转换：o_proj -> linear_proj
-        copied_numel += safe_copy(hflayer.self_attn.o_proj.weight, mglayer.self_attention.linear_proj.weight)
-        
-        # MLP转换
-        # HF: post_attention_layernorm, 分离的gate_proj/up_proj/down_proj
-        # MG: 合并的linear_fc1 (包含layer_norm和gate+up权重), linear_fc2
-        copied_numel += safe_copy(hflayer.post_attention_layernorm.weight, mglayer.mlp.linear_fc1.layer_norm_weight)
-        
-        # MLP权重转换 - 合并gate_proj和up_proj
-        gate_weight = hflayer.mlp.gate_proj.weight  # [12288, 4096]
-        up_weight = hflayer.mlp.up_proj.weight      # [12288, 4096]
-        fc1_weight = torch.cat([gate_weight, up_weight], dim=0)  # [24576, 4096]
-        copied_numel += safe_copy(fc1_weight, mglayer.mlp.linear_fc1.weight)
-        
-        # down_proj转换
-        copied_numel += safe_copy(hflayer.mlp.down_proj.weight, mglayer.mlp.linear_fc2.weight)
-    
-    # 最终层归一化转换：model.norm -> model.decoder.final_layernorm
-    copied_numel += safe_copy(hfmodel.model.norm.weight, mgmodel.language_model.decoder.final_layernorm.weight)
-
-    copied_numel += safe_copy(hfmodel.lm_head.weight, mgmodel.language_model.output_layer.weight)
-
-    # with open("/nlp_group/yuanjiawei05/new_logits_distill/baseline_hf_patch_embedding.pt", "wb") as f:
-    #     torch.save(hfvision.embeddings.patch_embedding.weight, f)
-
-    # with open("/nlp_group/yuanjiawei05/new_logits_distill/baseline_mcore_patch_embedding.pt", "wb") as f:
-    #     torch.save(mgvision.embeddings.patch_embedding.weight, f)
-
-    assert total_numel == copied_numel
-
-
-@torch.inference_mode()
-def convert_checkpoint_from_transformers_to_megatron_qwen2_5_vl(hfmodel, mgmodel, hf_config):
-    mgmodel = mgmodel.bfloat16()
-    hfmodel = hfmodel.bfloat16()
-    num_attention_heads = hf_config.num_attention_heads
-    num_query_groups = hf_config.num_key_value_heads
-    hidden_size = hf_config.hidden_size
-    head_dim = hidden_size // num_attention_heads
-
-    # 1. vision model
-    if Version(version("transformers")) < Version("4.52.0"):
-        print("Using transformers < 4.52 API to load vision model")
-        hfvision = hfmodel.visual
-    else:
-        hfvision = hfmodel.model.visual
-    mgvision = mgmodel.vision_model
-    vision_hidden_size = mgvision.config.hidden_size
-    vision_num_query_groups = mgvision.config.num_query_groups
-    vision_head_dim = vision_hidden_size // mgvision.config.num_attention_heads
-    copied_numel = 0
-    safe_copy(hfvision.rotary_pos_emb.inv_freq, mgvision.rotary_pos_emb.inv_freq)
-    copied_numel += safe_copy(hfvision.patch_embed.proj.weight, mgvision.patch_embed.proj.weight)
-    for hfblock, mgblock in zip(hfvision.blocks, mgvision.decoder.layers, strict=True):
-        # norm1 --> linear_qkv.norm
-        copied_numel += safe_copy(hfblock.norm1.weight, mgblock.self_attention.linear_qkv.layer_norm_weight)
-        # norm2 --> mlp.linear_fc1.norm
-        copied_numel += safe_copy(hfblock.norm2.weight, mgblock.mlp.linear_fc1.layer_norm_weight)
-        # qkv --> self_attention.linear_qkv
-        converted_weight = (
-            hfblock.attn.qkv.weight.view(3, vision_num_query_groups, -1, vision_head_dim, vision_hidden_size)
-            .transpose(0, 1)
-            .flatten(1, 2)
-            .reshape(-1, vision_hidden_size)
-            .contiguous()
-        )
-        copied_numel += safe_copy(converted_weight, mgblock.self_attention.linear_qkv.weight)
-        converted_bias = (
-            hfblock.attn.qkv.bias.view(3, vision_num_query_groups, -1)
-            .transpose(0, 1)
-            .flatten(1, 2)
-            .view(-1)
-            .contiguous()
-        )
-        copied_numel += safe_copy(converted_bias, mgblock.self_attention.linear_qkv.bias)
-        # proj --> self_attention.linear_proj
-        copied_numel += safe_copy(hfblock.attn.proj.weight, mgblock.self_attention.linear_proj.weight)
-        copied_numel += safe_copy(hfblock.attn.proj.bias, mgblock.self_attention.linear_proj.bias)
-        # mlp --> mlp: gate
-        fc1_weight = torch.cat([hfblock.mlp.gate_proj.weight, hfblock.mlp.up_proj.weight])
-        fc1_bias = torch.cat([hfblock.mlp.gate_proj.bias, hfblock.mlp.up_proj.bias])
-        copied_numel += safe_copy(fc1_weight, mgblock.mlp.linear_fc1.weight)
-        copied_numel += safe_copy(fc1_bias, mgblock.mlp.linear_fc1.bias)
-        copied_numel += safe_copy(hfblock.mlp.down_proj.weight, mgblock.mlp.linear_fc2.weight)
-        copied_numel += safe_copy(hfblock.mlp.down_proj.bias, mgblock.mlp.linear_fc2.bias)
-
-    # 2. vision projector
-    hfprojector = hfvision.merger
-    mgprojector = mgvision.projection
-    copied_numel += safe_copy(hfprojector.ln_q.weight, mgvision.decoder.final_layernorm.weight)
-
-    copied_numel += safe_copy(hfprojector.mlp[0].weight, mgprojector.encoder.linear_fc1.weight)
-    copied_numel += safe_copy(hfprojector.mlp[0].bias, mgprojector.encoder.linear_fc1.bias)
-    copied_numel += safe_copy(hfprojector.mlp[2].weight, mgprojector.encoder.linear_fc2.weight)
-    copied_numel += safe_copy(hfprojector.mlp[2].bias, mgprojector.encoder.linear_fc2.bias)
-    n_params = sum([t.numel() for t in hfvision.state_dict().values()])
-    assert n_params == copied_numel, f"n_params={n_params} != copied_numel={copied_numel}"
-    # 3. llm [just Qwen2]
-    if Version(version("transformers")) < Version("4.52.0"):
-        print("Using transformers < 4.52 API to load llm")
-        hfllm = hfmodel.model
-    else:
-        hfllm = hfmodel.model.language_model
-    mgllm = mgmodel.language_model
-    copied_numel = 0
-    copied_numel += safe_copy(hfllm.embed_tokens.weight, mgllm.embedding.word_embeddings.weight)
-    layermaps = zip(mgllm.decoder.layers, hfllm.layers, strict=True)
-    for mglayer, hflayer in layermaps:
-        copied_numel += safe_copy(hflayer.input_layernorm.weight, mglayer.self_attention.linear_qkv.layer_norm_weight)
-
-        q_proj_weight = hflayer.self_attn.q_proj.weight.view(num_query_groups, -1, head_dim, hidden_size)
-        k_proj_weight = hflayer.self_attn.k_proj.weight.view(num_query_groups, -1, head_dim, hidden_size)
-        v_proj_weight = hflayer.self_attn.v_proj.weight.view(num_query_groups, -1, head_dim, hidden_size)
-        qkv_proj = torch.cat([q_proj_weight, k_proj_weight, v_proj_weight], dim=1).view(-1, hidden_size).contiguous()
-        copied_numel += safe_copy(qkv_proj, mglayer.self_attention.linear_qkv.weight)
-
-        q_proj_bias = hflayer.self_attn.q_proj.bias.view(num_query_groups, -1)
-        k_proj_bias = hflayer.self_attn.k_proj.bias.view(num_query_groups, -1)
-        v_proj_bias = hflayer.self_attn.v_proj.bias.view(num_query_groups, -1)
-        qkv_bias = torch.cat([q_proj_bias, k_proj_bias, v_proj_bias], dim=1).view(-1).contiguous()
-        copied_numel += safe_copy(qkv_bias, mglayer.self_attention.linear_qkv.bias)
-        copied_numel += safe_copy(hflayer.self_attn.o_proj.weight, mglayer.self_attention.linear_proj.weight)
-
-        fc1_weight = torch.cat([hflayer.mlp.gate_proj.weight, hflayer.mlp.up_proj.weight])
-        copied_numel += safe_copy(fc1_weight, mglayer.mlp.linear_fc1.weight)
-
-        copied_numel += safe_copy(hflayer.mlp.down_proj.weight, mglayer.mlp.linear_fc2.weight)
-        copied_numel += safe_copy(hflayer.post_attention_layernorm.weight, mglayer.mlp.linear_fc1.layer_norm_weight)
-
-    copied_numel += safe_copy(hfllm.norm.weight, mgllm.decoder.final_layernorm.weight)
-    if not hf_config.tie_word_embeddings:
-        safe_copy(hfmodel.lm_head.weight, mgllm.output_layer.weight)
-
-    n_params = sum([t.numel() for t in hfllm.state_dict().values()])
-
-    assert n_params == copied_numel, f"n_params={n_params} != copied_numel={copied_numel}"
-
-<<<<<<< HEAD
-=======
-
->>>>>>> 22a15365
-@torch.inference_mode()
-def convert_checkpoint_from_transformers_to_megatron_dpskv3(
-    hf_model,
-    model,
-    hf_config,
-    tfconfig,
-    layer_start_end: Optional[tuple[int, int]] = None,
-):
-    warnings.warn("MTP model is not supported yet", stacklevel=2)
-    if layer_start_end is None:
-        layer_start_end = (0, len(model.decoder.layers))
-    layer_start, layer_end = layer_start_end
-    numel: int = 0
-    pp_rank = mpu.get_pipeline_model_parallel_rank()
-    pp_size = mpu.get_pipeline_model_parallel_world_size()
-    if pp_rank == 0:
-        numel += safe_copy(hf_model.model.embed_tokens.weight, model.embedding.word_embeddings.weight)
-
-    assert len(model.decoder.layers) == (layer_end - layer_start), (
-        f"Expected {len(model.decoder.layers)} layers, but got {layer_end - layer_start}"
-    )
-    for layer_idx, (layer, hf_layer) in enumerate(
-        zip(model.decoder.layers, hf_model.model.layers[layer_start:layer_end], strict=True)
-    ):
-        global_layer_idx = layer_idx + layer_start
-        numel_cur: int = numel
-        numel += safe_copy(hf_layer.input_layernorm.weight, layer.input_layernorm.weight)
-
-        if hf_config.q_lora_rank is None:
-            numel += safe_copy(hf_layer.self_attn.q_proj.weight, layer.self_attention.linear_q_proj.weight)
-        else:
-            numel += safe_copy(hf_layer.self_attn.q_a_proj.weight, layer.self_attention.linear_q_down_proj.weight)
-            numel += safe_copy(hf_layer.self_attn.q_b_proj.weight, layer.self_attention.linear_q_up_proj.weight)
-            numel += safe_copy(
-                hf_layer.self_attn.q_a_layernorm.weight, layer.self_attention.linear_q_up_proj.layer_norm_weight
-            )
-
-        numel += safe_copy(
-            hf_layer.self_attn.kv_a_proj_with_mqa.weight, layer.self_attention.linear_kv_down_proj.weight
-        )
-        numel += safe_copy(hf_layer.self_attn.kv_b_proj.weight, layer.self_attention.linear_kv_up_proj.weight)
-        numel += safe_copy(
-            hf_layer.self_attn.kv_a_layernorm.weight, layer.self_attention.linear_kv_up_proj.layer_norm_weight
-        )
-        numel += safe_copy(hf_layer.self_attn.o_proj.weight, layer.self_attention.linear_proj.weight)
-
-        if not hasattr(layer.mlp, "router"):
-            numel += safe_copy(hf_layer.post_attention_layernorm.weight, layer.mlp.linear_fc1.layer_norm_weight)
-            numel += safe_copy(
-                torch.cat([hf_layer.mlp.gate_proj.weight, hf_layer.mlp.up_proj.weight]), layer.mlp.linear_fc1.weight
-            )
-            numel += safe_copy(hf_layer.mlp.down_proj.weight, layer.mlp.linear_fc2.weight)
-        else:
-            numel += safe_copy(hf_layer.mlp.gate.weight, layer.mlp.router.weight)
-            # NOTE: the e_score_correction_bias in mcore model will be initialized with bfloat16 and \
-            # recover to fp32 in the first forward. There is always a diff in the bias between two models (~0.3%)
-            numel += safe_copy(
-                hf_layer.mlp.gate.e_score_correction_bias, layer.mlp.router.expert_bias, skip_dtype_assert=True
-            )
-            if tfconfig.moe_grouped_gemm:
-                for i, hf_expert in enumerate(hf_layer.mlp.experts):
-                    fc1_weight = torch.cat([hf_expert.gate_proj.weight, hf_expert.up_proj.weight])
-                    linear_fc1_weighti = getattr(layer.mlp.experts.linear_fc1, "weight" + str(i))
-                    numel += safe_copy(fc1_weight, linear_fc1_weighti)
-                    linear_fc2_weighti = getattr(layer.mlp.experts.linear_fc2, "weight" + str(i))
-                    numel += safe_copy(hf_expert.down_proj.weight, linear_fc2_weighti)
-            else:
-                for i, hf_expert in enumerate(hf_layer.mlp.experts):
-                    expert = layer.mlp.experts.local_experts[i]
-                    fc1_weight = torch.cat([hf_expert.gate_proj.weight, hf_expert.up_proj.weight])
-                    numel += safe_copy(fc1_weight, expert.linear_fc1.weight)
-                    numel += safe_copy(hf_expert.down_proj.weight, expert.linear_fc2.weight)
-            numel += safe_copy(hf_layer.post_attention_layernorm.weight, layer.pre_mlp_layernorm.weight)
-            shared_fc1_weight = torch.cat(
-                [hf_layer.mlp.shared_experts.gate_proj.weight, hf_layer.mlp.shared_experts.up_proj.weight]
-            )
-            numel += safe_copy(shared_fc1_weight, layer.mlp.shared_experts.linear_fc1.weight)
-            numel += safe_copy(hf_layer.mlp.shared_experts.down_proj.weight, layer.mlp.shared_experts.linear_fc2.weight)
-        print(f"{pp_rank=} {global_layer_idx=} {layer_idx=} {numel=} numel this layer={numel - numel_cur}")
-        assert numel - numel_cur == sum([i.numel() for i in hf_layer.state_dict().values()]), "numel mismatch"
-
-    if pp_rank == pp_size - 1:
-        numel += safe_copy(hf_model.model.norm.weight, model.decoder.final_layernorm.weight)
-        if not hf_config.tie_word_embeddings:
-            numel += safe_copy(hf_model.lm_head.weight, model.output_layer.weight)
-    print(f"{pp_rank=} {numel=}")
-    return numel
-
-
-@contextmanager
-def noop_context() -> Any:
-    yield
-
-
-def support_distributed_convert(hf_config: AutoConfig) -> bool:
-    for arch in ["DeepseekV3ForCausalLM", "Qwen3MoeForCausalLM", "Qwen2MoeForCausalLM"]:
-        if arch in hf_config.architectures:
-            return True
-    return False
-
-
-def convert_hf_to_mcore(hf_model_path, output_path, use_cpu_initialization=False, test=False, trust_remote_code=False):
-    os.makedirs(output_path, exist_ok=True)
-    if len(os.listdir(output_path)) > 0 and not test:
-        print(f"Output path {output_path} is not empty, skipping conversion")
-        return
-
-    # init torch distributed and mpu
-    if "WORLD_SIZE" not in os.environ:
-        os.environ["RANK"] = "0"
-        os.environ["WORLD_SIZE"] = "1"
-        os.environ["MASTER_ADDR"] = "localhost"
-        os.environ["MASTER_PORT"] = "12355"
-
-    torch.distributed.init_process_group("nccl")
-
-    rank = dist.get_rank()
-    local_rank = os.getenv("LOCAL_RANK", 0)
-    world_size = dist.get_world_size()
-    get_torch_device().set_device(f"{get_device_name()}:{local_rank}")
-
-    mpu.initialize_model_parallel(
-        tensor_model_parallel_size=1,
-        pipeline_model_parallel_size=world_size,
-        virtual_pipeline_model_parallel_size=None,
-        context_parallel_size=1,
-        expert_model_parallel_size=1,
-    )
+        raise ValueError(f"Invalid world_size: {world_size}")
+
     model_parallel_cuda_manual_seed(0)
 
     # init hf config
@@ -624,109 +339,79 @@
     tfconfig.use_cpu_initialization = use_cpu_initialization
     tie_word_embeddings = getattr(hf_config, "tie_word_embeddings", False)
 
-    # init megatron model
-    def megatron_model_provider(pre_process, post_process):
-        from verl.models.mcore import init_mcore_model
-
-        parallel_model = init_mcore_model(
-            tfconfig,
-            hf_config,
-            hf_model_path,
-            pre_process,
-            post_process,
-            share_embeddings_and_output_weights=tie_word_embeddings,
-            value=False,
-        )
-        return parallel_model
-
-    context: Callable[..., ContextManager] = init_empty_weights if use_cpu_initialization else noop_context
-    with context():
-        model = get_model(
-            model_provider_func=megatron_model_provider,
-            model_type=ModelType.encoder_or_decoder,
-            wrap_with_ddp=False,
-            transformer_config=tfconfig,
-        )
-
-    if use_cpu_initialization:
-        # convert meta device to empty tensor so it can use `copy_` function
-        model[0].module = model[0].module.to_empty(device="cpu")
-
-    with warnings.catch_warnings():
-        warnings.simplefilter("ignore")
-    from transformers import AutoModelForCausalLM, AutoModelForImageTextToText, AutoModel
-
-    # init hf model
-    if "Qwen2_5_VLForConditionalGeneration" in hf_config.architectures:
-        hf_model = AutoModelForImageTextToText.from_pretrained(
-            hf_model_path, torch_dtype=torch.bfloat16, trust_remote_code=trust_remote_code
-        )
-    elif "KeyeForConditionalGeneration" in hf_config.architectures:
-        hf_model = AutoModel.from_pretrained(hf_model_path, config=hf_config, torch_dtype=torch.bfloat16, trust_remote_code=True)
-    else:
-        hf_model = AutoModelForCausalLM.from_pretrained(
-            hf_model_path, torch_dtype=torch.bfloat16, trust_remote_code=trust_remote_code
-        )
-    hf_state_dict = hf_model.state_dict()
-
-    # distributed convert
-    if world_size > 1 and support_distributed_convert(hf_config):
-        pipeline_cumsum = np.cumsum(pipeline_shards)
-        layer_start = 0 if rank == 0 else pipeline_cumsum[rank - 1]
-        layer_end = pipeline_cumsum[rank]
-        if "DeepseekV3ForCausalLM" in hf_config.architectures:
-            numel_partial: int = convert_checkpoint_from_transformers_to_megatron_dpskv3(
-                hf_model, model[0].module, hf_config, tfconfig=tfconfig, layer_start_end=(layer_start, layer_end)
-            )
-        elif "Qwen3MoeForCausalLM" in hf_config.architectures or "Qwen2MoeForCausalLM" in hf_config.architectures:
-            numel_partial: int = convert_checkpoint_from_transformers_to_megatron(
-                hf_model, model[0].module, hf_config, layer_start_end=(layer_start, layer_end)
-            )
+    # build model
+    with no_init(), init_empty_weights():
+        architectures = hf_config.architectures
+        if "LlamaForCausalLM" in architectures or "Qwen2ForCausalLM" in architectures:
+            model = DenseModel(tfconfig, hf_config, hf_model_path).initialize()
+        elif "Qwen2MoeForCausalLM" in architectures:
+            model = Qwen2MoEModel(tfconfig, hf_config, hf_model_path).initialize()
+        elif "MixtralForCausalLM" in architectures:
+            model = MixtralModel(tfconfig, hf_config, hf_model_path).initialize()
+        elif "Qwen2_5_VLForConditionalGeneration" in architectures:
+            model = Qwen25VLModel(tfconfig, hf_config, hf_model_path).initialize()
+        elif "KeyeForConditionalGeneration" in architectures:
+            model = KeyeQwen3SlowFastModel(tfconfig, hf_config, hf_model_path).initialize()
+        elif "DeepseekV3ForCausalLM" in architectures:
+            model = DeepseekV3Model(tfconfig, hf_config, hf_model_path).initialize()
+        elif "Qwen3MoeForCausalLM" in architectures:
+            model = Qwen3MoEModel(tfconfig, hf_config, hf_model_path).initialize()
         else:
-            raise NotImplementedError(f"Distributed conversion is not supported for {hf_config.architectures} yet.")
-
-        numel_tensor = torch.tensor([numel_partial]).to(get_device_name())
-        dist.all_reduce(numel_tensor, op=dist.ReduceOp.SUM)
-        numel = int(numel_tensor.cpu().item())
-        print(f"total numel={numel} vs {hf_model.num_parameters()=}")
-        if numel != hf_model.num_parameters():
-            warnings.warn(f"numel mismatch: {numel=} != {hf_model.num_parameters()=}", stacklevel=1)
-
-    # load hf state dict to megatron model
-    elif "Qwen2MoeForCausalLM" in hf_config.architectures:
-        convert_checkpoint_from_transformers_to_megatron(hf_model, model[0].module, hf_config)
-    elif "Qwen2_5_VLForConditionalGeneration" in hf_config.architectures:
-        convert_checkpoint_from_transformers_to_megatron_qwen2_5_vl(hf_model, model[0].module, hf_config)
-    elif "KeyeForConditionalGeneration" in hf_config.architectures:
-        convert_checkpoint_from_transformers_to_megatron_keye_qwen3(hf_model, model[0].module, hf_config)
-    elif "DeepseekV3ForCausalLM" in hf_config.architectures:
-        convert_checkpoint_from_transformers_to_megatron_dpskv3(hf_model, model[0].module, hf_config, tfconfig=tfconfig)
-    elif "Qwen3MoeForCausalLM" in hf_config.architectures:
-        convert_checkpoint_from_transformers_to_megatron(hf_model, model[0].module, hf_config)
-    else:
-        assert not use_cpu_initialization, "use_cpu_initialization is only supported for MoE model"
-        from verl.models.mcore.loader import load_state_dict_to_megatron_gptmodel
-
-        load_state_dict_to_megatron_gptmodel(
-            state_dict=hf_state_dict,
-            wrapped_models=model,
-            config=hf_config,
-            params_dtype=torch.bfloat16,
-            is_value_model=False,
-        )
-
-    megatron_state_dict = model[0].module.sharded_state_dict()
-    del hf_state_dict, hf_model
-
-    # save megatron model
-    if len(os.listdir(output_path)) == 0:
-        dist_checkpointing.save(megatron_state_dict, output_path, sharded_strategy=None, async_sharded_save=False)
-    if test:
-        test_conversion(megatron_model_provider, tfconfig, output_path, model)
+            raise NotImplementedError(f"Unsupported architectures: {architectures}")
+
+    model = [model]
+
+    if rank == 0:
+        # load hf model
+        # We should load hf model on cpu because some weights will be directly copied to gpu
+        hf_model = AutoModelForCausalLM.from_pretrained(hf_model_path, trust_remote_code=True, device_map="cpu")
+
+        # copy weight
+        if (
+            "LlamaForCausalLM" in hf_config.architectures
+            or "Qwen2ForCausalLM" in hf_config.architectures
+            or "Qwen2MoeForCausalLM" in hf_config.architectures
+            or "MixtralForCausalLM" in hf_config.architectures
+            or "Qwen3MoeForCausalLM" in hf_config.architectures
+        ):
+            convert_checkpoint_from_transformers_to_megatron(hf_model, model[0].module, hf_config)
+        elif "Qwen2_5_VLForConditionalGeneration" in hf_config.architectures:
+            convert_checkpoint_from_transformers_to_megatron_qwen2_5_vl(hf_model, model[0].module, hf_config)
+        elif "KeyeForConditionalGeneration" in hf_config.architectures:
+            convert_checkpoint_from_transformers_to_megatron_keye_qwen3(hf_model, model[0].module, hf_config)
+        elif "DeepseekV3ForCausalLM" in hf_config.architectures:
+            convert_checkpoint_from_transformers_to_megatron_dpskv3(hf_model, model[0].module, hf_config, tfconfig=tfconfig)
+        elif "Qwen3MoeForCausalLM" in hf_config.architectures:
+            convert_checkpoint_from_transformers_to_megatron(hf_model, model[0].module, hf_config)
+        else:
+            raise NotImplementedError(f"Unsupported architectures: {hf_config.architectures}")
+
+    if world_size > 1:
+        dist.barrier()
+
+    # save checkpoint
+    sharded_state_dict: ShardedStateDict = model[0].sharded_state_dict(prefix="")
+    # TODO: remove this hack. It's a bug of mcore that the DistributedFSDPModel returns a list, where the last element stores the distributed state_dict from FSDP
+    sharded_state_dict = _sharded_to_regular_dict(sharded_state_dict)
+    print(f"Saving checkpoint to {save_path} with rank {rank}...")
+    dist_checkpointing.save(sharded_state_dict, save_path)
+    print(f"Done saving checkpoint to {save_path} with rank {rank}...")
+
+    # verify model
+    if rank == 0:
+        input_ids = torch.randint(0, hf_config.vocab_size, (2, 128), dtype=torch.long)
+        attention_mask = torch.ones_like(input_ids)
+        verify_model(hf_model, model[0], input_ids, attention_mask)
 
 
 if __name__ == "__main__":
-    args = _init_args()
+    parser = argparse.ArgumentParser()
+    parser = add_arguments(parser)
+    args = parser.parse_args()
     convert_hf_to_mcore(
-        args.hf_model_path, args.output_path, args.use_cpu_initialization, args.test, args.trust_remote_code
+        args.hf_model_path,
+        args.save_path,
+        args.target_tensor_parallel_size,
+        args.target_pipeline_parallel_size,
+        args.use_cpu,
     )