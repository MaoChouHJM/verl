# Copyright 2024 Bytedance Ltd. and/or its affiliates
#
# Licensed under the Apache License, Version 2.0 (the "License");
# you may not use this file except in compliance with the License.
# You may obtain a copy of the License at
#
#     http://www.apache.org/licenses/LICENSE-2.0
#
# Unless required by applicable law or agreed to in writing, software
# distributed under the License is distributed on an "AS IS" BASIS,
# WITHOUT WARRANTIES OR CONDITIONS OF ANY KIND, either express or implied.
# See the License for the specific language governing permissions and
# limitations under the License.

"""
This script is used to merge huggingface model and test verl checkpoints from FSDP and Megatron backends.

To merge FSDP checkpoints:
```sh
python scripts/model_merger.py merge \
    --backend fsdp \
    --local_dir checkpoints/verl_fsdp_gsm8k_examples/qwen2_5_0b5_fsdp_saveload/global_step_1/actor \
    --target_dir /path/to/merged_hf_model
```

To merge Megatron checkpoints:
```sh
python scripts/model_merger.py merge \
    --backend megatron \
    --tie-word-embedding \
    --local_dir checkpoints/verl_megatron_gsm8k_examples/qwen2_5_0b5_megatron_saveload/global_step_1/actor \
    --target_dir /path/to/merged_hf_model
```

For more details, please refer to documentation:
https://verl.readthedocs.io/en/latest/advance/checkpoint.html#convert-fsdp-and-megatron-checkpoints-to-huggingface-format-model
"""

import argparse
import os
import re
from abc import ABC, abstractmethod
from concurrent.futures import ThreadPoolExecutor
from dataclasses import dataclass, field
from pathlib import Path
from typing import Optional

import numpy as np
import torch
from accelerate import init_empty_weights
from safetensors.torch import load_file
from torch.distributed._tensor import Placement, Shard
from transformers import (
    AutoConfig,
    AutoModelForCausalLM,
    AutoModelForTokenClassification,
    AutoModelForVision2Seq,
    GenerationConfig,
    PretrainedConfig,
)
<<<<<<< HEAD
from recovlm.models.keye.modeling_keye import KeyeForConditionalGeneration
=======
>>>>>>> 5aa1b046

try:
    # for torch 2.5+
    from torch.distributed.tensor import DTensor
except ImportError:
    from torch.distributed._tensor import DTensor

from tqdm import tqdm

from verl.utils import hf_processor, hf_tokenizer


@dataclass
class ModelMergerConfig:
    operation: str  # 'merge' or 'test'
    backend: str
    local_dir: str
<<<<<<< HEAD
=======
    hf_model_config_path: str
>>>>>>> 5aa1b046
    target_dir: Optional[str] = "tmp"
    hf_upload_path: Optional[str] = None
    private: bool = False
    test_hf_dir: Optional[str] = None
    tie_word_embedding: bool = False
    is_value_model: bool = False
    hf_model_path: Optional[str] = None
    hf_upload: bool = field(init=False)

    def __post_init__(self):
        self.hf_upload = self.operation == "merge" and bool(self.hf_upload_path)
        if self.operation == "test":
            self.target_dir = None
            self.hf_upload_path = None
            self.private = False


class BaseModelMerger(ABC):
    def __init__(self, config: ModelMergerConfig):
        self.config = config
<<<<<<< HEAD
        self.config_path = config.local_dir

        if config.hf_model_path:
            print("Warning: --hf_model_path is deprecated and will be removed in a future version. Currently verl will save huggingface model configuration files into checkpoint directories. Therefore, there is no need to provide --hf_model_path. ")
            self.config_path = config.hf_model_path

        self.model_config = AutoConfig.from_pretrained(self.config_path)

    def get_transformers_auto_model_class(self):
        #raise ValueError(f'{self.model_config.architectures[0]=}')
=======
        self.hf_model_config_path = config.hf_model_config_path

        if config.hf_model_path:
            print("Warning: --hf_model_path is deprecated and will be removed in a future version. Currently verl will save huggingface model configuration files into checkpoint directories. Therefore, there is no need to provide --hf_model_path. ")
            self.hf_model_config_path = config.hf_model_path

        self.model_config = AutoConfig.from_pretrained(self.hf_model_config_path)

    def get_transformers_auto_model_class(self):
>>>>>>> 5aa1b046
        if "ForTokenClassification" in self.model_config.architectures[0]:
            return AutoModelForTokenClassification
        elif "ForCausalLM" in self.model_config.architectures[0]:
            return AutoModelForCausalLM
<<<<<<< HEAD
        elif "KeyeForConditionalGeneration" in self.model_config.architectures[0]:
            return KeyeForConditionalGeneration
=======
        elif "ForConditionalGeneration" in self.model_config.architectures[0]:
            return AutoModelForVision2Seq
>>>>>>> 5aa1b046

        raise NotImplementedError(f"Unknown architecture {self.model_config.architectures}")

    def patch_model_generation_config(self, model):
        """
        The generation_config created from model config may be different to the pretrained model,
        this may lead to error when generating: https://github.com/volcengine/verl/issues/1246

        This function patch the generation_config created from model config to the pretrained model.
        """
        if model.can_generate():
            try:
<<<<<<< HEAD
                model.generation_config = GenerationConfig.from_pretrained(self.config_path)
            except OSError:
                print(f"Warning: Generation config file not found in {self.config_path}, using a generation config created from the model config.")
=======
                model.generation_config = GenerationConfig.from_pretrained(self.hf_model_config_path)
            except OSError:
                print(f"Warning: Generation config file not found in {self.hf_model_config_path}, using a generation config created from the model config.")
>>>>>>> 5aa1b046
        return model

    def save_hf_model_and_tokenizer(self, state_dict: dict[str, torch.Tensor]):
        auto_model_class = self.get_transformers_auto_model_class()
        with init_empty_weights():
<<<<<<< HEAD
            self.model_config._attn_implementation = 'flash_attention_2'
            model = auto_model_class._from_config(self.model_config)
=======
            model = auto_model_class.from_config(self.model_config, torch_dtype=torch.bfloat16)
>>>>>>> 5aa1b046
        model.to_empty(device="cpu")
        model = self.patch_model_generation_config(model)

        print(f"Saving model to {self.config.target_dir}")
        model.save_pretrained(self.config.target_dir, state_dict=state_dict)
        del state_dict
        del model

<<<<<<< HEAD
        processor = hf_processor(self.config_path)
        tokenizer = hf_tokenizer(self.config_path)
=======
        processor = hf_processor(self.hf_model_config_path)
        tokenizer = hf_tokenizer(self.hf_model_config_path)
>>>>>>> 5aa1b046
        if processor is not None:
            print(f"Saving processor to {self.config.target_dir}")
            processor.save_pretrained(self.config.target_dir)
        if tokenizer is not None:
            print(f"Saving tokenizer to {self.config.target_dir}")
            tokenizer.save_pretrained(self.config.target_dir)

    def upload_to_huggingface(self):
        from huggingface_hub import HfApi

        api = HfApi()
        api.create_repo(repo_id=self.config.hf_upload_path, private=self.config.private, exist_ok=True)
        api.upload_folder(folder_path=self.config.target_dir, repo_id=self.config.hf_upload_path, repo_type="model")

    @abstractmethod
    def merge_and_save(self):
        raise NotImplementedError("Subclasses should implement this method")


class FSDPModelMerger(BaseModelMerger):
    def _get_world_size(self) -> int:
        """Extracts the FSDP world_size from checkpoint filenames (e.g., 'model_world_size_8_rank_0.pt')."""
        for filename in os.listdir(self.config.local_dir):
            match = re.match(r"model_world_size_(\d+)_rank_0\.pt", filename)
            if match:
                return int(match.group(1))
        raise FileNotFoundError(f"Could not determine world size. No file matching 'model_world_size_(\d+)_rank_0.pt' found in {self.config.local_dir}")

    def _load_rank_zero_state_dict(self, world_size: int) -> dict:
        return torch.load(Path(self.config.local_dir) / f"model_world_size_{world_size}_rank_0.pt", map_location="cpu", weights_only=False)

    def _extract_device_mesh_info(self, state_dict: dict, world_size: int) -> tuple[np.ndarray, tuple[str, ...]]:
        """
        Retrieves sharding information (device_mesh, mesh_dim_names) from a DTensor in the state_dict.
        If no DTensor is found, infers a simple FSDP mesh based on world_size.
        """
        pivot_key = sorted(list(state_dict.keys()))[0]
        weight = state_dict[pivot_key]

        if isinstance(weight, DTensor):
            # get sharding info
            device_mesh = weight.device_mesh
            mesh = device_mesh.mesh
            mesh_dim_names = device_mesh.mesh_dim_names
        else:
            # for non-DTensor
            mesh = np.array([world_size], dtype=np.int64)
            mesh_dim_names = ("fsdp",)
<<<<<<< HEAD

        return mesh, mesh_dim_names

    def _calculate_shard_configuration(self, mesh: np.ndarray, mesh_dim_names: tuple[str, ...]) -> tuple[int, tuple[int, ...]]:
        """Calculates the total number of shards and the shape of the device mesh."""
        assert mesh_dim_names in (("fsdp",), ("ddp", "fsdp")), f"Unsupported mesh_dim_names {mesh_dim_names}"

        if "tp" in mesh_dim_names:
            # TODO: "tp" is not supported yet due to the above assert
            total_shards = mesh.shape[-1] * mesh.shape[-2]
            mesh_shape = (mesh.shape[-2], mesh.shape[-1])
        else:
            total_shards = mesh.shape[-1]
            mesh_shape = (mesh.shape[-1],)

        return total_shards, mesh_shape

    def _merge_by_placement(self, tensors: list[torch.Tensor], placement: Placement) -> torch.Tensor:
        """Merges a list of tensors based on their DTensor placement"""
        if placement.is_replicate():
            return tensors[0]
        elif placement.is_partial():
            raise NotImplementedError("Partial placement is not supported yet")
        elif placement.is_shard():
            return torch.cat(tensors, dim=placement.dim).contiguous()

        raise NotImplementedError(f"Unsupported placement: {placement}")

    def _load_and_merge_state_dicts(self, world_size: int, total_shards: int, mesh_shape: tuple[int, ...], mesh_dim_names: tuple[str, ...]) -> dict[str, torch.Tensor]:
        model_state_dict_lst = [None] * total_shards

        def process_one_shard(rank: int, model_state_dict_lst: list):
            model_path = Path(self.config.local_dir) / f"model_world_size_{world_size}_rank_{rank}.pt"
            state_dict = torch.load(model_path, map_location="cpu", weights_only=False)
            model_state_dict_lst[rank] = state_dict
            return state_dict

        with ThreadPoolExecutor(max_workers=min(32, os.cpu_count())) as executor:
            futures = [executor.submit(process_one_shard, rank, model_state_dict_lst) for rank in range(total_shards)]
            for future in tqdm(futures, desc=f"Loading {total_shards} FSDP shards", total=total_shards):
                future.result()

        # Merge state dicts from all shards
        state_dict = {}
        param_placements: dict[str, list] = {}

        for key in set(model_state_dict_lst[0].keys()):
            state_dict[key] = []
            for model_state_shard in model_state_dict_lst:
                # add tensor shard in order of rank to state_dict[key]
                tensor = model_state_shard.pop(key)
                if isinstance(tensor, DTensor):
                    #state_dict[key].append(tensor._local_tensor.bfloat16())
                    state_dict[key].append(tensor._local_tensor)

                    placements = tuple(tensor.placements)
                    # replicated placement at dp dimension can be discarded
                    if mesh_dim_names[0] in ("dp", "ddp"):
                        placements = placements[1:]

                    if key not in param_placements:
                        param_placements[key] = placements
                    else:
                        assert param_placements[key] == placements
                else:
                    state_dict[key].append(tensor.bfloat16())

        del model_state_dict_lst

        # Merge tensors
        for key in sorted(state_dict):
            if not isinstance(state_dict[key], list):
                print(f"No need to merge key {key}")
                continue
            if key in param_placements:
                # merge shards
                placements: tuple[Shard] = param_placements[key]
                if len(mesh_shape) == 1:
                    # 1-D list, FSDP without TP
                    assert len(placements) == 1
                    shards = state_dict[key]
                    state_dict[key] = self._merge_by_placement(shards, placements[0])
                else:
                    # 2-D list, FSDP + TP
                    raise NotImplementedError("FSDP + TP is not supported yet")
            else:
                state_dict[key] = torch.cat(state_dict[key], dim=0)

        return state_dict

    def merge_and_save(self):
        world_size = self._get_world_size()
        rank_zero_state_dict = self._load_rank_zero_state_dict(world_size)

        mesh, mesh_dim_names = self._extract_device_mesh_info(rank_zero_state_dict, world_size)
        print(f"Got device mesh {mesh}, mesh_dim_names {mesh_dim_names}")

        total_shards, mesh_shape = self._calculate_shard_configuration(mesh, mesh_dim_names)
        print(f"Processing model shards with {total_shards} {mesh_shape} in total")

        merged_state_dict = self._load_and_merge_state_dicts(world_size, total_shards, mesh_shape, mesh_dim_names)

        if self.config.operation == "test":
            if not self.config.test_hf_dir:
                raise ValueError("test_hf_dir must be provided for test operation")
            self._test_state_dict(merged_state_dict)
        elif self.config.operation == "merge":
            self.save_hf_model_and_tokenizer(merged_state_dict)
            if self.config.hf_upload:
                self.upload_to_huggingface()
        else:
            raise ValueError(f"Unknown operation: {self.config.operation}")

    def _test_state_dict(self, state_dict: dict[str, torch.Tensor]):
        auto_model_class = self.get_transformers_auto_model_class()

        hf_model = auto_model_class.from_pretrained(self.config.test_hf_dir, torch_dtype=torch.bfloat16)
        hf_state_dict = hf_model.state_dict()
        del hf_model

        hf_model_keys = set(hf_state_dict.keys())
        collected_keys = set(state_dict.keys())

        missing_keys = hf_model_keys - collected_keys
        assert len(missing_keys) == 0, f"Missing keys in collected state dict: {list(sorted(missing_keys))}"

        extra_keys = collected_keys - hf_model_keys
        assert len(extra_keys) == 0, f"Extra keys in collected state dict: {list(sorted(extra_keys))}"

        for key in hf_model_keys:
            hf_shape = hf_state_dict[key].shape
            collected_shape = state_dict[key].shape
            assert hf_shape == collected_shape, f"Shape mismatch for key '{key}': original {hf_shape} vs collected {collected_shape}"

            hf_dtype = hf_state_dict[key].dtype
            collected_dtype = state_dict[key].dtype
            assert hf_dtype == collected_dtype, f"Dtype mismatch for key '{key}': original {hf_dtype} vs collected {collected_dtype}"

            torch.testing.assert_close(hf_state_dict[key], state_dict[key], atol=1e-6, rtol=1e-6)

        print("FSDP checks passed: The merged state_dict matches the hf model saved by FSDPCheckpointManager.")


class MegatronModelMerger(BaseModelMerger):
=======

        return mesh, mesh_dim_names

    def _calculate_shard_configuration(self, mesh: np.ndarray, mesh_dim_names: tuple[str, ...]) -> tuple[int, tuple[int, ...]]:
        """Calculates the total number of shards and the shape of the device mesh."""
        assert mesh_dim_names in (("fsdp",), ("ddp", "fsdp")), f"Unsupported mesh_dim_names {mesh_dim_names}"

        if "tp" in mesh_dim_names:
            # TODO: "tp" is not supported yet due to the above assert
            total_shards = mesh.shape[-1] * mesh.shape[-2]
            mesh_shape = (mesh.shape[-2], mesh.shape[-1])
        else:
            total_shards = mesh.shape[-1]
            mesh_shape = (mesh.shape[-1],)

        return total_shards, mesh_shape

    def _merge_by_placement(self, tensors: list[torch.Tensor], placement: Placement) -> torch.Tensor:
        """Merges a list of tensors based on their DTensor placement"""
        if placement.is_replicate():
            return tensors[0]
        elif placement.is_partial():
            raise NotImplementedError("Partial placement is not supported yet")
        elif placement.is_shard():
            return torch.cat(tensors, dim=placement.dim).contiguous()

        raise NotImplementedError(f"Unsupported placement: {placement}")

    def _load_and_merge_state_dicts(self, world_size: int, total_shards: int, mesh_shape: tuple[int, ...], mesh_dim_names: tuple[str, ...]) -> dict[str, torch.Tensor]:
        model_state_dict_lst = [None] * total_shards

        def process_one_shard(rank: int, model_state_dict_lst: list):
            model_path = Path(self.config.local_dir) / f"model_world_size_{world_size}_rank_{rank}.pt"
            state_dict = torch.load(model_path, map_location="cpu", weights_only=False)
            model_state_dict_lst[rank] = state_dict
            return state_dict

        with ThreadPoolExecutor(max_workers=min(32, os.cpu_count())) as executor:
            futures = [executor.submit(process_one_shard, rank, model_state_dict_lst) for rank in range(total_shards)]
            for future in tqdm(futures, desc=f"Loading {total_shards} FSDP shards", total=total_shards):
                future.result()

        # Merge state dicts from all shards
        state_dict = {}
        param_placements: dict[str, list] = {}

        for key in set(model_state_dict_lst[0].keys()):
            state_dict[key] = []
            for model_state_shard in model_state_dict_lst:
                # add tensor shard in order of rank to state_dict[key]
                tensor = model_state_shard.pop(key)
                if isinstance(tensor, DTensor):
                    state_dict[key].append(tensor._local_tensor.bfloat16())

                    placements = tuple(tensor.placements)
                    # replicated placement at dp dimension can be discarded
                    if mesh_dim_names[0] in ("dp", "ddp"):
                        placements = placements[1:]

                    if key not in param_placements:
                        param_placements[key] = placements
                    else:
                        assert param_placements[key] == placements
                else:
                    state_dict[key].append(tensor.bfloat16())

        del model_state_dict_lst

        # Merge tensors
        for key in sorted(state_dict):
            if not isinstance(state_dict[key], list):
                print(f"No need to merge key {key}")
                continue
            if key in param_placements:
                # merge shards
                placements: tuple[Shard] = param_placements[key]
                if len(mesh_shape) == 1:
                    # 1-D list, FSDP without TP
                    assert len(placements) == 1
                    shards = state_dict[key]
                    state_dict[key] = self._merge_by_placement(shards, placements[0])
                else:
                    # 2-D list, FSDP + TP
                    raise NotImplementedError("FSDP + TP is not supported yet")
            else:
                state_dict[key] = torch.cat(state_dict[key], dim=0)

        return state_dict

    def merge_and_save(self):
        world_size = self._get_world_size()
        rank_zero_state_dict = self._load_rank_zero_state_dict(world_size)

        mesh, mesh_dim_names = self._extract_device_mesh_info(rank_zero_state_dict, world_size)
        print(f"Got device mesh {mesh}, mesh_dim_names {mesh_dim_names}")

        total_shards, mesh_shape = self._calculate_shard_configuration(mesh, mesh_dim_names)
        print(f"Processing model shards with {total_shards} {mesh_shape} in total")

        merged_state_dict = self._load_and_merge_state_dicts(world_size, total_shards, mesh_shape, mesh_dim_names)

        if self.config.operation == "test":
            if not self.config.test_hf_dir:
                raise ValueError("test_hf_dir must be provided for test operation")
            self._test_state_dict(merged_state_dict)
        elif self.config.operation == "merge":
            self.save_hf_model_and_tokenizer(merged_state_dict)
            if self.config.hf_upload:
                self.upload_to_huggingface()
        else:
            raise ValueError(f"Unknown operation: {self.config.operation}")

    def _test_state_dict(self, state_dict: dict[str, torch.Tensor]):
        auto_model_class = self.get_transformers_auto_model_class()

        hf_model = auto_model_class.from_pretrained(self.config.test_hf_dir, torch_dtype=torch.bfloat16)
        hf_state_dict = hf_model.state_dict()
        del hf_model

        hf_model_keys = set(hf_state_dict.keys())
        collected_keys = set(state_dict.keys())

        missing_keys = hf_model_keys - collected_keys
        assert len(missing_keys) == 0, f"Missing keys in collected state dict: {list(sorted(missing_keys))}"

        extra_keys = collected_keys - hf_model_keys
        assert len(extra_keys) == 0, f"Extra keys in collected state dict: {list(sorted(extra_keys))}"

        for key in hf_model_keys:
            hf_shape = hf_state_dict[key].shape
            collected_shape = state_dict[key].shape
            assert hf_shape == collected_shape, f"Shape mismatch for key '{key}': original {hf_shape} vs collected {collected_shape}"

            hf_dtype = hf_state_dict[key].dtype
            collected_dtype = state_dict[key].dtype
            assert hf_dtype == collected_dtype, f"Dtype mismatch for key '{key}': original {hf_dtype} vs collected {collected_dtype}"

            torch.testing.assert_close(hf_state_dict[key], state_dict[key], atol=1e-6, rtol=1e-6)

        print("FSDP checks passed: The merged state_dict matches the hf model saved by FSDPCheckpointManager.")


class MegatronModelMerger(BaseModelMerger):
    def __init__(self, config: ModelMergerConfig):
        from verl.utils.megatron_utils import get_hf_config_and_tokenizer_checkpoint_path

        config.hf_model_config_path = get_hf_config_and_tokenizer_checkpoint_path(config.local_dir)
        super().__init__(config)

>>>>>>> 5aa1b046
    def _get_tp_pp_rank_from_sharded_dir(self, sharded_dir: str) -> tuple[int, int]:
        match = re.match(r"mp_rank_(\d\d)_(\d\d\d)", sharded_dir)
        assert match, f"Invalid sharded dir {sharded_dir}"
        tp_rank = int(match.group(1))
        pp_rank = int(match.group(2))
        return tp_rank, pp_rank

    def _check_megatron_checkpoint_path(self, model_path: str) -> tuple[list[str], int, int]:
        """
        Validates the Megatron checkpoint structure (presence of 'model.pt' in sharded directories).
        Determines TP and PP sizes from directory names.
        """
        tp_size = 0
        pp_size = 0
        sharded_dirs = sorted(os.listdir(model_path))
        for sharded_dir in sharded_dirs:
            assert "model.pt" in os.listdir(Path(model_path) / sharded_dir), f"model.pt not found in {sharded_dir}"
            tp_rank, pp_rank = self._get_tp_pp_rank_from_sharded_dir(sharded_dir)
            tp_size = max(tp_size, tp_rank + 1)
            pp_size = max(pp_size, pp_rank + 1)
        return sharded_dirs, tp_size, pp_size

    def _merge_across_tp(self, key: str, tp_data: list[torch.Tensor], config: PretrainedConfig, tp_size: int, is_value_model: bool = False) -> torch.Tensor | list[torch.Tensor]:
        if "linear_fc1.weight" in key:
            # if the tensor is gate and proj
            gate_lst = []
            up_lst = []
            for infer_param in tp_data:
                gate, up = infer_param.chunk(2)
                gate_lst.append(gate)
                up_lst.append(up)
            gate = torch.cat(gate_lst, dim=0)
            up = torch.cat(up_lst, dim=0)
            return [gate, up]

        elif "self_attention.linear_qkv." in key and "layer_norm" not in key:
            # if the tensor is qkv, for each param on tp, split into q, k, v
            # concat q, k, v separately.
            q_lst = []
            k_lst = []
            v_lst = []
            assert config.num_attention_heads % config.num_key_value_heads == 0
            num_q_per_kv = config.num_attention_heads // config.num_key_value_heads
            assert tp_data[0].shape[0] % (num_q_per_kv + 2) == 0
            kv_size_per_tp = tp_data[0].shape[0] // (num_q_per_kv + 2)
            split_size = [kv_size_per_tp * num_q_per_kv, kv_size_per_tp, kv_size_per_tp]

            for infer_param in tp_data:
                num_query_groups_per_partition = config.num_key_value_heads // tp_size
                for chunk in infer_param.chunk(num_query_groups_per_partition):
                    split_size = [
                        kv_size_per_tp * num_q_per_kv // num_query_groups_per_partition,
                        kv_size_per_tp // num_query_groups_per_partition,
                        kv_size_per_tp // num_query_groups_per_partition,
                    ]
                    q, k, v = chunk.split(split_size)
                    q_lst.append(q)
                    k_lst.append(k)
                    v_lst.append(v)

            q = torch.cat(q_lst, dim=0)
            k = torch.cat(k_lst, dim=0)
            v = torch.cat(v_lst, dim=0)
            return [q, k, v]

        elif "layer_norm" in key or "layernorm" in key or "output_layer" in key and is_value_model:
            return tp_data[0]
        else:
            dim = 0
            if "linear_fc2.weight" in key or "self_attention.linear_proj" in key:
                dim = 1
            return torch.cat(tp_data, dim=dim)

    def _load_state_dicts(self, model_ckpt_path: str, sharded_dirs: list[str], tp_size: int, pp_size: int) -> list[list[dict]]:
        model_state_dict_lst = [[None for _ in range(tp_size)] for _ in range(pp_size)]

        def _process_one_megatron_shard(sharded_dir: str):
            model_file_path = Path(model_ckpt_path) / sharded_dir / "model.pt"
            state_dict = torch.load(model_file_path, map_location="cpu", weights_only=False)
            tp_rank, pp_rank = self._get_tp_pp_rank_from_sharded_dir(sharded_dir)
            model_state_dict_lst[pp_rank][tp_rank] = state_dict

        with ThreadPoolExecutor(max_workers=min(32, os.cpu_count())) as executor:
            futures = [executor.submit(_process_one_megatron_shard, sharded_dir) for sharded_dir in sharded_dirs]
            for future in tqdm(futures, desc=f"Loading {len(sharded_dirs)} Megatron shards", total=len(sharded_dirs)):
                future.result()

        return model_state_dict_lst

    def _merge_state_dicts(self, model_state_dict_lst: list[list[dict]], tp_size: int, pp_size: int) -> dict[str, torch.Tensor]:
        state_dict = {}
        vpp_size = len(model_state_dict_lst[0][0])
        layers_cum = 0

        for vpp_rank in range(vpp_size):
            for pp_rank in range(pp_size):
                layers_handled = 0
                keys = model_state_dict_lst[pp_rank][0][vpp_rank].keys()
                for key in keys:
                    if "extra_state" in key:
                        continue
                    if self.config.tie_word_embedding and ("output_layer" in key):
                        print("skip lm_head and reward_head loading because of tie_word_embeddings")
                        continue

                    new_key = key
                    if "decoder.layers." in key:
                        local_layer_no = int(key.split(".")[2])
                        layers_handled = max(local_layer_no, layers_handled)
                        global_layer_no = local_layer_no + layers_cum
                        new_key_list = key.split(".")
                        new_key_list[2] = str(global_layer_no)
                        new_key = ".".join(new_key_list)

                    tp_data = [model_state_dict_lst[pp_rank][tp_rank][vpp_rank][key] for tp_rank in range(tp_size)]
                    merged = self._merge_across_tp(new_key, tp_data, self.model_config, tp_size, self.config.is_value_model)

                    if not isinstance(merged, list):
                        state_dict[new_key] = merged
                    elif len(merged) == 3:
                        # split qkv
                        for n, d in zip(["q", "k", "v"], merged):
                            state_dict[new_key.replace("linear_qkv", f"linear_{n}")] = d
                    elif len(merged) == 2:
                        # split gate up
                        state_dict[new_key.replace("linear_fc1", "gate_proj")] = merged[0]
                        state_dict[new_key.replace("linear_fc1", "up_proj")] = merged[1]

                layers_cum += layers_handled + 1  # zero based

        return state_dict

    def merge_and_save(self):
        from verl.utils.megatron_utils import get_model_checkpoint_path

        model_ckpt_path = get_model_checkpoint_path(self.config.local_dir)
        sharded_dirs, tp_size, pp_size = self._check_megatron_checkpoint_path(model_ckpt_path)
        print(f"sharded_dirs: {sharded_dirs}, tp_size: {tp_size}, pp_size: {pp_size}, mp_size: {len(sharded_dirs)}")

        model_state_dict_lst = self._load_state_dicts(model_ckpt_path, sharded_dirs, tp_size, pp_size)
        merged_state_dict = self._merge_state_dicts(model_state_dict_lst, tp_size, pp_size)
        del model_state_dict_lst

        if self.config.operation == "test":
            if not self.config.test_hf_dir:
                raise ValueError("test_hf_dir must be provided for test operation")
            self._test_state_dict(merged_state_dict)
        elif self.config.operation == "merge":
            self.save_hf_model_and_tokenizer(merged_state_dict)
            if self.config.hf_upload:
                self.upload_to_huggingface()
        else:
            raise ValueError(f"Unknown operation: {self.config.operation}")

    def _test_state_dict(self, state_dict: dict[str, torch.Tensor]):
        """
        Compares the merged Megatron state_dict against a reference safetensors model.
        Applies necessary name mappings from Megatron to Hugging Face conventions using _replace_name.
        """
        ref_state_dict = load_file(Path(self.config.test_hf_dir) / "model.safetensors")

        params_mapping = [
            # (megatron core gpt model name, vllm model name)
            ("self_attention.linear_qkv.layer_norm_weight", "input_layernorm.weight"),
            ("self_attention.linear_qkv.layer_norm_bias", "input_layernorm.bias"),
            ("embedding.word_embeddings", "model.embed_tokens"),
            ("self_attention.linear_qkv", "self_attn.qkv_proj"),
            ("self_attention.linear_proj", "self_attn.o_proj"),
            ("pre_mlp_layernorm", "post_attention_layernorm"),
            ("mlp.linear_fc1.layer_norm_weight", "post_attention_layernorm.weight"),
            ("mlp.linear_fc1.layer_norm_bias", "post_attention_layernorm.bias"),
            ("mlp.linear_fc1", "mlp.gate_up_proj"),
            ("mlp.linear_fc2", "mlp.down_proj"),
            ("decoder.final_layernorm", "model.norm"),
            ("output_layer", "lm_head"),
            ("self_attention.linear_q", "self_attn.q_proj"),
            ("self_attention.linear_k", "self_attn.k_proj"),
            ("self_attention.linear_v", "self_attn.v_proj"),
        ]

        for original_name, loaded_weight in state_dict.items():
            name = self._replace_name(original_name, params_mapping)
            if not name or name.endswith(".bias") and name not in ref_state_dict:
                continue
            if "rotary_emb.inv_freq" in name:
                continue
            if self.config.tie_word_embedding and "lm_head.weight" in name:
                continue
            if name not in ref_state_dict:
                raise RuntimeError(f"key: {name} not exist in state_dict")
            param = ref_state_dict[name]
            assert loaded_weight.dtype == param.dtype
            torch.testing.assert_close(loaded_weight, param, atol=1e-2, rtol=5e-2)

    def _replace_name(self, megatron_name: str, name_mapping: list[tuple[str, str]]) -> str:
        for m_name, v_name in name_mapping:
            if m_name not in megatron_name:
                continue
            if "layers" in megatron_name:  # deal with decoder layers
                megatron_name = megatron_name.replace("decoder", "model")
                megatron_name_list = megatron_name.split(".")
                if "layer_norm_weight" in megatron_name_list or "layer_norm_bias" in megatron_name_list:
                    param_name_list = megatron_name_list[:3]
                    param_name_list.append(v_name)
                    param_name = ".".join(param_name_list)
                else:
                    param_name_list = megatron_name_list[:3]
                    weight_or_bias = megatron_name_list[-1]
                    param_name_list.append(v_name)
                    param_name_list.append(weight_or_bias)
                    param_name = ".".join(param_name_list)
                return param_name
            else:
                param_name = megatron_name.replace(m_name, v_name)
                return param_name
        return None  # Return None if no mapping found


def main():
    parser = argparse.ArgumentParser(description="verl model merger")
    subparsers = parser.add_subparsers(dest="operation", required=True, help="Specify 'merge' or 'test' operation.")

    base_op_parser = argparse.ArgumentParser(add_help=False)
    base_op_parser.add_argument("--backend", type=str, required=True, choices=["fsdp", "megatron"], help="The backend of the model")
    base_op_parser.add_argument("--local_dir", type=str, required=True, help="Path to the saved model checkpoints")
    base_op_parser.add_argument("--hf_model_path", type=str, default=None, help="(Deprecated) Path to the original Hugging Face model for config.")
    base_op_parser.add_argument("--tie-word-embedding", action="store_true", help="Whether to tie word embedding weights (currently only Megatron supported)")
    base_op_parser.add_argument("--is-value-model", action="store_true", help="Whether the model is a value model (currently only Megatron supported)")

    merge_parser = subparsers.add_parser("merge", parents=[base_op_parser], help="Merge model checkpoints and save.")
    merge_parser.add_argument("--target_dir", default="tmp", type=str, help="Directory to save the merged huggingface model")
    merge_parser.add_argument("--hf_upload_path", default=None, type=str, help="Hugging Face repository ID to upload the model")
    merge_parser.add_argument("--private", action="store_true", help="Whether to upload the model to a private Hugging Face repository")

    test_parser = subparsers.add_parser("test", parents=[base_op_parser], help="Test merged model against a reference Hugging Face model")
    test_parser.add_argument("--test_hf_dir", type=str, required=True, help="Path to the reference Hugging Face model directory for testing")

    args = parser.parse_args()

    common_config_args = {
        "operation": args.operation,
        "backend": args.backend,
        "tie_word_embedding": args.tie_word_embedding,
        "is_value_model": args.is_value_model,
        "local_dir": args.local_dir,
        "hf_model_path": args.hf_model_path,
<<<<<<< HEAD
=======
        "hf_model_config_path": args.local_dir,
>>>>>>> 5aa1b046
    }

    if args.operation == "merge":
        config = ModelMergerConfig(
            **common_config_args,
            target_dir=args.target_dir,
            hf_upload_path=args.hf_upload_path,
            private=args.private,
            test_hf_dir=None,
        )
        os.makedirs(config.target_dir, exist_ok=True)
    elif args.operation == "test":
        config = ModelMergerConfig(
            **common_config_args,
            test_hf_dir=args.test_hf_dir,
            # the following args are not used by test operation
            target_dir=None,
            hf_upload_path=None,
            private=False,
        )
    else:
        raise NotImplementedError(f"Unknown operation: {args.operation}")

    if config.backend == "fsdp":
        merger = FSDPModelMerger(config)
    elif config.backend == "megatron":
        merger = MegatronModelMerger(config)
    else:
        raise NotImplementedError(f"Unknown backend: {config.backend}")

    merger.merge_and_save()


if __name__ == "__main__":
<<<<<<< HEAD
    main()
=======
    main()
>>>>>>> 5aa1b046
<|MERGE_RESOLUTION|>--- conflicted
+++ resolved
@@ -58,10 +58,6 @@
     GenerationConfig,
     PretrainedConfig,
 )
-<<<<<<< HEAD
-from recovlm.models.keye.modeling_keye import KeyeForConditionalGeneration
-=======
->>>>>>> 5aa1b046
 
 try:
     # for torch 2.5+
@@ -79,10 +75,7 @@
     operation: str  # 'merge' or 'test'
     backend: str
     local_dir: str
-<<<<<<< HEAD
-=======
     hf_model_config_path: str
->>>>>>> 5aa1b046
     target_dir: Optional[str] = "tmp"
     hf_upload_path: Optional[str] = None
     private: bool = False
@@ -103,18 +96,6 @@
 class BaseModelMerger(ABC):
     def __init__(self, config: ModelMergerConfig):
         self.config = config
-<<<<<<< HEAD
-        self.config_path = config.local_dir
-
-        if config.hf_model_path:
-            print("Warning: --hf_model_path is deprecated and will be removed in a future version. Currently verl will save huggingface model configuration files into checkpoint directories. Therefore, there is no need to provide --hf_model_path. ")
-            self.config_path = config.hf_model_path
-
-        self.model_config = AutoConfig.from_pretrained(self.config_path)
-
-    def get_transformers_auto_model_class(self):
-        #raise ValueError(f'{self.model_config.architectures[0]=}')
-=======
         self.hf_model_config_path = config.hf_model_config_path
 
         if config.hf_model_path:
@@ -124,18 +105,12 @@
         self.model_config = AutoConfig.from_pretrained(self.hf_model_config_path)
 
     def get_transformers_auto_model_class(self):
->>>>>>> 5aa1b046
         if "ForTokenClassification" in self.model_config.architectures[0]:
             return AutoModelForTokenClassification
         elif "ForCausalLM" in self.model_config.architectures[0]:
             return AutoModelForCausalLM
-<<<<<<< HEAD
-        elif "KeyeForConditionalGeneration" in self.model_config.architectures[0]:
-            return KeyeForConditionalGeneration
-=======
         elif "ForConditionalGeneration" in self.model_config.architectures[0]:
             return AutoModelForVision2Seq
->>>>>>> 5aa1b046
 
         raise NotImplementedError(f"Unknown architecture {self.model_config.architectures}")
 
@@ -148,26 +123,15 @@
         """
         if model.can_generate():
             try:
-<<<<<<< HEAD
-                model.generation_config = GenerationConfig.from_pretrained(self.config_path)
-            except OSError:
-                print(f"Warning: Generation config file not found in {self.config_path}, using a generation config created from the model config.")
-=======
                 model.generation_config = GenerationConfig.from_pretrained(self.hf_model_config_path)
             except OSError:
                 print(f"Warning: Generation config file not found in {self.hf_model_config_path}, using a generation config created from the model config.")
->>>>>>> 5aa1b046
         return model
 
     def save_hf_model_and_tokenizer(self, state_dict: dict[str, torch.Tensor]):
         auto_model_class = self.get_transformers_auto_model_class()
         with init_empty_weights():
-<<<<<<< HEAD
-            self.model_config._attn_implementation = 'flash_attention_2'
-            model = auto_model_class._from_config(self.model_config)
-=======
             model = auto_model_class.from_config(self.model_config, torch_dtype=torch.bfloat16)
->>>>>>> 5aa1b046
         model.to_empty(device="cpu")
         model = self.patch_model_generation_config(model)
 
@@ -176,13 +140,8 @@
         del state_dict
         del model
 
-<<<<<<< HEAD
-        processor = hf_processor(self.config_path)
-        tokenizer = hf_tokenizer(self.config_path)
-=======
         processor = hf_processor(self.hf_model_config_path)
         tokenizer = hf_tokenizer(self.hf_model_config_path)
->>>>>>> 5aa1b046
         if processor is not None:
             print(f"Saving processor to {self.config.target_dir}")
             processor.save_pretrained(self.config.target_dir)
@@ -231,7 +190,6 @@
             # for non-DTensor
             mesh = np.array([world_size], dtype=np.int64)
             mesh_dim_names = ("fsdp",)
-<<<<<<< HEAD
 
         return mesh, mesh_dim_names
 
@@ -284,8 +242,7 @@
                 # add tensor shard in order of rank to state_dict[key]
                 tensor = model_state_shard.pop(key)
                 if isinstance(tensor, DTensor):
-                    #state_dict[key].append(tensor._local_tensor.bfloat16())
-                    state_dict[key].append(tensor._local_tensor)
+                    state_dict[key].append(tensor._local_tensor.bfloat16())
 
                     placements = tuple(tensor.placements)
                     # replicated placement at dp dimension can be discarded
@@ -376,157 +333,12 @@
 
 
 class MegatronModelMerger(BaseModelMerger):
-=======
-
-        return mesh, mesh_dim_names
-
-    def _calculate_shard_configuration(self, mesh: np.ndarray, mesh_dim_names: tuple[str, ...]) -> tuple[int, tuple[int, ...]]:
-        """Calculates the total number of shards and the shape of the device mesh."""
-        assert mesh_dim_names in (("fsdp",), ("ddp", "fsdp")), f"Unsupported mesh_dim_names {mesh_dim_names}"
-
-        if "tp" in mesh_dim_names:
-            # TODO: "tp" is not supported yet due to the above assert
-            total_shards = mesh.shape[-1] * mesh.shape[-2]
-            mesh_shape = (mesh.shape[-2], mesh.shape[-1])
-        else:
-            total_shards = mesh.shape[-1]
-            mesh_shape = (mesh.shape[-1],)
-
-        return total_shards, mesh_shape
-
-    def _merge_by_placement(self, tensors: list[torch.Tensor], placement: Placement) -> torch.Tensor:
-        """Merges a list of tensors based on their DTensor placement"""
-        if placement.is_replicate():
-            return tensors[0]
-        elif placement.is_partial():
-            raise NotImplementedError("Partial placement is not supported yet")
-        elif placement.is_shard():
-            return torch.cat(tensors, dim=placement.dim).contiguous()
-
-        raise NotImplementedError(f"Unsupported placement: {placement}")
-
-    def _load_and_merge_state_dicts(self, world_size: int, total_shards: int, mesh_shape: tuple[int, ...], mesh_dim_names: tuple[str, ...]) -> dict[str, torch.Tensor]:
-        model_state_dict_lst = [None] * total_shards
-
-        def process_one_shard(rank: int, model_state_dict_lst: list):
-            model_path = Path(self.config.local_dir) / f"model_world_size_{world_size}_rank_{rank}.pt"
-            state_dict = torch.load(model_path, map_location="cpu", weights_only=False)
-            model_state_dict_lst[rank] = state_dict
-            return state_dict
-
-        with ThreadPoolExecutor(max_workers=min(32, os.cpu_count())) as executor:
-            futures = [executor.submit(process_one_shard, rank, model_state_dict_lst) for rank in range(total_shards)]
-            for future in tqdm(futures, desc=f"Loading {total_shards} FSDP shards", total=total_shards):
-                future.result()
-
-        # Merge state dicts from all shards
-        state_dict = {}
-        param_placements: dict[str, list] = {}
-
-        for key in set(model_state_dict_lst[0].keys()):
-            state_dict[key] = []
-            for model_state_shard in model_state_dict_lst:
-                # add tensor shard in order of rank to state_dict[key]
-                tensor = model_state_shard.pop(key)
-                if isinstance(tensor, DTensor):
-                    state_dict[key].append(tensor._local_tensor.bfloat16())
-
-                    placements = tuple(tensor.placements)
-                    # replicated placement at dp dimension can be discarded
-                    if mesh_dim_names[0] in ("dp", "ddp"):
-                        placements = placements[1:]
-
-                    if key not in param_placements:
-                        param_placements[key] = placements
-                    else:
-                        assert param_placements[key] == placements
-                else:
-                    state_dict[key].append(tensor.bfloat16())
-
-        del model_state_dict_lst
-
-        # Merge tensors
-        for key in sorted(state_dict):
-            if not isinstance(state_dict[key], list):
-                print(f"No need to merge key {key}")
-                continue
-            if key in param_placements:
-                # merge shards
-                placements: tuple[Shard] = param_placements[key]
-                if len(mesh_shape) == 1:
-                    # 1-D list, FSDP without TP
-                    assert len(placements) == 1
-                    shards = state_dict[key]
-                    state_dict[key] = self._merge_by_placement(shards, placements[0])
-                else:
-                    # 2-D list, FSDP + TP
-                    raise NotImplementedError("FSDP + TP is not supported yet")
-            else:
-                state_dict[key] = torch.cat(state_dict[key], dim=0)
-
-        return state_dict
-
-    def merge_and_save(self):
-        world_size = self._get_world_size()
-        rank_zero_state_dict = self._load_rank_zero_state_dict(world_size)
-
-        mesh, mesh_dim_names = self._extract_device_mesh_info(rank_zero_state_dict, world_size)
-        print(f"Got device mesh {mesh}, mesh_dim_names {mesh_dim_names}")
-
-        total_shards, mesh_shape = self._calculate_shard_configuration(mesh, mesh_dim_names)
-        print(f"Processing model shards with {total_shards} {mesh_shape} in total")
-
-        merged_state_dict = self._load_and_merge_state_dicts(world_size, total_shards, mesh_shape, mesh_dim_names)
-
-        if self.config.operation == "test":
-            if not self.config.test_hf_dir:
-                raise ValueError("test_hf_dir must be provided for test operation")
-            self._test_state_dict(merged_state_dict)
-        elif self.config.operation == "merge":
-            self.save_hf_model_and_tokenizer(merged_state_dict)
-            if self.config.hf_upload:
-                self.upload_to_huggingface()
-        else:
-            raise ValueError(f"Unknown operation: {self.config.operation}")
-
-    def _test_state_dict(self, state_dict: dict[str, torch.Tensor]):
-        auto_model_class = self.get_transformers_auto_model_class()
-
-        hf_model = auto_model_class.from_pretrained(self.config.test_hf_dir, torch_dtype=torch.bfloat16)
-        hf_state_dict = hf_model.state_dict()
-        del hf_model
-
-        hf_model_keys = set(hf_state_dict.keys())
-        collected_keys = set(state_dict.keys())
-
-        missing_keys = hf_model_keys - collected_keys
-        assert len(missing_keys) == 0, f"Missing keys in collected state dict: {list(sorted(missing_keys))}"
-
-        extra_keys = collected_keys - hf_model_keys
-        assert len(extra_keys) == 0, f"Extra keys in collected state dict: {list(sorted(extra_keys))}"
-
-        for key in hf_model_keys:
-            hf_shape = hf_state_dict[key].shape
-            collected_shape = state_dict[key].shape
-            assert hf_shape == collected_shape, f"Shape mismatch for key '{key}': original {hf_shape} vs collected {collected_shape}"
-
-            hf_dtype = hf_state_dict[key].dtype
-            collected_dtype = state_dict[key].dtype
-            assert hf_dtype == collected_dtype, f"Dtype mismatch for key '{key}': original {hf_dtype} vs collected {collected_dtype}"
-
-            torch.testing.assert_close(hf_state_dict[key], state_dict[key], atol=1e-6, rtol=1e-6)
-
-        print("FSDP checks passed: The merged state_dict matches the hf model saved by FSDPCheckpointManager.")
-
-
-class MegatronModelMerger(BaseModelMerger):
     def __init__(self, config: ModelMergerConfig):
         from verl.utils.megatron_utils import get_hf_config_and_tokenizer_checkpoint_path
 
         config.hf_model_config_path = get_hf_config_and_tokenizer_checkpoint_path(config.local_dir)
         super().__init__(config)
 
->>>>>>> 5aa1b046
     def _get_tp_pp_rank_from_sharded_dir(self, sharded_dir: str) -> tuple[int, int]:
         match = re.match(r"mp_rank_(\d\d)_(\d\d\d)", sharded_dir)
         assert match, f"Invalid sharded dir {sharded_dir}"
@@ -773,10 +585,7 @@
         "is_value_model": args.is_value_model,
         "local_dir": args.local_dir,
         "hf_model_path": args.hf_model_path,
-<<<<<<< HEAD
-=======
         "hf_model_config_path": args.local_dir,
->>>>>>> 5aa1b046
     }
 
     if args.operation == "merge":
@@ -811,8 +620,4 @@
 
 
 if __name__ == "__main__":
-<<<<<<< HEAD
-    main()
-=======
-    main()
->>>>>>> 5aa1b046
+    main()