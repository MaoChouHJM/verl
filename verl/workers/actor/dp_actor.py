# Copyright 2024 Bytedance Ltd. and/or its affiliates
# Copyright 2023-2024 SGLang Team
# Copyright 2025 ModelBest Inc. and/or its affiliates
#
# Licensed under the Apache License, Version 2.0 (the "License");
# you may not use this file except in compliance with the License.
# You may obtain a copy of the License at
#
#     http://www.apache.org/licenses/LICENSE-2.0
#
# Unless required by applicable law or agreed to in writing, software
# distributed under the License is distributed on an "AS IS" BASIS,
# WITHOUT WARRANTIES OR CONDITIONS OF ANY KIND, either express or implied.
# See the License for the specific language governing permissions and
# limitations under the License.
"""
Single Process Actor
"""

import itertools
import logging
import os
from typing import Tuple

import torch
from torch import nn
from torch.distributed.fsdp import FullyShardedDataParallel as FSDP

import verl.utils.torch_functional as verl_F
from verl import DataProto
from verl.trainer.ppo.core_algos import agg_loss, compute_policy_loss, kl_penalty
from verl.utils.debug import GPUMemoryLogger
from verl.utils.device import get_device_name, get_torch_device, is_cuda_available, is_npu_available
from verl.utils.fsdp_utils import FSDPModule, fsdp2_clip_grad_norm_
from verl.utils.py_functional import append_to_dict
from verl.utils.seqlen_balancing import get_reverse_idx, rearrange_micro_batches
from verl.utils.torch_functional import logprobs_from_logits
from verl.utils.ulysses import gather_outpus_and_unpad, ulysses_pad, ulysses_pad_and_slice_inputs
from verl.workers.actor import BasePPOActor

if is_cuda_available:
    from flash_attn.bert_padding import index_first_axis, pad_input, rearrange, unpad_input
elif is_npu_available:
    from transformers.integrations.npu_flash_attention import index_first_axis, pad_input, rearrange, unpad_input


__all__ = ["DataParallelPPOActor"]

logger = logging.getLogger(__file__)
logger.setLevel(os.getenv("VERL_LOGGING_LEVEL", "WARN"))


class DataParallelPPOActor(BasePPOActor):
    def __init__(self, config, actor_module: nn.Module, actor_optimizer: torch.optim.Optimizer = None):
        """When optimizer is None, it is Reference Policy"""
        super().__init__(config)
        self.actor_module = actor_module
        self.actor_optimizer = actor_optimizer

        self.use_remove_padding = self.config.get("use_remove_padding", False)
        if torch.distributed.get_rank() == 0:
            print(f"Actor use_remove_padding={self.use_remove_padding}")
        self.use_fused_kernels = self.config.get("use_fused_kernels", False)
        if torch.distributed.get_rank() == 0:
            print(f"Actor use_fused_kernels={self.use_fused_kernels}")

        self.ulysses_sequence_parallel_size = self.config.ulysses_sequence_parallel_size
        self.use_ulysses_sp = self.ulysses_sequence_parallel_size > 1

        self.compute_entropy_from_logits = (
            torch.compile(verl_F.entropy_from_logits, dynamic=True)
            if self.config.get("use_torch_compile", True)  #  use torch compile by default
            else verl_F.entropy_from_logits
        )
        self.device_name = get_device_name()

    def _forward_micro_batch(self, micro_batch, temperature, calculate_entropy=False) -> Tuple[torch.Tensor, torch.Tensor]:
        """
        Returns:
            entropy: # (bs, response_len)
            log_probs: # (bs, response_len)
        """
        response_length = micro_batch["responses"].size(-1)
        multi_modal_inputs = {}
        if "multi_modal_inputs" in micro_batch.keys():
            for key in micro_batch["multi_modal_inputs"][0].keys():
<<<<<<< HEAD
                multi_modal_inputs[key] = torch.cat(
                list(filter(lambda x: x != None, 
                 [inputs.get(key) for inputs in micro_batch["multi_modal_inputs"]])), dim=0
                )
=======
                multi_modal_inputs[key] = torch.cat([inputs[key] for inputs in micro_batch["multi_modal_inputs"]], dim=0)
>>>>>>> 5aa1b046

        with torch.autocast(device_type=self.device_name, dtype=torch.bfloat16):
            input_ids = micro_batch["input_ids"]
            batch_size, seqlen = input_ids.shape
            attention_mask = micro_batch["attention_mask"]
            position_ids = micro_batch["position_ids"]
            entropy = None
            if position_ids.dim() == 3:  # qwen2vl mrope
                position_ids = position_ids.transpose(0, 1)  # (bsz, 3, seqlen) -> (3, bsz, seqlen)

            if self.use_remove_padding:
                input_ids_rmpad, indices, *_ = unpad_input(input_ids.unsqueeze(-1), attention_mask)  # input_ids_rmpad (total_nnz, ...)
                input_ids_rmpad = input_ids_rmpad.transpose(0, 1)  # (1, total_nnz)

                # unpad the position_ids to align the rotary
                if position_ids.dim() == 3:
                    position_ids_rmpad = index_first_axis(rearrange(position_ids, "c b s ... -> (b s) c ..."), indices).transpose(0, 1).unsqueeze(1)  # (3, bsz, seqlen) -> (3, 1, bsz * seqlen)
                else:
                    position_ids_rmpad = index_first_axis(rearrange(position_ids.unsqueeze(-1), "b s ... -> (b s) ..."), indices).transpose(0, 1)

                # for compute the log_prob
                input_ids_rmpad_rolled = torch.roll(input_ids_rmpad, shifts=-1, dims=1)  # (1, total_nnz)

                # pad and slice the inputs if sp > 1
                if self.use_ulysses_sp:
                    is_vlm_model = "multi_modal_inputs" in micro_batch
                    if is_vlm_model:
                        # vlm model's inputs will be sliced after embedding
                        input_ids_rmpad, position_ids_rmpad, pad_size = ulysses_pad(
                            input_ids_rmpad,
                            position_ids_rmpad=position_ids_rmpad,
                            sp_size=self.ulysses_sequence_parallel_size,
                        )
                    else:
                        input_ids_rmpad, position_ids_rmpad, pad_size = ulysses_pad_and_slice_inputs(
                            input_ids_rmpad,
                            position_ids_rmpad=position_ids_rmpad,
                            sp_size=self.ulysses_sequence_parallel_size,
                        )
                    input_ids_rmpad_rolled, _, _ = ulysses_pad_and_slice_inputs(
                        input_ids_rmpad_rolled,
                        position_ids_rmpad=None,
                        sp_size=self.ulysses_sequence_parallel_size,
                    )

                input_ids_rmpad_rolled = input_ids_rmpad_rolled.squeeze(0)  # ((total_nnz / sp) + pad)

                # only pass input_ids and position_ids to enable flash_attn_varlen
                extra_args = {}
                if self.use_fused_kernels:
                    extra_args["temperature"] = temperature

                output = self.actor_module(
                    input_ids=input_ids_rmpad,
                    attention_mask=None,
                    position_ids=position_ids_rmpad,
                    **multi_modal_inputs,
                    use_cache=False,
                    **extra_args,
                )  # prevent model thinks we are generating

                if self.use_fused_kernels:
                    log_probs = output.log_probs.squeeze(0)  # (total_nnz,)
                    entropy_rmpad = output.entropy.squeeze(0)  # (total_nnz,)

                else:
                    logits_rmpad = output.logits.squeeze(0)  # (total_nnz, vocab_size)
                    logits_rmpad.div_(temperature)

                    # if use_sp: ((total_nnz / sp) + pad) ; if not use_sp: (batch, seqlen)
                    inplace_backward = True
                    if calculate_entropy:
                        inplace_backward = False
                    log_probs = logprobs_from_logits(
                        logits=logits_rmpad,
                        labels=input_ids_rmpad_rolled,
                        inplace_backward=inplace_backward,
                    )

                    # compute entropy
                    if calculate_entropy:
                        entropy_rmpad = self.compute_entropy_from_logits(logits_rmpad)  # ((total_nnz / sp) + pad)

                # gather log_prob if sp > 1
                if self.use_ulysses_sp:
                    # gather and unpad for the ulysses sp
                    log_probs = gather_outpus_and_unpad(
                        log_probs,
                        gather_dim=0,
                        unpad_dim=0,
                        padding_size=pad_size,
                    )
                    if calculate_entropy:
                        entropy_rmpad = gather_outpus_and_unpad(
                            entropy_rmpad,
                            gather_dim=0,
                            unpad_dim=0,
                            padding_size=pad_size,
                        )
                # pad back to (bsz, seqlen)
                if calculate_entropy:
                    full_entropy = pad_input(
                        hidden_states=entropy_rmpad.unsqueeze(-1),
                        indices=indices,
                        batch=batch_size,
                        seqlen=seqlen,
                    )
                full_log_probs = pad_input(
                    hidden_states=log_probs.unsqueeze(-1),
                    indices=indices,
                    batch=batch_size,
                    seqlen=seqlen,
                )

                # only return response part:
                if calculate_entropy:
                    entropy = full_entropy.squeeze(-1)[:, -response_length - 1 : -1]  # (bsz, response_length)
                log_probs = full_log_probs.squeeze(-1)[:, -response_length - 1 : -1]  # (bsz, response_length)

            else:  # not using rmpad and no ulysses sp
                extra_args = {}
                if self.use_fused_kernels:
                    extra_args["temperature"] = temperature
                output = self.actor_module(
                    input_ids=input_ids,
                    attention_mask=attention_mask,
                    position_ids=position_ids,
                    **multi_modal_inputs,
                    use_cache=False,
                    **extra_args,
                )  # prevent model thinks we are generating

                if self.use_fused_kernels:
                    log_probs = output.log_probs[:, -response_length - 1 : -1]
                    entropy = output.entropy[:, -response_length - 1 : -1]  # (bsz, response_length)

                else:
                    logits = output.logits

                    logits.div_(temperature)
                    logits = logits[:, -response_length - 1 : -1, :]  # (bsz, response_length, vocab_size)
                    log_probs = logprobs_from_logits(logits, micro_batch["responses"])
                    if calculate_entropy:
                        entropy = verl_F.entropy_from_logits(logits)  # (bsz, response_length)

            return entropy, log_probs

    def _optimizer_step(self):
        assert self.config.grad_clip is not None

        if isinstance(self.actor_module, FSDP):
            grad_norm = self.actor_module.clip_grad_norm_(max_norm=self.config.grad_clip)
        elif isinstance(self.actor_module, FSDPModule):
            grad_norm = fsdp2_clip_grad_norm_(self.actor_module.parameters(), max_norm=self.config.grad_clip)
        else:
            grad_norm = torch.nn.utils.clip_grad_norm_(self.actor_module.parameters(), max_norm=self.config.grad_clip)

        # if grad_norm is not finite, skip the update
        if not torch.isfinite(grad_norm):
            print(f"WARN: rank {torch.distributed.get_rank()} grad_norm is not finite: {grad_norm}")
            self.actor_optimizer.zero_grad()
        else:
            self.actor_optimizer.step()
        return grad_norm

    @GPUMemoryLogger(role="dp actor", logger=logger)
    def compute_log_prob(self, data: DataProto, calculate_entropy=False) -> torch.Tensor:
        """Compute the log probability of the responses given input_ids, attention_mask and position_ids

        Args:
            data (DataProto): a DataProto containing keys

                ``input_ids``: tensor of shape [batch_size, sequence_length]. torch.int64. Note that input_ids is the
                concatenation of prompt and response. Note that ``sequence_length = prompt_length + response_length``.

                ``attention_mask``: tensor of shape [batch_size, sequence_length]. torch.int64.

                ``position_ids``: tensor of shape [batch_size, sequence_length]. torch.int64.

                ``responses``:  tensor of shape [batch_size, response_length]. torch.int64.

        Returns:
            torch.Tensor: the log_prob tensor
        """
        # set to eval
        self.actor_module.eval()

        micro_batch_size = data.meta_info["micro_batch_size"]
        temperature = data.meta_info["temperature"]  # temperature must be in the data.meta_info to avoid silent error
        use_dynamic_bsz = data.meta_info["use_dynamic_bsz"]

        select_keys = ["responses", "input_ids", "attention_mask", "position_ids"]
        batch = data.select(batch_keys=select_keys).batch
        has_multi_modal_inputs = "multi_modal_inputs" in data.non_tensor_batch.keys()

        if has_multi_modal_inputs:
            num_micro_batches = data.batch.batch_size[0] // micro_batch_size
            non_tensor_select_keys = ["multi_modal_inputs"]
            micro_batches = data.select(select_keys, non_tensor_select_keys).chunk(num_micro_batches)
        elif use_dynamic_bsz:
            # split using dynamic bsz
            max_token_len = data.meta_info["max_token_len"] * self.ulysses_sequence_parallel_size
            micro_batches, indices = rearrange_micro_batches(batch=batch, max_token_len=max_token_len)
        else:
            micro_batches = batch.split(micro_batch_size)

        log_probs_lst = []
        entropy_lst = []
        for micro_batch in micro_batches:
            if isinstance(micro_batch, DataProto):
                micro_batch = {**micro_batch.batch, **micro_batch.non_tensor_batch}
            with torch.no_grad():
                entropy, log_probs = self._forward_micro_batch(micro_batch, temperature=temperature, calculate_entropy=calculate_entropy)
            log_probs_lst.append(log_probs)
            if calculate_entropy:
                entropy_lst.append(entropy)

        log_probs = torch.concat(log_probs_lst, dim=0)
        entropys = None
        if calculate_entropy:
            entropys = torch.concat(entropy_lst, dim=0)
        if use_dynamic_bsz:
            indices = list(itertools.chain.from_iterable(indices))
            assert len(indices) == log_probs.size(0), f"{len(indices)} vs. {log_probs.size()}"
            revert_indices = torch.tensor(get_reverse_idx(indices), dtype=torch.long)
            log_probs = log_probs[revert_indices]

        return log_probs, entropys

    @GPUMemoryLogger(role="dp actor", logger=logger)
    def update_policy(self, data: DataProto):
        # make sure we are in training mode
        self.actor_module.train()

        temperature = data.meta_info["temperature"]  # temperature must be in the data.meta_info to avoid silent error
        multi_turn = data.meta_info.get("multi_turn", False)

        select_keys = ["responses", "input_ids", "attention_mask", "position_ids", "old_log_probs", "advantages"]
        if multi_turn:
            select_keys.append("loss_mask")
        if self.config.use_kl_loss:
            select_keys.append("ref_log_prob")
        batch = data.select(batch_keys=select_keys).batch
        has_multi_modal_inputs = "multi_modal_inputs" in data.non_tensor_batch.keys()

        # Split to make minibatch iterator for updating the actor
        # See PPO paper for details. https://arxiv.org/abs/1707.06347
        if has_multi_modal_inputs:
            num_mini_batches = data.batch.batch_size[0] // self.config.ppo_mini_batch_size
            non_tensor_select_keys = ["multi_modal_inputs"]
            dataloader = data.select(select_keys, non_tensor_select_keys).chunk(num_mini_batches)
        else:
            dataloader = batch.split(self.config.ppo_mini_batch_size)

        metrics = {}
        for epoch in range(self.config.ppo_epochs):
            for batch_idx, data in enumerate(dataloader):
                # split batch into micro_batches
                mini_batch = data
                if has_multi_modal_inputs:
                    self.gradient_accumulation = self.config.ppo_mini_batch_size // self.config.ppo_micro_batch_size_per_gpu
                    num_micro_batches = mini_batch.batch.batch_size[0] // self.config.ppo_micro_batch_size_per_gpu
                    micro_batches = data.select(select_keys, non_tensor_select_keys).chunk(num_micro_batches)
                elif self.config.use_dynamic_bsz:
                    max_token_len = self.config.ppo_max_token_len_per_gpu * self.ulysses_sequence_parallel_size
                    micro_batches, _ = rearrange_micro_batches(batch=mini_batch, max_token_len=max_token_len)
                else:
                    self.gradient_accumulation = self.config.ppo_mini_batch_size // self.config.ppo_micro_batch_size_per_gpu
                    # split batch into micro_batches
                    micro_batches = mini_batch.split(self.config.ppo_micro_batch_size_per_gpu)

                self.actor_optimizer.zero_grad()

                for data in micro_batches:
                    # Support all hardwares
                    if isinstance(data, DataProto):
                        data = {**data.batch.to(get_torch_device().current_device()), **data.non_tensor_batch}
                    else:
                        data = data.to(get_torch_device().current_device())  # actor device is cpu when using offload
                    responses = data["responses"]
                    response_length = responses.size(1)
                    attention_mask = data["attention_mask"]
                    if multi_turn:
                        response_mask = data["loss_mask"][:, -response_length:]
                    else:
                        response_mask = attention_mask[:, -response_length:]

                    old_log_prob = data["old_log_probs"]
                    advantages = data["advantages"]

                    clip_ratio = self.config.clip_ratio
                    clip_ratio_low = self.config.clip_ratio_low if self.config.clip_ratio_low is not None else clip_ratio
                    clip_ratio_high = self.config.clip_ratio_high if self.config.clip_ratio_high is not None else clip_ratio
                    clip_ratio_c = self.config.get("clip_ratio_c", 3.0)
                    entropy_coeff = self.config.entropy_coeff
                    loss_agg_mode = self.config.loss_agg_mode

                    # all return: (bsz, response_length)
                    calculate_entropy = False
                    if entropy_coeff != 0:
                        calculate_entropy = True
                    entropy, log_prob = self._forward_micro_batch(micro_batch=data, temperature=temperature, calculate_entropy=calculate_entropy)

                    pg_loss, pg_clipfrac, ppo_kl, pg_clipfrac_lower = compute_policy_loss(
                        old_log_prob=old_log_prob,
                        log_prob=log_prob,
                        advantages=advantages,
                        response_mask=response_mask,
                        cliprange=clip_ratio,
                        cliprange_low=clip_ratio_low,
                        cliprange_high=clip_ratio_high,
                        clip_ratio_c=clip_ratio_c,
                        loss_agg_mode=loss_agg_mode,
                    )

                    if entropy_coeff != 0:
                        entropy_loss = agg_loss(loss_mat=entropy, loss_mask=response_mask, loss_agg_mode=loss_agg_mode)

                        # compute policy loss
                        policy_loss = pg_loss - entropy_loss * entropy_coeff
                    else:
                        policy_loss = pg_loss

                    if self.config.use_kl_loss:
                        ref_log_prob = data["ref_log_prob"]
                        # compute kl loss
                        kld = kl_penalty(logprob=log_prob, ref_logprob=ref_log_prob, kl_penalty=self.config.kl_loss_type)
                        kl_loss = agg_loss(loss_mat=kld, loss_mask=response_mask, loss_agg_mode=loss_agg_mode)

                        policy_loss = policy_loss + kl_loss * self.config.kl_loss_coef
                        metrics["actor/kl_loss"] = kl_loss.detach().item()
                        metrics["actor/kl_coef"] = self.config.kl_loss_coef

                    if self.config.use_dynamic_bsz:
                        # relative to the dynamic bsz
                        loss = policy_loss * (len(data) / self.config.ppo_mini_batch_size)
                    else:
                        loss = policy_loss / self.gradient_accumulation
                    loss.backward()

                    data = {
                        "actor/pg_loss": pg_loss.detach().item(),
                        "actor/pg_clipfrac": pg_clipfrac.detach().item(),
                        "actor/ppo_kl": ppo_kl.detach().item(),
                        "actor/pg_clipfrac_lower": pg_clipfrac_lower.detach().item(),
                    }
                    append_to_dict(metrics, data)

                grad_norm = self._optimizer_step()
                data = {"actor/grad_norm": grad_norm.detach().item()}
                append_to_dict(metrics, data)
        self.actor_optimizer.zero_grad()
        return metrics<|MERGE_RESOLUTION|>--- conflicted
+++ resolved
@@ -84,14 +84,10 @@
         multi_modal_inputs = {}
         if "multi_modal_inputs" in micro_batch.keys():
             for key in micro_batch["multi_modal_inputs"][0].keys():
-<<<<<<< HEAD
                 multi_modal_inputs[key] = torch.cat(
                 list(filter(lambda x: x != None, 
                  [inputs.get(key) for inputs in micro_batch["multi_modal_inputs"]])), dim=0
                 )
-=======
-                multi_modal_inputs[key] = torch.cat([inputs[key] for inputs in micro_batch["multi_modal_inputs"]], dim=0)
->>>>>>> 5aa1b046
 
         with torch.autocast(device_type=self.device_name, dtype=torch.bfloat16):
             input_ids = micro_batch["input_ids"]
