--- conflicted
+++ resolved
@@ -728,11 +728,7 @@
                     )
             responses = batch["responses"]
             response_length = responses.size(1)
-<<<<<<< HEAD
-            label = copy.deepcopy(input_ids)
-=======
-            label = position_ids.clone()
->>>>>>> 22a15365
+label = position_ids.clone()
             label[:, -response_length - 1 : -1] = responses
             label_mask = attention_mask.clone()
             label_mask[:, : -response_length - 1] = False
