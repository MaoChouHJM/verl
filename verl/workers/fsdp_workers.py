--- conflicted
+++ resolved
@@ -111,12 +111,8 @@
     """
 
     def __init__(self, config: DictConfig, role: str):
-<<<<<<< HEAD
-        super().__init__(config)
-=======
         Worker.__init__(self)
 
->>>>>>> 578501e2
         self.config = config
         import torch.distributed
 
@@ -281,7 +277,6 @@
         update_model_config(actor_model_config, override_config_kwargs=override_config_kwargs)
         if self.rank == 0:
             print(f"Model config after override: {actor_model_config}")
-<<<<<<< HEAD
         with self.timing_record("init_model/build_fsdp_model_optimizer/init_context"):
             # NOTE(fix me): tie_word_embedding causes meta_tensor init to hang
             init_context = get_init_weight_context_manager(
@@ -355,65 +350,6 @@
             else:
                 if self.rank == 0:
                     print("No vision tower found.")
-=======
-
-        # NOTE(fix me): tie_word_embedding causes meta_tensor init to hang
-        init_context = get_init_weight_context_manager(
-            use_meta_tensor=not actor_model_config.tie_word_embeddings, mesh=self.device_mesh
-        )
-
-        with init_context(), warnings.catch_warnings():
-            warnings.simplefilter("ignore")
-            if type(actor_model_config) in AutoModelForVision2Seq._model_mapping.keys():
-                actor_module_class = AutoModelForVision2Seq
-            else:
-                actor_module_class = AutoModelForCausalLM
-
-            actor_module = actor_module_class.from_pretrained(
-                pretrained_model_name_or_path=local_path,
-                torch_dtype=torch_dtype,
-                config=actor_model_config,
-                trust_remote_code=trust_remote_code,
-            )
-
-            # Apply Liger kernel to the model if use_liger is set to True
-            if use_liger:
-                from liger_kernel.transformers.monkey_patch import _apply_liger_kernel_to_instance
-
-                _apply_liger_kernel_to_instance(model=actor_module)
-
-            fused_kernel_options = self.config.model.get("fused_kernel_options", None)
-            fused_kernels_backend = (
-                fused_kernel_options.get("impl_backend", None) if fused_kernel_options is not None else None
-            )
-
-            apply_monkey_patch(
-                model=actor_module,
-                use_remove_padding=use_remove_padding,
-                ulysses_sp_size=self.ulysses_sequence_parallel_size,
-                use_fused_kernels=use_fused_kernels,
-                fused_kernels_backend=fused_kernels_backend,
-            )
-
-            # some parameters may not in torch_dtype. TODO(zhangchi.usc1992) remove this after we switch to fsdp2
-            actor_module.to(torch_dtype)
-
-            if enable_gradient_checkpointing:
-                actor_module.gradient_checkpointing_enable(gradient_checkpointing_kwargs={"use_reentrant": False})
-            if self._is_lora:
-                print("Applying LoRA to actor module")
-                actor_module.enable_input_require_grads()
-                # Convert config to regular Python types before creating PEFT model
-                lora_config = {
-                    "task_type": TaskType.CAUSAL_LM,
-                    "r": self.config.model.lora_rank,
-                    "lora_alpha": self.config.model.lora_alpha,
-                    "target_modules": convert_to_regular_types(self.config.model.target_modules),
-                    "exclude_modules": convert_to_regular_types(self.config.model.exclude_modules),
-                    "bias": "none",
-                }
-                actor_module = get_peft_model(actor_module, LoraConfig(**lora_config))
->>>>>>> 578501e2
         torch.distributed.barrier()
 
         if self.rank == 0:
@@ -434,23 +370,12 @@
         with self.timing_record("init_model/build_fsdp_model_optimizer/wrap_fsdp"):
             mixed_precision = MixedPrecision(param_dtype=param_dtype, reduce_dtype=reduce_dtype, buffer_dtype=buffer_dtype)
 
-<<<<<<< HEAD
             auto_wrap_policy = get_fsdp_wrap_policy(module=actor_module, config=fsdp_config.get("wrap_policy", None), is_lora=self.config.model.get("lora_rank", 0) > 0)
-=======
-        mixed_precision = MixedPrecision(param_dtype=param_dtype, reduce_dtype=reduce_dtype, buffer_dtype=buffer_dtype)
-
-        auto_wrap_policy = get_fsdp_wrap_policy(
-            module=actor_module,
-            config=fsdp_config.get("wrap_policy", None),
-            is_lora=self.config.model.get("lora_rank", 0) > 0,
-        )
->>>>>>> 578501e2
 
             if self._is_rollout and self.config.rollout.name == "hf":
                 # TODO(zhangchi.usc1992, shengguangming) fix me. Current, auto_wrap_policy causes HFRollout to hang in Gemma
                 auto_wrap_policy = None
 
-<<<<<<< HEAD
             if self.rank == 0:
                 print(f"wrap_policy: {auto_wrap_policy}")
 
@@ -491,62 +416,6 @@
 
                 log_gpu_memory_usage(f"After {role} FSDP init", logger=logger)
                 actor_module_fsdp.processor = self.processor
-=======
-        if self.rank == 0:
-            print(f"wrap_policy: {auto_wrap_policy}")
-
-        fsdp_mesh = self.device_mesh
-        sharding_strategy = get_sharding_strategy(fsdp_mesh)
-
-        # TODO: add transformer policy
-        # We force reference policy to use CPUOffload to save memory.
-        # We force turn off CPUOffload for actor because it causes incorrect results when using grad accumulation
-        cpu_offload = None if role == "actor" else CPUOffload(offload_params=True)
-        fsdp_strategy = self.config.actor.strategy
-        if fsdp_strategy == "fsdp":
-            actor_module_fsdp = FSDP(
-                actor_module,
-                cpu_offload=cpu_offload,
-                param_init_fn=init_fn,
-                auto_wrap_policy=auto_wrap_policy,
-                device_id=get_device_id(),
-                sharding_strategy=sharding_strategy,  # zero3
-                mixed_precision=mixed_precision,
-                sync_module_states=True,
-                device_mesh=self.device_mesh,
-                use_orig_params=self.config.actor.fsdp_config.get("use_orig_params", False),
-                forward_prefetch=self.config.actor.fsdp_config.get("forward_prefetch", False),
-            )
-        elif fsdp_strategy == "fsdp2":
-            assert CPUOffloadPolicy is not None, "PyTorch version >= 2.4 is required for using fully_shard API (FSDP2)"
-            mp_policy = MixedPrecisionPolicy(
-                param_dtype=param_dtype, reduce_dtype=reduce_dtype, cast_forward_inputs=True
-            )
-            if role == "actor" and fsdp_config.offload_policy:
-                cpu_offload = CPUOffloadPolicy(pin_memory=True)
-                self._is_offload_param = False
-                self._is_offload_optimizer = False
-            else:
-                cpu_offload = None if role == "actor" else CPUOffloadPolicy(pin_memory=True)
-
-            fsdp_kwargs = {
-                "mesh": fsdp_mesh,
-                "mp_policy": mp_policy,
-                "offload_policy": cpu_offload,
-                "reshard_after_forward": fsdp_config.reshard_after_forward,
-            }
-            full_state = actor_module.state_dict()
-            apply_fsdp2(actor_module, fsdp_kwargs, fsdp_config)
-            fsdp2_load_full_state_dict(actor_module, full_state, fsdp_mesh, cpu_offload)
-            actor_module_fsdp = actor_module
-        else:
-            raise NotImplementedError(f"not implement {fsdp_strategy}")
-
-        if enable_activation_offload:
-            enable_activation_offloading(actor_module_fsdp, fsdp_strategy, enable_gradient_checkpointing)
-
-        log_gpu_memory_usage(f"After {role} FSDP init", logger=logger)
->>>>>>> 578501e2
 
         # TODO: add more optimizer args into config
         if role == "actor" and optim_config is not None:
@@ -568,7 +437,6 @@
 
                 print(f"Total steps: {total_steps}, num_warmup_steps: {num_warmup_steps}")
 
-<<<<<<< HEAD
                 if warmup_style == "constant":
                     actor_lr_scheduler = get_constant_schedule_with_warmup(
                         optimizer=actor_optimizer, num_warmup_steps=num_warmup_steps
@@ -579,24 +447,6 @@
                     )
                 else:
                     raise NotImplementedError(f"Warmup style {warmup_style} is not supported")
-=======
-            if warmup_style == "constant":
-                actor_lr_scheduler = get_constant_schedule_with_warmup(
-                    optimizer=actor_optimizer, num_warmup_steps=num_warmup_steps
-                )
-            elif warmup_style == "cosine":
-                actor_lr_scheduler = get_cosine_schedule_with_warmup(
-                    optimizer=actor_optimizer,
-                    num_warmup_steps=num_warmup_steps,
-                    num_training_steps=total_steps,
-                    min_lr_ratio=min_lr_ratio,
-                    num_cycles=num_cycles,
-                )
-            else:
-                raise NotImplementedError(f"Warmup style {warmup_style} is not supported")
-
-            log_gpu_memory_usage(f"After {role} optimizer init", logger=logger)
->>>>>>> 578501e2
         else:
             actor_optimizer = None
             actor_lr_scheduler = None
@@ -607,23 +457,12 @@
         from torch.distributed.device_mesh import init_device_mesh
         with self.timing_record("init_model/build_rollout/init_device_mesh"):
         # TODO(sgm): support FSDP hybrid shard for larger model
-<<<<<<< HEAD
             infer_tp = self.config.rollout.tensor_model_parallel_size
             dp = self.world_size // infer_tp
             assert self.world_size % infer_tp == 0, (
                 f"rollout world_size: {self.world_size} is not divisible by infer_tp: {infer_tp}"
             )
             rollout_device_mesh = init_device_mesh("cuda", mesh_shape=(dp, infer_tp), mesh_dim_names=["dp", "infer_tp"])
-=======
-        infer_tp = self.config.rollout.tensor_model_parallel_size
-        dp = self.world_size // infer_tp
-        assert self.world_size % infer_tp == 0, (
-            f"rollout world_size: {self.world_size} is not divisible by infer_tp: {infer_tp}"
-        )
-        rollout_device_mesh = init_device_mesh(
-            device_name, mesh_shape=(dp, infer_tp), mesh_dim_names=["dp", "infer_tp"]
-        )
->>>>>>> 578501e2
         rollout_name = self.config.rollout.name
         if rollout_name == "hf":
             from verl.workers.rollout import HFRollout
@@ -639,7 +478,6 @@
 
             log_gpu_memory_usage(f"Before building {rollout_name} rollout", logger=logger)
             local_path = copy_to_local(self.config.model.path, use_shm=self.config.model.get("use_shm", False))
-<<<<<<< HEAD
             lora_kwargs = {"lora_kwargs": {"enable_lora": True, "max_loras": 1, "max_lora_rank": self._lora_rank}} if self._is_lora else {}
             with self.timing_record(f"init_model/build_rollout/init_vllm_rollout_{vllm_mode}"):
                 # lora_kwargs = {}
@@ -659,26 +497,6 @@
                 self.timing_data[name] = v
             rollout.timing_data.clear()
 
-=======
-            lora_kwargs = (
-                {"lora_kwargs": {"enable_lora": True, "max_loras": 1, "max_lora_rank": self._lora_rank}}
-                if self._is_lora
-                else {}
-            )
-            # lora_kwargs = {}
-            from verl.workers.rollout.vllm_rollout import vLLMAsyncRollout
-
-            vllm_rollout_cls = vLLMRollout if self.config.rollout.mode == "sync" else vLLMAsyncRollout
-            rollout = vllm_rollout_cls(
-                model_path=local_path,
-                config=self.config.rollout,
-                tokenizer=self.tokenizer,
-                model_hf_config=self.actor_model_config,
-                device_mesh=rollout_device_mesh,
-                trust_remote_code=trust_remote_code,
-                **lora_kwargs,
-            )
->>>>>>> 578501e2
 
             log_gpu_memory_usage(f"After building {rollout_name} rollout", logger=logger)
             full_params = torch.distributed.get_world_size() == 1
@@ -709,16 +527,6 @@
 
             local_path = copy_to_local(self.config.model.path)
             log_gpu_memory_usage(f"Before building {rollout_name} rollout", logger=logger)
-<<<<<<< HEAD
-            with self.timing_record("init_model/build_rollout/SGLangRollout"):
-                rollout = SGLangRollout(
-                    actor_module=local_path,
-                    config=self.config.rollout,
-                    tokenizer=self.tokenizer,
-                    model_hf_config=self.actor_model_config,
-                    trust_remote_code=trust_remote_code,
-                )
-=======
             rollout = SGLangRollout(
                 actor_module=local_path,
                 config=self.config.rollout,
@@ -726,22 +534,10 @@
                 model_hf_config=self.actor_model_config,
                 trust_remote_code=trust_remote_code,
             )
->>>>>>> 578501e2
             log_gpu_memory_usage(f"After building {rollout_name} rollout", logger=logger)
 
             if torch.distributed.get_world_size() == 1:
                 self.config.rollout.load_format = "dummy_hf"
-<<<<<<< HEAD
-            with self.timing_record("init_model/build_rollout/sglang_sharding_manager"):
-                rollout_sharding_manager = FSDPSGLangShardingManager(
-                    module=self.actor_module_fsdp,
-                    inference_engine=rollout._engine,
-                    model_config=self.actor_model_config,
-                    full_params="hf" in self.config.rollout.load_format,
-                    device_mesh=rollout_device_mesh,
-                    offload_param=self._is_offload_param,
-                )
-=======
             rollout_sharding_manager = FSDPSGLangShardingManager(
                 module=self.actor_module_fsdp,
                 inference_engine=rollout._engine,
@@ -752,7 +548,6 @@
                 offload_param=self._is_offload_param,
                 multi_stage_wake_up=self.config.rollout.multi_stage_wake_up,
             )
->>>>>>> 578501e2
             log_gpu_memory_usage("After building sharding manager", logger=logger)
 
         else:
@@ -762,7 +557,6 @@
 
     @register(dispatch_mode=Dispatch.ONE_TO_ALL)
     def init_model(self):
-<<<<<<< HEAD
         with self.timing_record("init_model/total"):
             from verl.workers.actor import DataParallelPPOActor
 
@@ -809,14 +603,6 @@
                 # get the original unwrapped module
                 if fsdp_version(self.actor_module_fsdp) == 1:
                     self.actor_module = self.actor_module_fsdp._fsdp_wrapped_module
-=======
-        from verl.workers.actor import DataParallelPPOActor
-
-        # This is used to import external_lib into the huggingface systems
-        import_external_libs(self.config.model.get("external_lib", None))
-
-        override_model_config = OmegaConf.to_container(self.config.model.get("override_config", OmegaConf.create()))
->>>>>>> 578501e2
 
                 if self._is_offload_param:
                     offload_fsdp_model_to_cpu(self.actor_module_fsdp)
@@ -827,7 +613,6 @@
                     log_gpu_memory_usage("After offload actor optimizer during init", logger=logger)
             # load from checkpoint
             if self._is_actor:
-<<<<<<< HEAD
                 OmegaConf.set_struct(self.config.actor, True)
                 with open_dict(self.config.actor):
                     self.config.actor.use_remove_padding = use_remove_padding
@@ -869,101 +654,19 @@
                         processing_class=self.processor if self.processor is not None else self.tokenizer,
                         checkpoint_contents=self.config.actor.checkpoint.contents,
                     )
-=======
-                optim_config = self.config.actor.optim
-                fsdp_config = self.config.actor.fsdp_config
-            else:
-                optim_config = None
-                fsdp_config = OmegaConf.create()
-
-            local_path = copy_to_local(self.config.model.path, use_shm=use_shm)
-            (
-                self.actor_module_fsdp,
-                self.actor_optimizer,
-                self.actor_lr_scheduler,
-                self.actor_model_config,
-            ) = self._build_model_optimizer(
-                model_path=local_path,
-                fsdp_config=fsdp_config,
-                optim_config=optim_config,
-                override_model_config=override_model_config,
-                use_remove_padding=use_remove_padding,
-                use_fused_kernels=use_fused_kernels,
-                enable_gradient_checkpointing=self.config.model.get("enable_gradient_checkpointing", False),
-                trust_remote_code=self.config.model.get("trust_remote_code", False),
-                use_liger=self.config.model.get("use_liger", False),
-                role="actor",
-                enable_activation_offload=self.config.model.get("enable_activation_offload", False),
-            )
-
-            # get the original unwrapped module
-            if fsdp_version(self.actor_module_fsdp) == 1:
-                self.actor_module = self.actor_module_fsdp._fsdp_wrapped_module
-
-            if self._is_offload_param:
-                offload_fsdp_model_to_cpu(self.actor_module_fsdp)
-                log_gpu_memory_usage("After offload actor model during init", logger=logger)
-
-            if self._is_offload_optimizer:
-                offload_fsdp_optimizer(optimizer=self.actor_optimizer)
-                log_gpu_memory_usage("After offload actor optimizer during init", logger=logger)
-
-        if self._is_actor:
-            OmegaConf.set_struct(self.config.actor, True)
-            with open_dict(self.config.actor):
-                self.config.actor.use_remove_padding = use_remove_padding
-                self.config.actor.use_fused_kernels = use_fused_kernels
-            self.actor = DataParallelPPOActor(
-                config=self.config.actor, actor_module=self.actor_module_fsdp, actor_optimizer=self.actor_optimizer
-            )
-
-        if self._is_rollout:
-            self.rollout, self.rollout_sharding_manager = self._build_rollout(
-                trust_remote_code=self.config.model.get("trust_remote_code", False)
-            )
-
-        if self._is_ref:
-            local_path = copy_to_local(self.config.model.path, use_shm=use_shm)
-            self.ref_module_fsdp = self._build_model_optimizer(
-                model_path=local_path,
-                fsdp_config=self.config.ref.fsdp_config,
-                optim_config=None,
-                override_model_config=override_model_config,
-                use_remove_padding=use_remove_padding,
-                use_fused_kernels=use_fused_kernels,
-                trust_remote_code=self.config.model.get("trust_remote_code", False),
-                use_liger=self.config.model.get("use_liger", False),
-                role="ref",
-            )[0]
-            OmegaConf.set_struct(self.config.ref, True)
-            with open_dict(self.config.ref):
-                self.config.ref.use_remove_padding = use_remove_padding
-                self.config.ref.use_fused_kernels = use_fused_kernels
-            self.ref_policy = DataParallelPPOActor(config=self.config.ref, actor_module=self.ref_module_fsdp)
-
-        if self._is_actor:
-            self.flops_counter = FlopsCounter(self.actor_model_config)
-            self.checkpoint_manager = FSDPCheckpointManager(
-                model=self.actor_module_fsdp,
-                optimizer=self.actor.actor_optimizer,
-                lr_scheduler=self.actor_lr_scheduler,
-                processing_class=self.processor if self.processor is not None else self.tokenizer,
-                checkpoint_config=self.config.actor.checkpoint,
-            )
-
-        if not self._is_actor and self._is_rollout:
-            # If ActorRolloutRefWorker is initialized as a standalone rollout,
-            # create a checkpoint manager for FSDP model to allow loading FSDP checkpoints for rollout.
-
-            checkpoint_contents = OmegaConf.create({"load_contents": ["model"], "save_contents": []})
-            self.checkpoint_manager = FSDPCheckpointManager(
-                model=self.actor_module_fsdp,
-                optimizer=None,
-                lr_scheduler=None,
-                processing_class=self.processor if self.processor is not None else self.tokenizer,
-                checkpoint_config=checkpoint_contents,
-            )
->>>>>>> 578501e2
+
+            if not self._is_actor and self._is_rollout:
+                # If ActorRolloutRefWorker is initialized as a standalone rollout,
+                # create a checkpoint manager for FSDP model to allow loading FSDP checkpoints for rollout.
+
+                checkpoint_contents = OmegaConf.create({"load_contents": ["model"], "save_contents": []})
+                self.checkpoint_manager = FSDPCheckpointManager(
+                    model=self.actor_module_fsdp,
+                    optimizer=None,
+                    lr_scheduler=None,
+                    processing_class=self.processor if self.processor is not None else self.tokenizer,
+                    checkpoint_config=checkpoint_contents,
+                )
 
     @register(dispatch_mode=Dispatch.DP_COMPUTE_PROTO)
     @DistProfiler.annotate(color="red")
@@ -1019,12 +722,8 @@
     @DistProfiler.annotate(color="red")
     def generate_sequences(self, prompts: DataProto):
         # Support all hardwares
-<<<<<<< HEAD
         with self.timing_record('generate_sequences/prompts_to_device'):
             prompts = prompts.to(get_torch_device().current_device())
-=======
-        prompts = prompts.to(get_device_id())
->>>>>>> 578501e2
 
         assert self._is_rollout
 
@@ -1041,14 +740,9 @@
         with self.timing_record('generate_sequences/sync_gen'), self.rollout_sharding_manager:
             log_gpu_memory_usage("After entering rollout sharding manager", logger=logger)
 
-<<<<<<< HEAD
             with self.timing_record('generate_sequences/preprocess_data'):
                 prompts = self.rollout_sharding_manager.preprocess_data(prompts)
             with self.timing_record('generate_sequences/generate_sequences'), _timer("generate_sequences", timing_generate):
-=======
-            prompts = self.rollout_sharding_manager.preprocess_data(prompts)
-            with simple_timer("generate_sequences", timing_generate):
->>>>>>> 578501e2
                 output = self.rollout.generate_sequences(prompts=prompts)
 
             log_gpu_memory_usage("After rollout generation", logger=logger)
@@ -1091,12 +785,8 @@
 
         is_lora = data.meta_info.pop("is_lora", False)
         adapter_ctx = self.actor.actor_module.disable_adapter() if is_lora else nullcontext()
-<<<<<<< HEAD
         with self.timing_record('compute_log_prob/H2D'):
             data = data.to(get_torch_device().current_device())
-=======
-        data = data.to(get_device_id())
->>>>>>> 578501e2
         # we should always recompute old_log_probs when it is HybridEngine
         data.meta_info["micro_batch_size"] = self.config.rollout.log_prob_micro_batch_size_per_gpu
         data.meta_info["max_token_len"] = self.config.rollout.log_prob_max_token_len_per_gpu
@@ -1145,12 +835,8 @@
         # else:
         # otherwise, the class have a standalone ref model
         # Support all hardwares
-<<<<<<< HEAD
         with self.timing_record('compute_ref_log_prob/H2D'):
             data = data.to(get_torch_device().current_device())
-=======
-        data = data.to(get_device_id())
->>>>>>> 578501e2
 
         micro_batch_size = self.config.ref.log_prob_micro_batch_size_per_gpu
         data.meta_info["micro_batch_size"] = micro_batch_size
@@ -1189,17 +875,10 @@
             if self._is_offload_param:
                 load_fsdp_model_to_gpu(self.actor_module_fsdp)
 
-<<<<<<< HEAD
         with self.timing_record('save_ckpt/save_ckpt'):
             self.checkpoint_manager.save_checkpoint(local_path=local_path, hdfs_path=hdfs_path, global_step=global_step, max_ckpt_to_keep=max_ckpt_to_keep)
         with self.timing_record('save_ckpt/barrier'):
             dist.barrier()
-=======
-        self.checkpoint_manager.save_checkpoint(
-            local_path=local_path, hdfs_path=hdfs_path, global_step=global_step, max_ckpt_to_keep=max_ckpt_to_keep
-        )
-        dist.barrier()
->>>>>>> 578501e2
 
         if self._is_lora and hasattr(getattr(self, "actor_module", self.actor_module_fsdp), "peft_config"):
             lora_save_path = os.path.join(local_path, "lora_adapter")
@@ -1245,14 +924,8 @@
         if self._is_offload_param:
             load_fsdp_model_to_gpu(self.actor_module_fsdp)
 
-<<<<<<< HEAD
         with self.timing_record('load_ckpt/load_ckpt'):
             self.checkpoint_manager.load_checkpoint(local_path=local_path, hdfs_path=hdfs_path, del_local_after_load=del_local_after_load)
-=======
-        self.checkpoint_manager.load_checkpoint(
-            local_path=local_path, hdfs_path=hdfs_path, del_local_after_load=del_local_after_load
-        )
->>>>>>> 578501e2
 
         if self._is_offload_param:
             offload_fsdp_model_to_cpu(self.actor_module_fsdp)
@@ -1273,14 +946,10 @@
 
 class CriticWorker(Worker, DistProfilerExtension):
     def __init__(self, config):
-<<<<<<< HEAD
-        super().__init__(config)
-=======
         Worker.__init__(self)
         DistProfilerExtension.__init__(
             self, DistProfiler(rank=self.rank, config=omega_conf_to_dataclass(config.get("profiler")))
         )
->>>>>>> 578501e2
         import torch.distributed
 
         if not torch.distributed.is_initialized():
@@ -1539,7 +1208,6 @@
 
             from verl.workers.critic import DataParallelPPOCritic
 
-<<<<<<< HEAD
             self.critic_module, self.critic_optimizer, self.critic_lr_scheduler = self._build_critic_model_optimizer(self.config)
 
             if self._is_offload_param:
@@ -1562,42 +1230,13 @@
                     processing_class=self.processor if self.processor is not None else self.tokenizer,
                     checkpoint_contents=self.config.checkpoint.contents,
                 )
-=======
-        self.critic_module, self.critic_optimizer, self.critic_lr_scheduler = self._build_critic_model_optimizer(
-            self.config
-        )
-
-        if self._is_offload_param:
-            offload_fsdp_model_to_cpu(self.critic_module)
-            log_gpu_memory_usage("After offload critic model during init", logger=logger)
-        if self._is_offload_optimizer:
-            offload_fsdp_optimizer(optimizer=self.critic_optimizer)
-            log_gpu_memory_usage("After offload critic optimizer during init", logger=logger)
-
-        self.critic = DataParallelPPOCritic(
-            config=self.config, critic_module=self.critic_module, critic_optimizer=self.critic_optimizer
-        )
-
-        self.flops_counter = FlopsCounter(self.critic_model_config)
-        self.checkpoint_manager = FSDPCheckpointManager(
-            model=self.critic_module,
-            optimizer=self.critic_optimizer,
-            lr_scheduler=self.critic_lr_scheduler,
-            processing_class=self.processor if self.processor is not None else self.tokenizer,
-            checkpoint_config=self.config.checkpoint,
-        )
->>>>>>> 578501e2
 
     @register(dispatch_mode=Dispatch.DP_COMPUTE_PROTO)
     @DistProfiler.annotate(color="cyan")
     def compute_values(self, data: DataProto):
         # Support all hardwares
-<<<<<<< HEAD
         with self.timing_record('critical/compute_values/H2D'):
             data = data.to(get_torch_device().current_device())
-=======
-        data = data.to(get_device_id())
->>>>>>> 578501e2
 
         with self.timing_record('critical/compute_values/load_fsdp_model'):
             if self._is_offload_param:
@@ -1628,7 +1267,6 @@
     @DistProfiler.annotate(color="pink")
     def update_critic(self, data: DataProto):
         # Support all hardwares
-<<<<<<< HEAD
         with self.timing_record('critical/update_critic/D2H'):
             data = data.to(get_torch_device().current_device())
         with self.timing_record('critical/update_critic/load_fsdp_model'):
@@ -1637,13 +1275,6 @@
         with self.timing_record('critical/update_critic/load_fsdp_model_opt'):
             if self._is_offload_optimizer:
                 load_fsdp_optimizer(optimizer=self.critic_optimizer, device_id=get_torch_device().current_device())
-=======
-        data = data.to(get_device_id())
-        if self._is_offload_param:
-            load_fsdp_model_to_gpu(self.critic_module)
-        if self._is_offload_optimizer:
-            load_fsdp_optimizer(optimizer=self.critic_optimizer, device_id=get_device_id())
->>>>>>> 578501e2
 
         # perform forward computation
         with self.timing_record('critical/update_critic/sync_update_critic'), self.ulysses_sharding_manager:
@@ -1686,12 +1317,8 @@
             if self._is_offload_param:
                 load_fsdp_model_to_gpu(self.critic_module)
 
-<<<<<<< HEAD
         with self.timing_record('critical/save_ckpt/save_ckpt'):
             self.checkpoint_manager.save_checkpoint(
-=======
-        self.checkpoint_manager.save_checkpoint(
->>>>>>> 578501e2
             local_path=local_path, hdfs_path=hdfs_path, global_step=global_step, max_ckpt_to_keep=max_ckpt_to_keep
         )
 
@@ -1727,15 +1354,11 @@
     """
 
     def __init__(self, config):
-<<<<<<< HEAD
-        super().__init__(config)
-=======
         Worker.__init__(self)
         DistProfilerExtension.__init__(
             self, DistProfiler(rank=self.rank, config=omega_conf_to_dataclass(config.get("profiler")))
         )
 
->>>>>>> 578501e2
         import torch.distributed
 
         if not torch.distributed.is_initialized():
@@ -2030,12 +1653,8 @@
             rm_data = DataProto.from_dict(rm_inputs)
 
         # Support all hardwares
-<<<<<<< HEAD
         with self.timing_record('reward/compute_rm_score/D2H'):
             rm_data.batch = rm_data.batch.to(get_torch_device().current_device())
-=======
-        rm_data.batch = rm_data.batch.to(get_device_id())
->>>>>>> 578501e2
 
         # perform forward computation
         with self.timing_record('reward/compute_rm_score/sync_compute'), self.ulysses_sharding_manager:
