# Copyright 2024 Bytedance Ltd. and/or its affiliates
#
# Licensed under the Apache License, Version 2.0 (the "License");
# you may not use this file except in compliance with the License.
# You may obtain a copy of the License at
#
#     http://www.apache.org/licenses/LICENSE-2.0
#
# Unless required by applicable law or agreed to in writing, software
# distributed under the License is distributed on an "AS IS" BASIS,
# WITHOUT WARRANTIES OR CONDITIONS OF ANY KIND, either express or implied.
# See the License for the specific language governing permissions and
# limitations under the License.
"""
This file contains a Megatron style Hybrid Engine that shares the weights of the actor with the inference engine.
"""

import inspect
import logging
import os
import time
import torch
import torch.distributed
from megatron.core import parallel_state as mpu
from torch import nn

from verl import DataProto
from verl.models.mcore.weight_converter import McoreToHFWeightConverterBase
from verl.protocol import all_gather_data_proto
from verl.third_party.vllm import LLM, vllm_version
from verl.third_party.vllm import parallel_state as vllm_ps
from verl.utils.debug import GPUMemoryLogger
from verl.utils.debug.performance import _timer
from verl.utils.megatron_utils import (
    per_tensor_generator,
)
from verl.utils.torch_functional import check_device_is_available
from verl.utils.vllm_utils import patch_vllm_moe_model_weight_loader

from .base import BaseShardingManager

logger = logging.getLogger(__file__)
logger.setLevel(os.getenv("VERL_LOGGING_LEVEL", "WARN"))


"""
Megatron Hybrid Engine:
- During training, only the current pp stage holds the parameters
- Before inference, broadcast the parameters of the current pp rank 
   to all other pp ranks (all pp ranks holds all the parameters)
- Bind the parameters to the inference engine
- Do inference in tp. pp is treated as additional dp
- After inference, all the parameters that doesn't belong to this pp rank is freed.
"""


class MegatronVLLMShardingManager(BaseShardingManager):
    @check_device_is_available()
    def __init__(
        self,
        actor_module: nn.ModuleList,
        inference_engine: LLM,
        model_config,
        transformer_config,
        layer_name_mapping,
        weight_converter: McoreToHFWeightConverterBase,
    ):
        self.actor_module = actor_module
        self.inference_engine = inference_engine
        self.model_config = model_config
        self.transformer_config = transformer_config
        self.layer_name_mapping = layer_name_mapping
        self.weight_converter = weight_converter
        # initialize groups for vllm inference
        self.rank = torch.distributed.get_rank()
        self.world_size = torch.distributed.get_world_size()
        self.infer_tp_size = vllm_ps.get_tensor_model_parallel_world_size()
        self.infer_tp_rank = vllm_ps.get_tensor_model_parallel_rank()
        self.infer_tp_group = vllm_ps.get_tensor_model_parallel_group()
        if vllm_version not in ("0.5.4", "0.6.3"):
            self.infer_tp_group = self.infer_tp_group.device_group
        self.train_tp_size = mpu.get_tensor_model_parallel_world_size()
        self.train_tp_rank = mpu.get_tensor_model_parallel_rank()
        self.train_tp_group = mpu.get_tensor_model_parallel_group()
<<<<<<< HEAD
        self.need_tp_reshard = self.infer_tp_size == self.train_tp_size

        # TODO(sgm): this may not be true for FSDP -> vLLM
        assert self.infer_tp_size <= self.train_tp_size, "Not implemented for infer_tp > train_tp"
        assert self.train_tp_size % self.infer_tp_size == 0

        micro_dp_size = self.train_tp_size // self.infer_tp_size
        num_micro_dp_groups = world_size // micro_dp_size
        assert _MICRO_DATA_PARALLEL_GROUP is None, "micro data parallel group is already initialized"
        for i in range(num_micro_dp_groups):
            ranks = range(i * micro_dp_size, (i + 1) * micro_dp_size)
            group = new_group(ranks=ranks)
            if rank in ranks:
                _MICRO_DATA_PARALLEL_GROUP = group
        self.timing_data = {}
    def per_tensor_generator(self, convert_qkv_gate_up_by_simple_split=True):
        """
        convert_qkv_gate_up_by_simple_split is a parameter affected by the vLLM version.
        """
        from megatron.core import parallel_state as mpu

        pp_rank = mpu.get_pipeline_model_parallel_rank()
        pp_size = mpu.get_pipeline_model_parallel_world_size()
        vpp_size = len(self.actor_module)

        all_gather_group = (
            get_micro_data_parallel_group()
            if vllm_version
            in (
=======
        self.train_ep_size = mpu.get_expert_model_parallel_world_size()
        self.train_ep_rank = mpu.get_expert_model_parallel_rank()
        self.train_ep_group = mpu.get_expert_model_parallel_group()
        self.train_etp_size = mpu.get_expert_tensor_parallel_world_size()
        self.train_etp_rank = mpu.get_expert_tensor_parallel_rank()
        self.train_etp_group = mpu.get_expert_tensor_parallel_group()
        self.need_tp_reshard = self.train_tp_size != self.infer_tp_size
        self.train_tp_larger = self.train_tp_size > self.infer_tp_size

    @GPUMemoryLogger(role="megatron vllm sharding_manager", logger=logger)
    def __enter__(self):
        self.timing = {}
        with _timer("reshard", self.timing):
            if vllm_version in (
>>>>>>> 5aa1b046
                "0.5.4",
                "0.6.3",
            ):
                per_tensor_param = per_tensor_generator(self.actor_module, self.model_config, self.weight_converter, self.transformer_config, self.layer_name_mapping, convert_qkv_gate_up_by_simple_split=False)
                self.inference_engine.sync_model_weights(per_tensor_param, load_format="megatron")
            else:
                # > 0.7.2
                if "tags" in inspect.signature(self.inference_engine.wake_up).parameters:
                    self.inference_engine.wake_up(tags=["weights"])
                else:
                    self.inference_engine.wake_up()
                per_tensor_param = per_tensor_generator(
                    self.actor_module,
                    self.model_config,
                    self.weight_converter,
                    self.transformer_config,
                    self.layer_name_mapping,
                )
<<<<<<< HEAD
            else:
                if not isinstance(infer_params, list):
                    infer_params = [infer_params]
                converted_names, converted_params = self.weight_converter.convert_param(name, infer_params)
            yield from zip(converted_names, converted_params)

    @GPUMemoryLogger(role="megatron vllm sharding_manager", logger=logger)
    def __enter__(self):
        with self.timing_record("rollout_sharding/enter"):
            if vllm_version in (
                "0.5.4",
                "0.6.3",
            ):
                with self.timing_record("rollout_sharding/enter/vllm_sync_model_weights"):
                    per_tensor_param = self.per_tensor_generator(convert_qkv_gate_up_by_simple_split=False)
                    self.inference_engine.sync_model_weights(per_tensor_param, load_format="megatron")
            else:
                # > 0.7.2
                if "tags" in inspect.signature(self.inference_engine.wake_up).parameters:
                    with self.timing_record("rollout_sharding/enter/wake_up_weights"):
                        self.inference_engine.wake_up(tags=["weights"])
                else:
                    with self.timing_record("rollout_sharding/enter/wake_up"):
                        self.inference_engine.wake_up()
                with self.timing_record("rollout_sharding/enter/generate_vllm_compatible_weights"):
                    per_tensor_param = self.per_tensor_generator()
                
                model = self.inference_engine.llm_engine.model_executor.driver_worker.worker.model_runner.model
                with self.timing_record("rollout_sharding/enter/patch_moe_loader"):
                    patch_vllm_moe_model_weight_loader(model)
                with self.timing_record("rollout_sharding/enter/load_weights_into_vllm"):
                    loaded_params = model.load_weights(per_tensor_param)
                info = f"vLLM load weights, loaded_params: {len(loaded_params)}"
                logger.info(info)

                if "tags" in inspect.signature(self.inference_engine.wake_up).parameters:
                    with self.timing_record("rollout_sharding/enter/vllm_wake_up_kv_cache"):
                        self.inference_engine.wake_up(tags=["kv_cache"])
=======
                model = self.inference_engine.llm_engine.model_executor.driver_worker.worker.model_runner.model
                patch_vllm_moe_model_weight_loader(model)
                loaded_params = model.load_weights(per_tensor_param)
                info = f"vLLM load weights, loaded_params: {len(loaded_params)}"
                logger.info(info)

            # (vermouth1992) We move wake up kv cache after we release model weights. Need refactor to make API cleaner
            # if "tags" in inspect.signature(self.inference_engine.wake_up).parameters:
            #     self.inference_engine.wake_up(tags=["kv_cache"])
>>>>>>> 5aa1b046

    @GPUMemoryLogger(role="megatron vllm sharding_manager", logger=logger)
    def __exit__(self, exc_type, exc_value, traceback):
        with self.timing_record("rollout_sharding/exit"):
            if vllm_version in (
                "0.5.4",
                "0.6.3",
            ):
                with self.timing_record("rollout_sharding/exit/offload_model_weights"):
                    self.inference_engine.offload_model_weights()
            else:
                with self.timing_record("rollout_sharding/exit/sleep"):
                    self.inference_engine.sleep(level=1)
            with self.timing_record("rollout_sharding_manager/exit/set_train_mode"):
                for model in self.actor_module:
                    model.train()
            with self.timing_record("rollout_sharding_manager/exit/empty_cache_after_compute"):
                torch.cuda.empty_cache()

    @GPUMemoryLogger(role="megatron vllm sharding_manager", logger=logger)
    def preprocess_data(self, data: DataProto) -> DataProto:
        # DP_COMPUTE_PROTO: all training ranks are dp, the same as fsdp
        if self.infer_tp_size == 1:
            return data
        all_gather_data_proto(data, self.infer_tp_group)
        return data

    @GPUMemoryLogger(role="megatron vllm sharding_manager", logger=logger)
    def postprocess_data(self, data: DataProto) -> DataProto:
<<<<<<< HEAD
        # MEGATRON_PP_AS_DP_PROTO will collect PP+CP+DP group
        # all gather batch among micro-dp groups
        micro_dp_size = get_micro_data_parallel_world_size()
        if micro_dp_size > 1:
            data.batch = allgather_dict_tensors(
                data.batch.contiguous(),
                size=get_micro_data_parallel_world_size(),
                group=get_micro_data_parallel_group(),
                dim=0,
            )
        return data

    @contextmanager
    def timing_record(self, method_name : str, **kwargs):
        start_time = time.perf_counter()
        try:
            yield
        finally:
            end_time = time.perf_counter()
            duration = end_time - start_time
            assert method_name not in self.timing_data, method_name
            self.timing_data[method_name] = duration
            #wandb.log({method_name : duration})
            for k,v in kwargs:
                name = method_name + '/' + k
                assert name not in self.timing_data
                self.timing_data[name] = v
                #wandb.log({name : v})


"""
Micro Data parallel group
"""


def get_micro_data_parallel_group():
    assert _MICRO_DATA_PARALLEL_GROUP is not None
    return _MICRO_DATA_PARALLEL_GROUP


def get_micro_data_parallel_world_size():
    return torch.distributed.get_world_size(group=get_micro_data_parallel_group())


def get_micro_data_parallel_rank():
    return torch.distributed.get_rank(group=get_micro_data_parallel_group())
=======
        # DP_COMPUTE_PROTO: all training ranks are dp, the same as fsdp
        if self.infer_tp_size == 1:
            return data
        return data.chunk(chunks=self.infer_tp_size)[self.infer_tp_rank]
>>>>>>> 5aa1b046
<|MERGE_RESOLUTION|>--- conflicted
+++ resolved
@@ -82,37 +82,6 @@
         self.train_tp_size = mpu.get_tensor_model_parallel_world_size()
         self.train_tp_rank = mpu.get_tensor_model_parallel_rank()
         self.train_tp_group = mpu.get_tensor_model_parallel_group()
-<<<<<<< HEAD
-        self.need_tp_reshard = self.infer_tp_size == self.train_tp_size
-
-        # TODO(sgm): this may not be true for FSDP -> vLLM
-        assert self.infer_tp_size <= self.train_tp_size, "Not implemented for infer_tp > train_tp"
-        assert self.train_tp_size % self.infer_tp_size == 0
-
-        micro_dp_size = self.train_tp_size // self.infer_tp_size
-        num_micro_dp_groups = world_size // micro_dp_size
-        assert _MICRO_DATA_PARALLEL_GROUP is None, "micro data parallel group is already initialized"
-        for i in range(num_micro_dp_groups):
-            ranks = range(i * micro_dp_size, (i + 1) * micro_dp_size)
-            group = new_group(ranks=ranks)
-            if rank in ranks:
-                _MICRO_DATA_PARALLEL_GROUP = group
-        self.timing_data = {}
-    def per_tensor_generator(self, convert_qkv_gate_up_by_simple_split=True):
-        """
-        convert_qkv_gate_up_by_simple_split is a parameter affected by the vLLM version.
-        """
-        from megatron.core import parallel_state as mpu
-
-        pp_rank = mpu.get_pipeline_model_parallel_rank()
-        pp_size = mpu.get_pipeline_model_parallel_world_size()
-        vpp_size = len(self.actor_module)
-
-        all_gather_group = (
-            get_micro_data_parallel_group()
-            if vllm_version
-            in (
-=======
         self.train_ep_size = mpu.get_expert_model_parallel_world_size()
         self.train_ep_rank = mpu.get_expert_model_parallel_rank()
         self.train_ep_group = mpu.get_expert_model_parallel_group()
@@ -127,7 +96,6 @@
         self.timing = {}
         with _timer("reshard", self.timing):
             if vllm_version in (
->>>>>>> 5aa1b046
                 "0.5.4",
                 "0.6.3",
             ):
@@ -146,46 +114,6 @@
                     self.transformer_config,
                     self.layer_name_mapping,
                 )
-<<<<<<< HEAD
-            else:
-                if not isinstance(infer_params, list):
-                    infer_params = [infer_params]
-                converted_names, converted_params = self.weight_converter.convert_param(name, infer_params)
-            yield from zip(converted_names, converted_params)
-
-    @GPUMemoryLogger(role="megatron vllm sharding_manager", logger=logger)
-    def __enter__(self):
-        with self.timing_record("rollout_sharding/enter"):
-            if vllm_version in (
-                "0.5.4",
-                "0.6.3",
-            ):
-                with self.timing_record("rollout_sharding/enter/vllm_sync_model_weights"):
-                    per_tensor_param = self.per_tensor_generator(convert_qkv_gate_up_by_simple_split=False)
-                    self.inference_engine.sync_model_weights(per_tensor_param, load_format="megatron")
-            else:
-                # > 0.7.2
-                if "tags" in inspect.signature(self.inference_engine.wake_up).parameters:
-                    with self.timing_record("rollout_sharding/enter/wake_up_weights"):
-                        self.inference_engine.wake_up(tags=["weights"])
-                else:
-                    with self.timing_record("rollout_sharding/enter/wake_up"):
-                        self.inference_engine.wake_up()
-                with self.timing_record("rollout_sharding/enter/generate_vllm_compatible_weights"):
-                    per_tensor_param = self.per_tensor_generator()
-                
-                model = self.inference_engine.llm_engine.model_executor.driver_worker.worker.model_runner.model
-                with self.timing_record("rollout_sharding/enter/patch_moe_loader"):
-                    patch_vllm_moe_model_weight_loader(model)
-                with self.timing_record("rollout_sharding/enter/load_weights_into_vllm"):
-                    loaded_params = model.load_weights(per_tensor_param)
-                info = f"vLLM load weights, loaded_params: {len(loaded_params)}"
-                logger.info(info)
-
-                if "tags" in inspect.signature(self.inference_engine.wake_up).parameters:
-                    with self.timing_record("rollout_sharding/enter/vllm_wake_up_kv_cache"):
-                        self.inference_engine.wake_up(tags=["kv_cache"])
-=======
                 model = self.inference_engine.llm_engine.model_executor.driver_worker.worker.model_runner.model
                 patch_vllm_moe_model_weight_loader(model)
                 loaded_params = model.load_weights(per_tensor_param)
@@ -195,7 +123,6 @@
             # (vermouth1992) We move wake up kv cache after we release model weights. Need refactor to make API cleaner
             # if "tags" in inspect.signature(self.inference_engine.wake_up).parameters:
             #     self.inference_engine.wake_up(tags=["kv_cache"])
->>>>>>> 5aa1b046
 
     @GPUMemoryLogger(role="megatron vllm sharding_manager", logger=logger)
     def __exit__(self, exc_type, exc_value, traceback):
@@ -225,56 +152,7 @@
 
     @GPUMemoryLogger(role="megatron vllm sharding_manager", logger=logger)
     def postprocess_data(self, data: DataProto) -> DataProto:
-<<<<<<< HEAD
-        # MEGATRON_PP_AS_DP_PROTO will collect PP+CP+DP group
-        # all gather batch among micro-dp groups
-        micro_dp_size = get_micro_data_parallel_world_size()
-        if micro_dp_size > 1:
-            data.batch = allgather_dict_tensors(
-                data.batch.contiguous(),
-                size=get_micro_data_parallel_world_size(),
-                group=get_micro_data_parallel_group(),
-                dim=0,
-            )
-        return data
-
-    @contextmanager
-    def timing_record(self, method_name : str, **kwargs):
-        start_time = time.perf_counter()
-        try:
-            yield
-        finally:
-            end_time = time.perf_counter()
-            duration = end_time - start_time
-            assert method_name not in self.timing_data, method_name
-            self.timing_data[method_name] = duration
-            #wandb.log({method_name : duration})
-            for k,v in kwargs:
-                name = method_name + '/' + k
-                assert name not in self.timing_data
-                self.timing_data[name] = v
-                #wandb.log({name : v})
-
-
-"""
-Micro Data parallel group
-"""
-
-
-def get_micro_data_parallel_group():
-    assert _MICRO_DATA_PARALLEL_GROUP is not None
-    return _MICRO_DATA_PARALLEL_GROUP
-
-
-def get_micro_data_parallel_world_size():
-    return torch.distributed.get_world_size(group=get_micro_data_parallel_group())
-
-
-def get_micro_data_parallel_rank():
-    return torch.distributed.get_rank(group=get_micro_data_parallel_group())
-=======
         # DP_COMPUTE_PROTO: all training ranks are dp, the same as fsdp
         if self.infer_tp_size == 1:
             return data
-        return data.chunk(chunks=self.infer_tp_size)[self.infer_tp_rank]
->>>>>>> 5aa1b046
+        return data.chunk(chunks=self.infer_tp_size)[self.infer_tp_rank]