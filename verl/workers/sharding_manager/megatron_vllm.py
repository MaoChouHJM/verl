--- conflicted
+++ resolved
@@ -189,23 +189,6 @@
 
     @GPUMemoryLogger(role="megatron vllm sharding_manager", logger=logger)
     def __exit__(self, exc_type, exc_value, traceback):
-<<<<<<< HEAD
-        with self.timing_record("rollout_sharding/exit"):
-            if vllm_version in (
-                "0.5.4",
-                "0.6.3",
-            ):
-                with self.timing_record("rollout_sharding/exit/offload_model_weights"):
-                    self.inference_engine.offload_model_weights()
-            else:
-                with self.timing_record("rollout_sharding/exit/sleep"):
-                    self.inference_engine.sleep(level=1)
-            with self.timing_record("rollout_sharding_manager/exit/set_train_mode"):
-                for model in self.actor_module:
-                    model.train()
-            with self.timing_record("rollout_sharding_manager/exit/empty_cache_after_compute"):
-                torch.cuda.empty_cache()
-=======
         if self.rollout_config.free_cache_engine:
             self.inference_engine.sleep(level=1)
         for model in self.actor_module:
@@ -217,7 +200,6 @@
         if self.device_mesh is not None:
             self.gen_random_states = get_torch_device().get_rng_state()
             get_torch_device().set_rng_state(self.torch_random_states)
->>>>>>> 578501e2
 
     @GPUMemoryLogger(role="megatron vllm sharding_manager", logger=logger)
     def preprocess_data(self, data: DataProto) -> DataProto:
