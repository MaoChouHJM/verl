--- conflicted
+++ resolved
@@ -292,46 +292,7 @@
         )
         self.generation_config = get_generation_config(self.local_path)
 
-<<<<<<< HEAD
-        def make_model(wrap_with_ddp=False):
-            if self.bridge is not None:
-                from verl.models.mcore.mbridge import freeze_moe_router
-
-                post_model_creation_callbacks = []
-                if override_model_config.get("moe_config", {}).get("freeze_moe_router", False):
-                    post_model_creation_callbacks.append(freeze_moe_router)
-                return self.bridge.get_model(
-                    post_model_creation_callbacks=post_model_creation_callbacks, wrap_with_ddp=wrap_with_ddp
-                )
-            else:
-
-                def megatron_actor_model_provider(pre_process, post_process, vp_stage=None):
-                    from verl.models.mcore import init_mcore_model
-
-                    parallel_model = init_mcore_model(
-                        self.tf_config,
-                        self.hf_config,
-                        self.config.model.path,
-                        pre_process,
-                        post_process,
-                        share_embeddings_and_output_weights=self.share_embeddings_and_output_weights,
-                        value=False,
-                        vp_stage=vp_stage,
-                        freeze_moe_router=override_model_config.get("moe_config", {}).get("freeze_moe_router", False),
-                    )
-                    parallel_model.to(get_device_name())
-                    return parallel_model
-
-                return get_model(
-                    megatron_actor_model_provider,
-                    wrap_with_ddp=wrap_with_ddp,
-                    use_distributed_optimizer=self.config.actor.megatron.use_distributed_optimizer,
-                )
-
-        if self._is_actor or self._is_rollout:
-            actor_module = make_model(wrap_with_ddp=True)
-=======
-        if self._is_actor or self._is_rollout:
+if self._is_actor or self._is_rollout:
             wrap_config = McoreModuleWrapperConfig(
                 is_value_model=False,  # actor is not value model
                 share_embeddings_and_output_weights=self.share_embeddings_and_output_weights,
@@ -346,7 +307,6 @@
                 override_model_config=override_model_config,
                 override_ddp_config=override_ddp_config,
             )
->>>>>>> 22a15365
             print(f"actor_module: {len(actor_module)}")
             if self.config.actor.load_weight:
                 if self.config.actor.megatron.use_dist_checkpointing:
@@ -589,18 +549,7 @@
                 log_gpu_memory_usage("After offload actor optimizer during init", logger=logger)
 
         if self._is_actor:
-<<<<<<< HEAD
-            with self.timing_record("init_model/build_megatron_actor"):
-                self.actor = MegatronPPOActor(
-                    config=self.config.actor,
-                    model_config=self.actor_model_config,
-                    hf_config=self.hf_config,
-                    tf_config=self.tf_config,
-                    actor_module=self.actor_module,
-                    actor_optimizer=self.actor_optimizer,
-                )
-=======
-            actor_cfg = omega_conf_to_dataclass(self.config.actor)
+actor_cfg = omega_conf_to_dataclass(self.config.actor)
             self.actor = MegatronPPOActor(
                 config=actor_cfg,
                 model_config=self.actor_model_config,
@@ -609,7 +558,6 @@
                 actor_module=self.actor_module,
                 actor_optimizer=self.actor_optimizer,
             )
->>>>>>> 22a15365
             log_gpu_memory_usage("After MegatronPPOActor init", logger=logger)
 
         if self._is_rollout:
@@ -710,52 +658,7 @@
         aggressive_empty_cache(force_sync=True)
         return output
 
-<<<<<<< HEAD
-    #@register(dispatch_mode=Dispatch.MEGATRON_COMPUTE_PROTO)
-    @register(dispatch_mode=Dispatch.ONE_TO_ALL)
-    @GPUMemoryLogger(role="update_actor", logger=logger)
-    @DistProfiler.annotate(color="red")
-    def debug_update_actor(self):
-        assert self._is_actor
-        if self._is_offload_param:
-            load_megatron_model_to_gpu(self.actor_module)
-            log_gpu_memory_usage("After load actor params and grad during update_actor", logger=logger)
-        if self._is_offload_optimizer:
-            load_megatron_optimizer(self.actor_optimizer)
-            log_gpu_memory_usage("After load actor optimizer during update_actor", logger=logger)
-
-        with self.timing_record('update_actor/make_minibatch_iterator'):
-            dataloader = self.actor.debug_make_minibatch_iterator()
-        with self.timing_record('update_actor/update_policy'), Timer(name="update_policy", logger=None) as timer:
-            metrics = self.actor.update_policy(dataloader=dataloader)
-        delta_time = timer.last
-        metrics["perf/max_memory_allocated_gb"] = get_torch_device().max_memory_allocated() / (1024**3)
-        metrics["perf/max_memory_reserved_gb"] = get_torch_device().max_memory_reserved() / (1024**3)
-        metrics["perf/cpu_memory_used_gb"] = psutil.virtual_memory().used / (1024**3)
-        from verl.utils.megatron.optimizer import get_megatron_last_lr
-
-        metrics["actor/lr"] = get_megatron_last_lr(self.actor_optimizer)
-        self.actor_optimizer_scheduler.step(1)
-
-        # TODO: here, we should return all metrics
-        output = DataProto(meta_info={"metrics": metrics})
-        output = output.to("cpu")
-
-        if self._is_offload_param:
-            offload_megatron_model_to_cpu(self.actor_module)
-            log_gpu_memory_usage("After offload actor params and grad during update_actor", logger=logger)
-        if self._is_offload_optimizer:
-            offload_megatron_optimizer(self.actor_optimizer)
-            log_gpu_memory_usage("After offload actor optimizer during update_actor", logger=logger)
-
-        get_torch_device().empty_cache()
-        return output
-
-
-    @register(dispatch_mode=Dispatch.DP_COMPUTE_PROTO)
-=======
-    @register(dispatch_mode=make_nd_compute_dataproto_dispatch_fn(mesh_name="rollout"))
->>>>>>> 22a15365
+@register(dispatch_mode=make_nd_compute_dataproto_dispatch_fn(mesh_name="rollout"))
     @GPUMemoryLogger(role="generate_sequences", logger=logger)
     @DistProfiler.annotate(color="red")
     def generate_sequences(self, prompts: DataProto):
@@ -947,11 +850,7 @@
         return ret
 
     @register(dispatch_mode=Dispatch.DIRECT_ROLLOUT_METHOD, blocking=False)
-<<<<<<< HEAD
-    async def generate(self, prompt_ids: List[int], sampling_params: Dict[str, Any], request_id: str, image_data: Optional[list[Any]] = None,) -> List[int]:
-        ret = await self.rollout.generate(prompt_ids, sampling_params, request_id, image_data)
-=======
-    async def generate(
+async def generate(
         self,
         prompt_ids: list[int],
         sampling_params: dict[str, Any],
@@ -959,7 +858,6 @@
         image_data: Optional[list[Any]] = None,
     ) -> list[int]:
         ret = await self.rollout.generate(prompt_ids, sampling_params, request_id, image_data=image_data)
->>>>>>> 22a15365
         return ret
 
     @register(dispatch_mode=Dispatch.DIRECT_ROLLOUT_METHOD)
