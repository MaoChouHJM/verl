--- conflicted
+++ resolved
@@ -168,7 +168,6 @@
                 )
             print(f"actor_module: {len(actor_module)}")
             if self.config.actor.load_weight:
-<<<<<<< HEAD
                 with self.timing_record("build_megatron_model_optimizer/load_actor_weight"):
                     if self.config.actor.megatron.use_dist_checkpointing:
                         load_mcore_dist_weights(
@@ -178,12 +177,6 @@
                         load_megatron_gptmodel_weights(
                             self.config, self.hf_config, actor_module, params_dtype=self.dtype, is_value_model=False
                         )
-=======
-                if self.config.actor.megatron.use_dist_checkpointing:
-                    load_mcore_dist_weights(actor_module, self.config.actor.megatron.dist_checkpointing_path, is_value_model=False)
-                else:
-                    load_megatron_gptmodel_weights(self.config, self.hf_config, actor_module, params_dtype=self.dtype, is_value_model=False)
->>>>>>> 5aa1b046
 
             if self.rank == 0:
                 print_model_size(actor_module[0])
@@ -202,7 +195,6 @@
             if self.config.ref.load_weight:  # should align with the actor:
                 assert self.config.actor.load_weight == self.config.ref.load_weight
                 print("load ref weight start")
-<<<<<<< HEAD
                 with self.timing_record("build_megatron_model_optimizer/load_ref_weight"):
                     if self.config.ref.megatron.use_dist_checkpointing:
                         load_mcore_dist_weights(
@@ -212,26 +204,15 @@
                         load_megatron_gptmodel_weights(
                             self.config, self.hf_config, ref_module, params_dtype=self.dtype, is_value_model=False
                         )
-=======
-                if self.config.ref.megatron.use_dist_checkpointing:
-                    load_mcore_dist_weights(ref_module, self.config.ref.megatron.dist_checkpointing_path, is_value_model=False)
-                else:
-                    load_megatron_gptmodel_weights(self.config, self.hf_config, ref_module, params_dtype=self.dtype, is_value_model=False)
->>>>>>> 5aa1b046
             log_gpu_memory_usage("After ref module init", logger=logger)
             return ref_module, self.hf_config
 
         # TODO: add more optimizer args into config
         if self._is_actor:
-<<<<<<< HEAD
             with self.timing_record("init_model/build_megatron_model_optimizer/init_actor_optimizer"):
-                optim_config = init_megatron_optim_config(optim_config)
-                actor_optimizer = get_megatron_optimizer(model=actor_module, config=optim_config)
-=======
-            optim_config_megatron = init_megatron_optim_config(optim_config)
-            actor_optimizer = get_megatron_optimizer(model=actor_module, config=optim_config_megatron)
-            actor_optimizer_scheduler = get_megatron_optimizer_param_scheduler(optimizer=actor_optimizer, config=optim_config)
->>>>>>> 5aa1b046
+                optim_config_megatron = init_megatron_optim_config(optim_config)
+                actor_optimizer = get_megatron_optimizer(model=actor_module, config=optim_config_megatron)
+                actor_optimizer_scheduler = get_megatron_optimizer_param_scheduler(optimizer=actor_optimizer, config=optim_config)
         else:
             optim_config = None
             actor_optimizer = None
@@ -259,15 +240,11 @@
 
             infer_tp = self.config.rollout.tensor_model_parallel_size
             dp = self.world_size // infer_tp
-<<<<<<< HEAD
-            assert self.world_size % infer_tp == 0, (
-                f"rollout world_size: {self.world_size} is not divisible by infer_tp: {infer_tp}"
-            )
-            with self.timing_record("init_model/build_rollout/init_device_mesh"):
-                rollout_device_mesh = init_device_mesh("cuda", mesh_shape=(dp, infer_tp), mesh_dim_names=["dp", "infer_tp"])
+            assert self.world_size % infer_tp == 0, f"rollout world_size: {self.world_size} is not divisible by infer_tp: {infer_tp}"
+            rollout_device_mesh = init_device_mesh("cuda", mesh_shape=(dp, infer_tp), mesh_dim_names=["dp", "infer_tp"])
             log_gpu_memory_usage("Before building vllm rollout", logger=None)
 
-            local_path = copy_to_local(self.config.model.path)
+            local_path = copy_to_local(self.config.model.path, use_shm=self.config.model.get("use_shm", False))
             with self.timing_record(f"init_model/build_rollout/init_vllm_rollout_{vllm_mode}"):
                 if vllm_mode == "customized":
                     rollout = vLLMRollout(
@@ -285,29 +262,6 @@
                         device_mesh=rollout_device_mesh,
                         trust_remote_code=trust_remote_code,
                     )
-=======
-            assert self.world_size % infer_tp == 0, f"rollout world_size: {self.world_size} is not divisible by infer_tp: {infer_tp}"
-            rollout_device_mesh = init_device_mesh("cuda", mesh_shape=(dp, infer_tp), mesh_dim_names=["dp", "infer_tp"])
-            log_gpu_memory_usage("Before building vllm rollout", logger=None)
-
-            local_path = copy_to_local(self.config.model.path, use_shm=self.config.model.get("use_shm", False))
-            if vllm_mode == "customized":
-                rollout = vLLMRollout(
-                    actor_module=self.actor_module,
-                    config=self.config.rollout,
-                    tokenizer=self.tokenizer,
-                    model_hf_config=self.actor_model_config,
-                )
-            elif vllm_mode == "spmd":
-                rollout = vLLMRollout(
-                    model_path=local_path,
-                    config=self.config.rollout,
-                    tokenizer=self.tokenizer,
-                    model_hf_config=self.actor_model_config,
-                    device_mesh=rollout_device_mesh,
-                    trust_remote_code=trust_remote_code,
-                )
->>>>>>> 5aa1b046
             log_gpu_memory_usage("After building vllm rollout", logger=logger)
 
             # perform weight resharding between actor and rollout
@@ -377,88 +331,6 @@
 
     @register(dispatch_mode=Dispatch.ONE_TO_ALL)
     def init_model(self):
-<<<<<<< HEAD
-        with self.timing_record("init_model/total"):
-            if self.config.model.get("external_lib", None) is not None:
-                # This is used to import external_lib into the huggingface systems
-                import importlib
-
-                importlib.import_module(self.config.model.external_lib)
-
-            from omegaconf import OmegaConf
-
-            from verl.utils.torch_dtypes import PrecisionType
-
-            override_model_config = OmegaConf.to_container(self.config.model.get("override_config", OmegaConf.create()))
-            self.param_dtype = torch.bfloat16
-
-            self.dtype = PrecisionType.to_dtype(self.param_dtype)
-            if self._is_actor or self._is_rollout:
-                # we need the model for actor and rollout
-                optim_config = self.config.actor.optim if self._is_actor else None
-                with self.timing_record("init_model/build_actor_model_optimizer"):
-                    self.actor_module, self.actor_optimizer, self.actor_model_config, self.actor_optim_config = (
-                        self._build_model_optimizer(
-                            model_path=self.config.model.path,
-                            optim_config=optim_config,
-                            override_model_config=override_model_config,
-                        )
-                    )
-
-            if self._is_actor:
-                with self.timing_record("init_model/build_actor_wrapper"):
-                    self.actor = MegatronPPOActor(
-                        config=self.config.actor,
-                        model_config=self.actor_model_config,
-                        hf_config=self.hf_config,
-                        tf_config=self.tf_config,
-                        actor_module=self.actor_module,
-                        actor_optimizer=self.actor_optimizer,
-                    )
-
-            if self._is_rollout:
-                with self.timing_record("init_model/build_rollout"):
-                    self.rollout, self.sharding_manager = self._build_rollout(
-                        trust_remote_code=self.config.model.get("trust_remote_code", False)
-                    )
-
-            if self._is_ref:
-                with self.timing_record("init_model/build_ref_model_optimizer"):
-                    self.ref_module, self.ref_model_config = self._build_model_optimizer(
-                        model_path=self.config.model.path,
-                        optim_config=None,
-                        override_model_config=override_model_config,
-                    )
-                with self.timing_record("init_model/build_ref_wrapper"):
-                    self.ref_policy = MegatronPPOActor(
-                        config=self.config.ref,
-                        model_config=self.ref_model_config,
-                        hf_config=self.hf_config,
-                        tf_config=self.tf_config,
-                        actor_module=self.ref_module,
-                        actor_optimizer=None,
-                    )
-
-            if self._is_actor:
-                with self.timing_record("init_model/setup_flops_and_ckpt"):
-                    self.flops_counter = FlopsCounter(self.actor_model_config)
-                    self.checkpoint_mananager = MegatronCheckpointManager(
-                        config=self.config,
-                        model_config=self.actor_model_config,
-                        role="actor",
-                        model=self.actor_module,
-                        arch=self.architectures[0],
-                        hf_config=self.hf_config,
-                        param_dtype=self.param_dtype,
-                        share_embeddings_and_output_weights=self.share_embeddings_and_output_weights,
-                        tokenizer=self.tokenizer,
-                        optimizer=self.actor_optimizer,
-                        use_distributed_optimizer=self.config.actor.megatron.use_distributed_optimizer,
-                        checkpoint_contents=self.config.actor.checkpoint.contents,
-                    )
-            with self.timing_record("init_model/empty_cache"):
-                torch.cuda.empty_cache()
-=======
         if self.config.model.get("external_lib", None) is not None:
             # This is used to import external_lib into the huggingface systems
             import importlib
@@ -482,12 +354,13 @@
         if self._is_actor or self._is_rollout:
             # we need the model for actor and rollout
             optim_config = self.config.actor.optim if self._is_actor else None
-            self.actor_module, self.actor_optimizer, self.actor_optimizer_scheduler, self.actor_model_config, self.actor_optim_config = self._build_model_optimizer(
-                model_path=self.config.model.path,
-                optim_config=optim_config,
-                override_model_config=override_model_config,
-                override_transformer_config=override_transformer_config,
-            )
+            with self.timing_record("init_model/build_actor_model_optimizer"):
+                self.actor_module, self.actor_optimizer, self.actor_optimizer_scheduler, self.actor_model_config, self.actor_optim_config = self._build_model_optimizer(
+                    model_path=self.config.model.path,
+                    optim_config=optim_config,
+                    override_model_config=override_model_config,
+                    override_transformer_config=override_transformer_config,
+                )
             if self._is_offload_param:
                 offload_megatron_model_to_cpu(self.actor_module)
                 log_gpu_memory_usage("After offload actor params and grad during init", logger=logger)
@@ -496,6 +369,7 @@
                 log_gpu_memory_usage("After offload actor optimizer during init", logger=logger)
 
         if self._is_actor:
+            with self.timing_record("init_model/build_megatron_actor"):
             self.actor = MegatronPPOActor(
                 config=self.config.actor,
                 model_config=self.actor_model_config,
@@ -507,18 +381,20 @@
             log_gpu_memory_usage("After MegatronPPOActor init", logger=logger)
 
         if self._is_rollout:
-            self.rollout, self.sharding_manager = self._build_rollout(trust_remote_code=self.config.model.get("trust_remote_code", False))
+            with self.timing_record("init_model/build_rollout"):
+                self.rollout, self.sharding_manager = self._build_rollout(trust_remote_code=self.config.model.get("trust_remote_code", False))
             # used for sleep/wake_up
             self.rollout.sharding_manager = self.sharding_manager
             log_gpu_memory_usage("After rollout init", logger=logger)
 
         if self._is_ref:
-            self.ref_module, self.ref_model_config = self._build_model_optimizer(
-                model_path=self.config.model.path,
-                optim_config=None,
-                override_model_config=override_model_config,
-                override_transformer_config=override_transformer_config,
-            )
+            with self.timing_record("init_model/build_ref_model_optimizer"):
+                self.ref_module, self.ref_model_config = self._build_model_optimizer(
+                    model_path=self.config.model.path,
+                    optim_config=None,
+                    override_model_config=override_model_config,
+                    override_transformer_config=override_transformer_config,
+                )
             log_gpu_memory_usage("After ref model init", logger=logger)
             self.ref_policy = MegatronPPOActor(
                 config=self.config.ref,
@@ -533,26 +409,26 @@
                 log_gpu_memory_usage("After offload ref params during init", logger=logger)
 
         if self._is_actor:
-            self.flops_counter = FlopsCounter(self.actor_model_config)
-            self.checkpoint_mananager = MegatronCheckpointManager(
-                config=self.config,
-                model_config=self.actor_model_config,
-                role="actor",
-                model=self.actor_module,
-                arch=self.architectures[0],
-                hf_config=self.hf_config,
-                param_dtype=self.param_dtype,
-                share_embeddings_and_output_weights=self.share_embeddings_and_output_weights,
-                tokenizer=self.tokenizer,
-                optimizer=self.actor_optimizer,
-                optimizer_scheduler=self.actor_optimizer_scheduler,
-                use_distributed_optimizer=self.config.actor.megatron.use_distributed_optimizer,
-                use_checkpoint_opt_param_scheduler=self.config.actor.optim.use_checkpoint_opt_param_scheduler,
-                checkpoint_contents=self.config.actor.checkpoint.contents,
-            )
+            with self.timing_record("init_model/setup_flops_and_ckpt"):
+                self.flops_counter = FlopsCounter(self.actor_model_config)
+                self.checkpoint_mananager = MegatronCheckpointManager(
+                    config=self.config,
+                    model_config=self.actor_model_config,
+                    role="actor",
+                    model=self.actor_module,
+                    arch=self.architectures[0],
+                    hf_config=self.hf_config,
+                    param_dtype=self.param_dtype,
+                    share_embeddings_and_output_weights=self.share_embeddings_and_output_weights,
+                    tokenizer=self.tokenizer,
+                    optimizer=self.actor_optimizer,
+                    optimizer_scheduler=self.actor_optimizer_scheduler,
+                    use_distributed_optimizer=self.config.actor.megatron.use_distributed_optimizer,
+                    use_checkpoint_opt_param_scheduler=self.config.actor.optim.use_checkpoint_opt_param_scheduler,
+                    checkpoint_contents=self.config.actor.checkpoint.contents,
+                )
         torch.cuda.empty_cache()
         log_gpu_memory_usage("After init_model finish", logger=logger)
->>>>>>> 5aa1b046
 
     @register(dispatch_mode=Dispatch.MEGATRON_COMPUTE_PROTO)
     @GPUMemoryLogger(role="update_actor", logger=logger)
@@ -568,8 +444,9 @@
 
         micro_batch_size = self.config.actor.ppo_micro_batch_size_per_gpu
         data.meta_info["micro_batch_size"] = micro_batch_size
-        dataloader = self.actor.make_minibatch_iterator(data=data)
-        with Timer(name="update_policy", logger=None) as timer:
+        with self.timing_record('update_actor/make_minibatch_iterator'):
+            dataloader = self.actor.make_minibatch_iterator(data=data)
+        with self.timing_record('update_actor/update_policy'), Timer(name="update_policy", logger=None) as timer:
             metrics = self.actor.update_policy(dataloader=dataloader)
         delta_time = timer.last
         global_num_tokens = data.meta_info["global_token_num"]
@@ -598,41 +475,22 @@
     @GPUMemoryLogger(role="generate_sequences", logger=logger)
     def generate_sequences(self, prompts: DataProto):
         assert self._is_rollout
-<<<<<<< HEAD
+        with self.timing_record('generate_sequences/offload_param'):
+            if self._is_offload_param:
+                load_megatron_model_to_gpu(self.actor_module)
+                log_gpu_memory_usage("After load actor params during generate_sequences", logger=logger)
         with self.timing_record('generate_sequences/prompts_to_device'):
             prompts.batch = prompts.batch.cuda()
-=======
-        if self._is_offload_param:
-            load_megatron_model_to_gpu(self.actor_module)
-            log_gpu_memory_usage("After load actor params during generate_sequences", logger=logger)
-        prompts.batch = prompts.batch.cuda()
->>>>>>> 5aa1b046
         meta_info = {
             "eos_token_id": self.generation_config.eos_token_id if self.generation_config is not None else self.tokenizer.eos_token_id,
             "pad_token_id": self.generation_config.pad_token_id if self.generation_config is not None else self.tokenizer.pad_token_id,
         }
         prompts.meta_info.update(meta_info)
-<<<<<<< HEAD
-
-        with self.timing_record('generate_sequences/sync_gen'), self.sharding_manager:
-            with self.timing_record('generate_sequences/preprocess_data'):
-                prompts = self.sharding_manager.preprocess_data(prompts)
-            with self.timing_record('generate_sequences/generate_sequences'):
-                output = self.rollout.generate_sequences(prompts=prompts)
-            with self.timing_record('generate_sequences/postprocess_data'):
-                output = self.sharding_manager.postprocess_data(output)
-        
-        with self.timing_record('generate_sequences/D2H'):
-            output = output.to("cpu")
-        with self.timing_record('generate_sequences/clear_kv_cache'):
-            # clear kv cache
-            torch.cuda.empty_cache()
-=======
         if self._is_offload_optimizer:
             offload_megatron_optimizer(self.actor_optimizer)
 
         timing_generate = {}
-        with self.sharding_manager:
+        with self.timing_record('generate_sequences/sync_gen'), self.sharding_manager:
             if self._is_offload_param:
                 offload_megatron_model_to_cpu(self.actor_module)
             log_gpu_memory_usage("After entering sharding manager", logger=logger)
@@ -644,13 +502,16 @@
             if self.config.rollout.name == "vllm":
                 import inspect
 
-                if "tags" in inspect.signature(self.rollout.inference_engine.wake_up).parameters:
-                    self.rollout.inference_engine.wake_up(tags=["kv_cache"])
-
-            prompts = self.sharding_manager.preprocess_data(prompts)
-            with _timer("generate_sequences", timing_generate):
+                with self.timing_record('generate_sequences/wake_up'):
+                    if "tags" in inspect.signature(self.rollout.inference_engine.wake_up).parameters:
+                        self.rollout.inference_engine.wake_up(tags=["kv_cache"])
+
+            with self.timing_record('generate_sequences/preprocess_data'):
+                prompts = self.sharding_manager.preprocess_data(prompts)
+            with self.timing_record('generate_sequences/generate_sequences'), _timer("generate_sequences", timing_generate):
                 output = self.rollout.generate_sequences(prompts=prompts)
-            output = self.sharding_manager.postprocess_data(output)
+            with self.timing_record('generate_sequences/postprocess_data'):
+                output = self.sharding_manager.postprocess_data(output)
 
         timing_generate.update(self.sharding_manager.timing)
         # We calculate the average timing across all ranks
@@ -659,8 +520,8 @@
         output.meta_info["timing"] = timing_generate
         output = output.to("cpu")
         # clear kv cache
-        torch.cuda.empty_cache()
->>>>>>> 5aa1b046
+        with self.timing_record('generate_sequences/clear_kv_cache'):
+            torch.cuda.empty_cache()
         return output
 
     @register(dispatch_mode=Dispatch.MEGATRON_COMPUTE_PROTO)
