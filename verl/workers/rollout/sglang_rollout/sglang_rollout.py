--- conflicted
+++ resolved
@@ -173,13 +173,7 @@
         serialized_named_tensors=[MultiprocessingSerializer.serialize(named_tensors)]
         serial_time = time.time() - serial_start_time
         obj = UpdateWeightsFromTensorReqInput(
-<<<<<<< HEAD
             serialized_named_tensors=serialized_named_tensors,
-=======
-            serialized_named_tensors=[
-                MultiprocessingSerializer.serialize(named_tensors) for _ in range(self.server_args.tp_size)
-            ],
->>>>>>> 578501e2
             load_format=load_format,
             flush_cache=flush_cache,
             timer={'serial_time': serial_time}
@@ -686,26 +680,8 @@
                 }
             )
 
-<<<<<<< HEAD
-        # users can customize different sampling_params at different run
-        with self.update_sampling_params(**kwargs):
-            if self._tp_rank == 0:
-                loop = asyncio.get_event_loop()
-                output = loop.run_until_complete(
-                    self._engine.async_generate(
-                        prompt=None,  # because we have already convert it to prompt token id
-                        sampling_params=self.sampling_params,
-                        return_logprob=True,
-                        input_ids=idx_list,
-                        image_data=image_list,
-                    )
-                )
-            else:
-                output = None
-=======
         # Update with any additional kwargs
         request_sampling_params.update(kwargs)
->>>>>>> 578501e2
 
         if self._tp_rank == 0:
             loop = asyncio.get_event_loop()
@@ -1324,13 +1300,8 @@
             max_response_len=self.config.response_length,
             max_model_len=min(self.config.max_model_len, self.config.prompt_length + self.config.response_length),
             use_inference_chat_template=self.config.multi_turn.use_inference_chat_template,
-<<<<<<< HEAD
-            enable_tokenization_sanity_check=self.config.multi_turn.enable_tokenization_sanity_check,
-            tokenizer=self.tokenizer,
-=======
             tokenization_sanity_check_mode=self.config.multi_turn.tokenization_sanity_check_mode,
             processing_class=self.processing_class,
->>>>>>> 578501e2
         )
 
         # json_request already contains sampling_params
