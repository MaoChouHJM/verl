--- conflicted
+++ resolved
@@ -14,11 +14,7 @@
 # limitations under the License.
 import asyncio
 import logging
-<<<<<<< HEAD
-from typing import Any, Dict, List, Optional
-=======
 from typing import Any, Optional
->>>>>>> 22a15365
 
 import ray
 from omegaconf import DictConfig
@@ -60,12 +56,6 @@
             assert len(fields) == 2, f"invalid actor name: {matched_actor['name']}"
             pg_index, local_rank = int(fields[0].split("_")[-1]), int(fields[1])
 
-<<<<<<< HEAD
-            if (self.n_gpus_per_node * pg_index + local_rank) // self._tp_size == self._dp_rank:
-                worker = ray.get_actor(**matched_actor)
-                self.workers.append(worker)
-                if (self.n_gpus_per_node * pg_index + local_rank) / self._tp_size == self._dp_rank:
-=======
             current_global_rank = gpu_per_node * pg_index + local_rank
             worker_dp_rank = current_global_rank // self._tp_size
             worker_tp_rank = current_global_rank % self._tp_size
@@ -75,7 +65,6 @@
                 self.workers.append(worker)
 
                 if worker_tp_rank == 0:
->>>>>>> 22a15365
                     self.master_worker = worker
 
 
@@ -94,10 +83,6 @@
         request_id: str,
         image_data: Optional[list[Any]] = None,
     ) -> list[int]:
-<<<<<<< HEAD
-        print(f"[DEBUG] at async_sglang_server.py, {image_data=}")
-=======
->>>>>>> 22a15365
         return await self.master_worker.generate.remote(prompt_ids, sampling_params, request_id, image_data=image_data)
 
     async def wake_up(self):
