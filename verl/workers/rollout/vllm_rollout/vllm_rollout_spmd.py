# Copyright 2024 Bytedance Ltd. and/or its affiliates
#
# Licensed under the Apache License, Version 2.0 (the "License");
# you may not use this file except in compliance with the License.
# You may obtain a copy of the License at
#
#     http://www.apache.org/licenses/LICENSE-2.0
#
# Unless required by applicable law or agreed to in writing, software
# distributed under the License is distributed on an "AS IS" BASIS,
# WITHOUT WARRANTIES OR CONDITIONS OF ANY KIND, either express or implied.
# See the License for the specific language governing permissions and
# limitations under the License.
"""
The vllm_rollout that can be applied in different backend
When working with FSDP:
- Use DTensor weight loader (recommended) or HF weight loader
- Utilize state_dict from the FSDP to synchronize the weights among tp ranks in vLLM
When working with Megatron:
- Use Megatron weight loader
- During training, only the current pp stage holds the parameters
- Before inference, broadcast the parameters of the current pp rank
  to all other pp ranks (all pp ranks holds all the parameters)
- Bind the parameters to the inference engine
- Do inference in tp. pp is treated as additional dp
- After inference, all the parameters that doesn't belong to this pp rank is freed.
"""

import logging
import os
from contextlib import contextmanager
<<<<<<< HEAD
from typing import Any, List, Union
import time
=======
from copy import deepcopy
from typing import Any, Dict, List, Union

>>>>>>> 5aa1b046
import numpy as np
import torch
import torch.distributed
from omegaconf import DictConfig, OmegaConf
from tensordict import TensorDict
from vllm import LLM, SamplingParams
from vllm.distributed import parallel_state as vllm_ps
from vllm.lora.request import LoRARequest
from vllm.worker.worker_base import WorkerWrapperBase

from verl import DataProto
from verl.third_party.vllm import vllm_version
from verl.utils.debug import GPUMemoryLogger
from verl.utils.torch_functional import get_response_mask, pad_2d_list_to_length
from verl.workers.rollout.base import BaseRollout

logger = logging.getLogger(__file__)
logger.setLevel(os.getenv("VERL_LOGGING_LEVEL", "WARN"))

# TODO
# 1. support pp in vllm
# 2. passing tokenizer is not necessary? no encoding/decoding is happending here
# 3. simplify init logics


# NOTE(sgm): add for verl. We can optimize it by making the dataloader yield List[int] without padding.
def _pre_process_inputs(pad_token_id, prompt_token_ids: torch.Tensor) -> List[int]:
    # remove the left padding in the prompt token_id
    # pad_token_id = self.llm_engine.tokenizer.pad_token_id if self.llm_engine.tokenizer.pad_token_id
    # is not None else self.llm_engine.tokenizer.eos_token_id
    non_pad_index = torch.nonzero(prompt_token_ids != pad_token_id, as_tuple=False)[0][0]
    token_ids = prompt_token_ids[non_pad_index:].tolist()
    return token_ids


def _repeat_interleave(value: Union[torch.Tensor, np.ndarray], repeats: int) -> Union[torch.Tensor, List[Any]]:
    if isinstance(value, torch.Tensor):
        return value.repeat_interleave(repeats, dim=0)
    else:
        return np.repeat(value, repeats, axis=0)


class vLLMRollout(BaseRollout):
    def __init__(self, model_path: str, config: DictConfig, tokenizer, model_hf_config, **kwargs):
        """A vLLM rollout. It requires the module is supported by the vllm.

        Args:
            module: module here follows huggingface APIs
            config: DictConfig
            tokenizer: the task/model tokenizer
            model_hf_config: the huggingface config to initiallize the generating model in vllm
            **kwargs: train_tp, for Megatron Backend to initialize hybrid engine (zero redundancy) process group
        """
        super().__init__()
        self.config = config
<<<<<<< HEAD
        assert not (not config.enforce_eager and config.free_cache_engine), (
            "disable CUDA graph (enforce_eager = False) if free cache engine"
        )
        self.timing_data = {}
=======
        assert not (not config.enforce_eager and config.free_cache_engine), "disable CUDA graph (enforce_eager = False) if free cache engine"

>>>>>>> 5aa1b046
        tensor_parallel_size = self.config.get("tensor_model_parallel_size", 1)
        assert tensor_parallel_size <= torch.distributed.get_world_size(), "tensor parallel size should be less than or equal to the world size"
        max_num_batched_tokens = self.config.get("max_num_batched_tokens", 8192)

        if kwargs.get("train_tp") is not None:
            # deployed with megatron
            import os

            os.environ["CUDA_TIMER_STREAM_KAFKA_ENABLE"] = "0"
            os.environ["MEGATRON_IMPORT_TIMERS"] = "0"
<<<<<<< HEAD
            with self.timing_record("init_model/build_rollout/init_vllm_rollout/parallel_init"):
                if vllm_version in (
                    "0.5.4",
                    "0.6.3",
                ):
                    train_tp = kwargs.get("train_tp")
                    num_tp_per_train_tp = train_tp // tensor_parallel_size
                    vllm_ps.initialize_parallel_state(
                        tensor_model_parallel_size=tensor_parallel_size, num_tp_per_train_tp=num_tp_per_train_tp
                    )
                else:
                    vllm_ps.initialize_model_parallel(tensor_model_parallel_size=tensor_parallel_size)
=======
            if vllm_version in (
                "0.5.4",
                "0.6.3",
            ):
                train_tp = kwargs.get("train_tp")
                num_tp_per_train_tp = train_tp // tensor_parallel_size
                vllm_ps.initialize_parallel_state(tensor_model_parallel_size=tensor_parallel_size, num_tp_per_train_tp=num_tp_per_train_tp)
            else:
                vllm_ps.initialize_model_parallel(tensor_model_parallel_size=tensor_parallel_size)
>>>>>>> 5aa1b046

        rope_scaling_config = getattr(model_hf_config, "rope_scaling", None)
        if not rope_scaling_config:
            max_position_embeddings = None
            if hasattr(model_hf_config, "max_position_embeddings"):
                max_position_embeddings = model_hf_config.max_position_embeddings
            elif hasattr(model_hf_config, "llm_config") and hasattr(model_hf_config.llm_config, "max_position_embeddings"):
                max_position_embeddings = model_hf_config.llm_config.max_position_embeddings
            elif hasattr(model_hf_config, "text_config") and hasattr(model_hf_config.text_config, "max_position_embeddings"):
                max_position_embeddings = model_hf_config.text_config.max_position_embeddings
            if max_position_embeddings is None:
                raise ValueError("max_position_embeddings not found in model_hf_config")

            assert max_position_embeddings >= config.prompt_length + config.response_length, "model context length should be greater than total sequence length"

        max_model_len = int(config.max_model_len or config.prompt_length + config.response_length)

        if max_num_batched_tokens < max_model_len and self.config.enable_chunked_prefill:
            raise ValueError(
                "Enable chunked prefill, max_num_batched_tokens is smaller than max_model_len, \
                             please increase max_num_batched_tokens or disable chunked prefill"
            )

        trust_remote_code = kwargs.get("trust_remote_code", True)
        load_format = "dummy" if config.load_format.startswith("dummy") else config.load_format

        lora_kwargs = kwargs.pop("lora_kwargs", {})
        self.lora_kwargs = lora_kwargs
        # copy it to avoid secretly modifying the engine config
        engine_kwargs = {} if "engine_kwargs" not in config or "vllm" not in config.engine_kwargs else OmegaConf.to_container(deepcopy(config.engine_kwargs.vllm))
        # For each vLLM engine parameter,
        # - `None` means not setting it, so we pop it, and leave it to vLLM default value
        #    (which can vary across different vLLM versions);
        # - Otherwise it's the desired value we want to explicitly set.
        engine_kwargs = {key: val for key, val in engine_kwargs.items() if val is not None}
        if config.get("limit_images", None):  # support for multi-image data
<<<<<<< HEAD
            limit_mm_per_prompt = {"image": config.get("limit_images"), "video": 0}

        limit_mm_per_prompt = {"image": config.get("limit_images", 1), "video": 0}
        with self.timing_record("init_model/build_rollout/init_vllm_rollout/init_inference_engine"):
            self.inference_engine = LLM(
                model=model_path,
                enable_sleep_mode=True,
                tensor_parallel_size=tensor_parallel_size,
                distributed_executor_backend="external_launcher",
                dtype=config.dtype,
                enforce_eager=config.enforce_eager,
                gpu_memory_utilization=config.gpu_memory_utilization,
                disable_custom_all_reduce=True,
                disable_mm_preprocessor_cache=True,
                limit_mm_per_prompt=limit_mm_per_prompt,
                skip_tokenizer_init=False,
                max_model_len=max_model_len,
                load_format=load_format,
                disable_log_stats=config.disable_log_stats,
                max_num_batched_tokens=max_num_batched_tokens,
                enable_chunked_prefill=config.enable_chunked_prefill,
                enable_prefix_caching=True,
                trust_remote_code=True,
                seed=config.get("seed", 0),
            )
        with self.timing_record("init_model/build_rollout/init_vllm_rollout/sleep"):
            # Offload vllm model to reduce peak memory usage
            self.inference_engine.sleep(level=1)
=======
            engine_kwargs["limit_mm_per_prompt"] = {"image": config.get("limit_images")}

        self.inference_engine = LLM(
            model=model_path,
            enable_sleep_mode=True,
            tensor_parallel_size=tensor_parallel_size,
            distributed_executor_backend="external_launcher",
            dtype=config.dtype,
            enforce_eager=config.enforce_eager,
            gpu_memory_utilization=config.gpu_memory_utilization,
            disable_custom_all_reduce=True,
            disable_mm_preprocessor_cache=True,
            skip_tokenizer_init=False,
            max_model_len=max_model_len,
            load_format=load_format,
            disable_log_stats=config.disable_log_stats,
            max_num_batched_tokens=max_num_batched_tokens,
            enable_chunked_prefill=config.enable_chunked_prefill,
            enable_prefix_caching=True,
            trust_remote_code=trust_remote_code,
            seed=config.get("seed", 0),
            **lora_kwargs,
            **engine_kwargs,
        )

        # Offload vllm model to reduce peak memory usage
        self.inference_engine.sleep(level=1)
>>>>>>> 5aa1b046

        kwargs = dict(
            n=1,
            logprobs=0,  # can be set to 0 and let actor to recompute
            max_tokens=config.response_length,
        )

        # # we may detokenize the result all together later
        if vllm_version != "0.3.1":
            kwargs["detokenize"] = False

        # supporting adding any sampling params from the config file
        for k in config.keys():
            if hasattr(SamplingParams(), str(k)):
                kwargs[k] = config.get(k)

        print(f"kwargs: {kwargs}")
        self.sampling_params = SamplingParams(**kwargs)

        self.pad_token_id = tokenizer.pad_token_id

    @contextmanager
    def update_sampling_params(self, **kwargs):
        # update sampling params
        old_sampling_params_args = {}
        if kwargs:
            for key, value in kwargs.items():
                if hasattr(self.sampling_params, key):
                    old_value = getattr(self.sampling_params, key)
                    old_sampling_params_args[key] = old_value
                    setattr(self.sampling_params, key, value)
        yield
        # roll back to previous sampling params
        # if len(old_sampling_params_args):
        for key, value in old_sampling_params_args.items():
            setattr(self.sampling_params, key, value)

    @GPUMemoryLogger(role="vllm rollout spmd", logger=logger)
    @torch.no_grad()
    def generate_sequences(self, prompts: DataProto, **kwargs) -> DataProto:
        # rebuild vllm cache engine
        if (
            vllm_version
            in (
                "0.5.4",
                "0.6.3",
            )
            and self.config.free_cache_engine
        ):
            self.inference_engine.init_cache_engine()

        idx = prompts.batch["input_ids"]  # (bs, prompt_length)
        # left-padded attention_mask
        attention_mask = prompts.batch["attention_mask"]
        position_ids = prompts.batch["position_ids"]

        # used to construct attention_mask
        eos_token_id = prompts.meta_info["eos_token_id"]

        batch_size = idx.size(0)

        non_tensor_batch = prompts.non_tensor_batch
        if "raw_prompt_ids" not in non_tensor_batch:
            non_tensor_batch["raw_prompt_ids"] = np.array([_pre_process_inputs(self.pad_token_id, idx[i]) for i in range(batch_size)], dtype=object)

        if batch_size != len(non_tensor_batch["raw_prompt_ids"]):
            raise RuntimeError("vllm sharding manager is not work properly.")

        if "multi_modal_data" in non_tensor_batch:
            vllm_inputs = []
            for raw_prompt_ids, multi_modal_data in zip(non_tensor_batch.pop("raw_prompt_ids"), non_tensor_batch.pop("multi_modal_data")):
                vllm_inputs.append({"prompt_token_ids": raw_prompt_ids, "multi_modal_data": multi_modal_data})
        else:
            vllm_inputs = [{"prompt_token_ids": raw_prompt_ids} for raw_prompt_ids in non_tensor_batch.pop("raw_prompt_ids")]

        # ensure the type of `prompt_token_ids` passed to vllm is list[int]
        # https://github.com/volcengine/verl/pull/772
        for input_data in vllm_inputs:
            if isinstance(input_data["prompt_token_ids"], np.ndarray):
                input_data["prompt_token_ids"] = input_data["prompt_token_ids"].tolist()
            elif not isinstance(input_data["prompt_token_ids"], list):
                raise TypeError(f"prompt_token_ids must be a list or numpy array, got {type(input_data['prompt_token_ids'])}")

        do_sample = prompts.meta_info.get("do_sample", True)
        is_validate = prompts.meta_info.get("validate", False)
        if not do_sample:
            kwargs = {
                "best_of": 1,
                "top_p": 1.0,
                "top_k": -1,
                "min_p": 0.0,
                "temperature": 0,
                "n": 1,  # if greedy, only 1 response
            }
        elif is_validate:
            # TODO: try **
            kwargs = {
                "top_k": self.config.val_kwargs.top_k,
                "top_p": self.config.val_kwargs.top_p,
                "temperature": self.config.val_kwargs.temperature,
                "n": 1,  # if validate, already repeat in ray_trainer
            }

        lora_requests = None
        if self.lora_kwargs:
            lora_int_ids = list(self.inference_engine.llm_engine.list_loras())
            if len(lora_int_ids) > 0:
                lora_int_id = lora_int_ids[0]
                lora_requests = [LoRARequest(lora_name=f"{lora_int_id}", lora_int_id=lora_int_id, lora_path="/simon-stub-path")] * batch_size

        # users can customize different sampling_params at different run
        with self.update_sampling_params(**kwargs):
            outputs = self.inference_engine.generate(
                prompts=vllm_inputs,  # because we have already convert it to prompt token id
                sampling_params=self.sampling_params,
                lora_request=lora_requests,
                use_tqdm=False,
            )

            # TODO(sgm): disable logprob when recompute_log_prob is enable
            # if n = 1: (bs, response_length) ; if n > 1: (bs * n, response_length)

            response = []
            rollout_log_probs = []
            for output in outputs:
                for sample_id in range(len(output.outputs)):
                    response_ids = output.outputs[sample_id].token_ids
                    response.append(response_ids)
                    curr_log_prob = []
                    for i, logprob in enumerate(output.outputs[sample_id].logprobs):
                        curr_log_prob.append(logprob[response_ids[i]].logprob)
                    rollout_log_probs.append(curr_log_prob)

            response = pad_2d_list_to_length(response, self.pad_token_id, max_length=self.config.response_length).to(idx.device)
            rollout_log_probs = pad_2d_list_to_length(rollout_log_probs, -1, max_length=self.config.response_length).to(idx.device)
            rollout_log_probs = rollout_log_probs.to(torch.float32)

            if self.sampling_params.n > 1 and do_sample:
                idx = _repeat_interleave(idx, self.sampling_params.n)
                attention_mask = _repeat_interleave(attention_mask, self.sampling_params.n)
                position_ids = _repeat_interleave(position_ids, self.sampling_params.n)
                batch_size = batch_size * self.sampling_params.n
                # NOTE(linjunrong): for multi-turn https://github.com/volcengine/verl/pull/1037
                if "tools_kwargs" in non_tensor_batch.keys():
                    non_tensor_batch["tools_kwargs"] = _repeat_interleave(non_tensor_batch["tools_kwargs"], self.sampling_params.n)

            seq = torch.cat([idx, response], dim=-1)

        response_length = response.size(1)
        delta_position_id = torch.arange(1, response_length + 1, device=position_ids.device)
        delta_position_id = delta_position_id.unsqueeze(0).expand(batch_size, -1)
        if position_ids.dim() == 3:  # qwen2vl mrope
            delta_position_id = delta_position_id.view(batch_size, 1, -1).expand(batch_size, 3, -1)

        # TODO(sgm): fix position_ids on right_pad
        # prompt: left pad + response: right pad
        # attention_mask: [0,0,0,0,1,1,1,1, | 1,1,1,0,0,0,0,0]
        # position_ids:   [0,0,0,0,0,1,2,3, | 4,5,6,7,8,9,10,11]
        response_position_ids = position_ids[..., -1:] + delta_position_id
        position_ids = torch.cat([position_ids, response_position_ids], dim=-1)
        response_attention_mask = get_response_mask(response_id=response, eos_token=eos_token_id, dtype=attention_mask.dtype)
        attention_mask = torch.cat((attention_mask, response_attention_mask), dim=-1)

        # all the tp ranks should contain the same data here. data in all ranks are valid
        batch = TensorDict(
            {
                "prompts": idx,
                "responses": response,
                "input_ids": seq,  # here input_ids become the whole sentences
                "rollout_log_probs": rollout_log_probs,  # we will recompute old log prob with actor
                "attention_mask": attention_mask,
                "position_ids": position_ids,
            },
            batch_size=batch_size,
        )

        # free vllm cache engine
        if (
            vllm_version
            in (
                "0.5.4",
                "0.6.3",
            )
            and self.config.free_cache_engine
        ):
            self.inference_engine.free_cache_engine()

        return DataProto(batch=batch, non_tensor_batch=non_tensor_batch)


<<<<<<< HEAD
    @contextmanager
    def timing_record(self, method_name : str, **kwargs):
        start_time = time.perf_counter()
        try:
            yield
        finally:
            end_time = time.perf_counter()
            duration = end_time - start_time
            assert method_name not in self.timing_data, method_name
            self.timing_data[method_name] = duration
            #wandb.log({method_name : duration})
            for k,v in kwargs:
                name = method_name + '/' + k
                assert name not in self.timing_data
                self.timing_data[name] = v
                #wandb.log({name : v})
=======
class vLLMAsyncRollout:
    """vLLMAsyncRollout is a thin wrapper of WorkerWrapperBase,
    which is engine in single worker process.
    """

    def __init__(self, *args, **kwargs):
        # Engine is deferred to be initialized in init_worker
        self.inference_engine: WorkerWrapperBase = None
        self.sharding_manager = None
        self.is_sleep = False

    def init_worker(self, all_kwargs: List[Dict[str, Any]]):
        """Initialize worker engine."""
        all_kwargs[0]["rank"] = int(os.environ["RANK"])
        all_kwargs[0]["local_rank"] = 0

        self.vllm_config = all_kwargs[0]["vllm_config"]
        self.inference_engine = WorkerWrapperBase(vllm_config=self.vllm_config)
        self.inference_engine.init_worker(all_kwargs)

    def load_model(self, *args, **kwargs):
        self.inference_engine.load_model(*args, **kwargs)

        # inference engine is initialized now, update sharding manager
        self.sharding_manager.inference_engine = self.inference_engine
        self.sharding_manager.model_runner = self.inference_engine.worker.model_runner

    def sleep(self, *args, **kwargs):
        """Offload model weights and discard kv cache."""
        if self.is_sleep:
            return
        self.sharding_manager.__exit__(None, None, None)
        self.is_sleep = True

    def wake_up(self, *args, **kwargs):
        """Load model weights and build kv cache."""
        if not self.is_sleep:
            return
        self.sharding_manager.__enter__()  # pylint: disable=C2801
        self.is_sleep = False

    def execute_method(self, method: Union[str, bytes], *args, **kwargs):
        if method == "init_worker":
            return self.init_worker(*args, **kwargs)
        elif method == "load_model":
            return self.load_model(*args, **kwargs)
        elif method == "sleep":
            return self.sleep(*args, **kwargs)
        elif method == "wake_up":
            return self.wake_up(*args, **kwargs)
        else:
            return self.inference_engine.execute_method(method, *args, **kwargs)
>>>>>>> 5aa1b046
<|MERGE_RESOLUTION|>--- conflicted
+++ resolved
@@ -29,14 +29,10 @@
 import logging
 import os
 from contextlib import contextmanager
-<<<<<<< HEAD
-from typing import Any, List, Union
 import time
-=======
 from copy import deepcopy
 from typing import Any, Dict, List, Union
 
->>>>>>> 5aa1b046
 import numpy as np
 import torch
 import torch.distributed
@@ -92,15 +88,10 @@
         """
         super().__init__()
         self.config = config
-<<<<<<< HEAD
         assert not (not config.enforce_eager and config.free_cache_engine), (
             "disable CUDA graph (enforce_eager = False) if free cache engine"
         )
         self.timing_data = {}
-=======
-        assert not (not config.enforce_eager and config.free_cache_engine), "disable CUDA graph (enforce_eager = False) if free cache engine"
-
->>>>>>> 5aa1b046
         tensor_parallel_size = self.config.get("tensor_model_parallel_size", 1)
         assert tensor_parallel_size <= torch.distributed.get_world_size(), "tensor parallel size should be less than or equal to the world size"
         max_num_batched_tokens = self.config.get("max_num_batched_tokens", 8192)
@@ -111,7 +102,6 @@
 
             os.environ["CUDA_TIMER_STREAM_KAFKA_ENABLE"] = "0"
             os.environ["MEGATRON_IMPORT_TIMERS"] = "0"
-<<<<<<< HEAD
             with self.timing_record("init_model/build_rollout/init_vllm_rollout/parallel_init"):
                 if vllm_version in (
                     "0.5.4",
@@ -124,17 +114,6 @@
                     )
                 else:
                     vllm_ps.initialize_model_parallel(tensor_model_parallel_size=tensor_parallel_size)
-=======
-            if vllm_version in (
-                "0.5.4",
-                "0.6.3",
-            ):
-                train_tp = kwargs.get("train_tp")
-                num_tp_per_train_tp = train_tp // tensor_parallel_size
-                vllm_ps.initialize_parallel_state(tensor_model_parallel_size=tensor_parallel_size, num_tp_per_train_tp=num_tp_per_train_tp)
-            else:
-                vllm_ps.initialize_model_parallel(tensor_model_parallel_size=tensor_parallel_size)
->>>>>>> 5aa1b046
 
         rope_scaling_config = getattr(model_hf_config, "rope_scaling", None)
         if not rope_scaling_config:
@@ -171,8 +150,7 @@
         # - Otherwise it's the desired value we want to explicitly set.
         engine_kwargs = {key: val for key, val in engine_kwargs.items() if val is not None}
         if config.get("limit_images", None):  # support for multi-image data
-<<<<<<< HEAD
-            limit_mm_per_prompt = {"image": config.get("limit_images"), "video": 0}
+            engine_kwargs["limit_mm_per_prompt"] = {"image": config.get("limit_images")}
 
         limit_mm_per_prompt = {"image": config.get("limit_images", 1), "video": 0}
         with self.timing_record("init_model/build_rollout/init_vllm_rollout/init_inference_engine"):
@@ -186,7 +164,6 @@
                 gpu_memory_utilization=config.gpu_memory_utilization,
                 disable_custom_all_reduce=True,
                 disable_mm_preprocessor_cache=True,
-                limit_mm_per_prompt=limit_mm_per_prompt,
                 skip_tokenizer_init=False,
                 max_model_len=max_model_len,
                 load_format=load_format,
@@ -194,41 +171,15 @@
                 max_num_batched_tokens=max_num_batched_tokens,
                 enable_chunked_prefill=config.enable_chunked_prefill,
                 enable_prefix_caching=True,
-                trust_remote_code=True,
+                trust_remote_code=trust_remote_code,
                 seed=config.get("seed", 0),
+                **lora_kwargs,
+                **engine_kwargs,
             )
+
+        # Offload vllm model to reduce peak memory usage
         with self.timing_record("init_model/build_rollout/init_vllm_rollout/sleep"):
-            # Offload vllm model to reduce peak memory usage
             self.inference_engine.sleep(level=1)
-=======
-            engine_kwargs["limit_mm_per_prompt"] = {"image": config.get("limit_images")}
-
-        self.inference_engine = LLM(
-            model=model_path,
-            enable_sleep_mode=True,
-            tensor_parallel_size=tensor_parallel_size,
-            distributed_executor_backend="external_launcher",
-            dtype=config.dtype,
-            enforce_eager=config.enforce_eager,
-            gpu_memory_utilization=config.gpu_memory_utilization,
-            disable_custom_all_reduce=True,
-            disable_mm_preprocessor_cache=True,
-            skip_tokenizer_init=False,
-            max_model_len=max_model_len,
-            load_format=load_format,
-            disable_log_stats=config.disable_log_stats,
-            max_num_batched_tokens=max_num_batched_tokens,
-            enable_chunked_prefill=config.enable_chunked_prefill,
-            enable_prefix_caching=True,
-            trust_remote_code=trust_remote_code,
-            seed=config.get("seed", 0),
-            **lora_kwargs,
-            **engine_kwargs,
-        )
-
-        # Offload vllm model to reduce peak memory usage
-        self.inference_engine.sleep(level=1)
->>>>>>> 5aa1b046
 
         kwargs = dict(
             n=1,
@@ -419,7 +370,6 @@
         return DataProto(batch=batch, non_tensor_batch=non_tensor_batch)
 
 
-<<<<<<< HEAD
     @contextmanager
     def timing_record(self, method_name : str, **kwargs):
         start_time = time.perf_counter()
@@ -436,7 +386,6 @@
                 assert name not in self.timing_data
                 self.timing_data[name] = v
                 #wandb.log({name : v})
-=======
 class vLLMAsyncRollout:
     """vLLMAsyncRollout is a thin wrapper of WorkerWrapperBase,
     which is engine in single worker process.
@@ -488,5 +437,4 @@
         elif method == "wake_up":
             return self.wake_up(*args, **kwargs)
         else:
-            return self.inference_engine.execute_method(method, *args, **kwargs)
->>>>>>> 5aa1b046
+            return self.inference_engine.execute_method(method, *args, **kwargs)