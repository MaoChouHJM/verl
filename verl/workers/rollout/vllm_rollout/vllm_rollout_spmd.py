# Copyright 2024 Bytedance Ltd. and/or its affiliates
#
# Licensed under the Apache License, Version 2.0 (the "License");
# you may not use this file except in compliance with the License.
# You may obtain a copy of the License at
#
#     http://www.apache.org/licenses/LICENSE-2.0
#
# Unless required by applicable law or agreed to in writing, software
# distributed under the License is distributed on an "AS IS" BASIS,
# WITHOUT WARRANTIES OR CONDITIONS OF ANY KIND, either express or implied.
# See the License for the specific language governing permissions and
# limitations under the License.
"""
The vllm_rollout that can be applied in different backend
When working with FSDP:
- Use DTensor weight loader (recommended) or HF weight loader
- Utilize state_dict from the FSDP to synchronize the weights among tp ranks in vLLM
When working with Megatron:
- Use Megatron weight loader
- During training, only the current pp stage holds the parameters
- Before inference, broadcast the parameters of the current pp rank
  to all other pp ranks (all pp ranks holds all the parameters)
- Bind the parameters to the inference engine
- Do inference in tp. pp is treated as additional dp
- After inference, all the parameters that doesn't belong to this pp rank is freed.
"""

import logging
import os
import pickle
import socket
import threading
from contextlib import contextmanager
import time
from copy import deepcopy
from types import MethodType
from typing import Any, Dict, List, Union

import numpy as np
import ray
import torch
import torch.distributed
import zmq
from filelock import FileLock
from omegaconf import DictConfig, OmegaConf
from tensordict import TensorDict
from vllm import LLM, SamplingParams
from vllm.distributed import parallel_state as vllm_ps
from vllm.lora.request import LoRARequest
from vllm.model_executor.sampling_metadata import SamplingMetadata
from vllm.worker.worker_base import WorkerWrapperBase

from verl import DataProto
from verl.utils.profiler import GPUMemoryLogger
from verl.utils.torch_functional import get_response_mask, pad_2d_list_to_length
from verl.workers.rollout.base import BaseRollout

logger = logging.getLogger(__file__)
logger.setLevel(os.getenv("VERL_LOGGING_LEVEL", "WARN"))

# TODO
# 1. support pp in vllm
# 2. passing tokenizer is not necessary? no encoding/decoding is happending here
# 3. simplify init logics


# NOTE(sgm): add for verl. We can optimize it by making the dataloader yield List[int] without padding.
def _pre_process_inputs(pad_token_id, prompt_token_ids: torch.Tensor) -> List[int]:
    # remove the left padding in the prompt token_id
    # pad_token_id = self.llm_engine.tokenizer.pad_token_id if self.llm_engine.tokenizer.pad_token_id
    # is not None else self.llm_engine.tokenizer.eos_token_id
    non_pad_index = torch.nonzero(prompt_token_ids != pad_token_id, as_tuple=False)[0][0]
    token_ids = prompt_token_ids[non_pad_index:].tolist()
    return token_ids


class vLLMRollout(BaseRollout):
    def __init__(self, model_path: str, config: DictConfig, tokenizer, model_hf_config, **kwargs):
        """A vLLM rollout. It requires the module is supported by the vllm.

        Args:
            module: module here follows huggingface APIs
            config: DictConfig
            tokenizer: the task/model tokenizer
            model_hf_config: the huggingface config to initiallize the generating model in vllm
            **kwargs: train_tp, for Megatron Backend to initialize hybrid engine (zero redundancy) process group
        """
        super().__init__()
        self.config = config
<<<<<<< HEAD
        assert not (not config.enforce_eager and config.free_cache_engine), (
            "disable CUDA graph (enforce_eager = False) if free cache engine"
        )
        self.timing_data = {}
=======

>>>>>>> 578501e2
        tensor_parallel_size = self.config.get("tensor_model_parallel_size", 1)
        assert tensor_parallel_size <= torch.distributed.get_world_size(), (
            "tensor parallel size should be less than or equal to the world size"
        )
        max_num_batched_tokens = self.config.get("max_num_batched_tokens", 8192)

        if kwargs.get("train_tp") is not None:
            # deployed with megatron
            import os

            os.environ["CUDA_TIMER_STREAM_KAFKA_ENABLE"] = "0"
            os.environ["MEGATRON_IMPORT_TIMERS"] = "0"
<<<<<<< HEAD
            with self.timing_record("init_model/build_rollout/init_vllm_rollout/parallel_init"):
                if vllm_version in (
                    "0.5.4",
                    "0.6.3",
                ):
                    train_tp = kwargs.get("train_tp")
                    num_tp_per_train_tp = train_tp // tensor_parallel_size
                    vllm_ps.initialize_parallel_state(
                        tensor_model_parallel_size=tensor_parallel_size, num_tp_per_train_tp=num_tp_per_train_tp
                    )
                else:
                    vllm_ps.initialize_model_parallel(tensor_model_parallel_size=tensor_parallel_size)
=======
            vllm_ps.initialize_model_parallel(tensor_model_parallel_size=tensor_parallel_size)
>>>>>>> 578501e2

        rope_scaling_config = getattr(model_hf_config, "rope_scaling", None)
        if not rope_scaling_config:
            max_position_embeddings = None
            if hasattr(model_hf_config, "max_position_embeddings"):
                max_position_embeddings = model_hf_config.max_position_embeddings
            elif hasattr(model_hf_config, "llm_config") and hasattr(
                model_hf_config.llm_config, "max_position_embeddings"
            ):
                max_position_embeddings = model_hf_config.llm_config.max_position_embeddings
            elif hasattr(model_hf_config, "text_config") and hasattr(
                model_hf_config.text_config, "max_position_embeddings"
            ):
                max_position_embeddings = model_hf_config.text_config.max_position_embeddings
            if max_position_embeddings is None:
                raise ValueError("max_position_embeddings not found in model_hf_config")

            assert max_position_embeddings >= config.prompt_length + config.response_length, (
                "model context length should be greater than total sequence length"
            )

        max_model_len = int(config.max_model_len or config.prompt_length + config.response_length)

        if max_num_batched_tokens < max_model_len and self.config.enable_chunked_prefill:
            raise ValueError(
                "Enable chunked prefill, max_num_batched_tokens is smaller than max_model_len, \
                             please increase max_num_batched_tokens or disable chunked prefill"
            )

        trust_remote_code = kwargs.get("trust_remote_code", True)
        load_format = "dummy" if config.load_format.startswith("dummy") else config.load_format

        lora_kwargs = kwargs.pop("lora_kwargs", {})
        self.lora_kwargs = lora_kwargs
        # copy it to avoid secretly modifying the engine config
        engine_kwargs = (
            {}
            if "engine_kwargs" not in config or "vllm" not in config.engine_kwargs
            else OmegaConf.to_container(deepcopy(config.engine_kwargs.vllm))
        )
        # For each vLLM engine parameter,
        # - `None` means not setting it, so we pop it, and leave it to vLLM default value
        #    (which can vary across different vLLM versions);
        # - Otherwise it's the desired value we want to explicitly set.
        engine_kwargs = {key: val for key, val in engine_kwargs.items() if val is not None}
        if config.get("limit_images", None):  # support for multi-image data
            engine_kwargs["limit_mm_per_prompt"] = {"image": config.get("limit_images")}

<<<<<<< HEAD
        limit_mm_per_prompt = {"image": config.get("limit_images", 1), "video": 0}
        with self.timing_record("init_model/build_rollout/init_vllm_rollout/init_inference_engine"):
            self.inference_engine = LLM(
                model=model_path,
                enable_sleep_mode=True,
                tensor_parallel_size=tensor_parallel_size,
                distributed_executor_backend="external_launcher",
                dtype=config.dtype,
                enforce_eager=config.enforce_eager,
                gpu_memory_utilization=config.gpu_memory_utilization,
                disable_custom_all_reduce=True,
                disable_mm_preprocessor_cache=True,
                skip_tokenizer_init=False,
                max_model_len=max_model_len,
                load_format=load_format,
                disable_log_stats=config.disable_log_stats,
                max_num_batched_tokens=max_num_batched_tokens,
                enable_chunked_prefill=config.enable_chunked_prefill,
                enable_prefix_caching=True,
                trust_remote_code=trust_remote_code,
                seed=config.get("seed", 0),
                **lora_kwargs,
                **engine_kwargs,
            )

        # Offload vllm model to reduce peak memory usage
        with self.timing_record("init_model/build_rollout/init_vllm_rollout/sleep"):
=======
        self.inference_engine = LLM(
            model=model_path,
            enable_sleep_mode=config.free_cache_engine,
            tensor_parallel_size=tensor_parallel_size,
            distributed_executor_backend="external_launcher",
            dtype=config.dtype,
            enforce_eager=config.enforce_eager,
            gpu_memory_utilization=config.gpu_memory_utilization,
            disable_custom_all_reduce=True,
            skip_tokenizer_init=False,
            max_model_len=max_model_len,
            load_format=load_format,
            disable_log_stats=config.disable_log_stats,
            max_num_batched_tokens=max_num_batched_tokens,
            enable_chunked_prefill=config.enable_chunked_prefill,
            enable_prefix_caching=True,
            trust_remote_code=trust_remote_code,
            seed=config.get("seed", 0),
            **lora_kwargs,
            **engine_kwargs,
        )

        # Offload vllm model to reduce peak memory usage
        if config.free_cache_engine:
>>>>>>> 578501e2
            self.inference_engine.sleep(level=1)

        kwargs = dict(
            n=1,
            logprobs=0,  # can be set to 0 and let actor to recompute
            max_tokens=config.response_length,
        )

        kwargs["detokenize"] = False

        # supporting adding any sampling params from the config file
        for k in config.keys():
            if hasattr(SamplingParams(), str(k)):
                kwargs[k] = config.get(k)
        kwargs["n"] = 1  # already repeat in ray_trainer
        print(f"kwargs: {kwargs}")
        self.sampling_params = SamplingParams(**kwargs)

        self.pad_token_id = tokenizer.pad_token_id

    @contextmanager
    def update_sampling_params(self, **kwargs):
        # update sampling params
        old_sampling_params_args = {}
        if kwargs:
            for key, value in kwargs.items():
                if hasattr(self.sampling_params, key):
                    old_value = getattr(self.sampling_params, key)
                    old_sampling_params_args[key] = old_value
                    setattr(self.sampling_params, key, value)
        yield
        # roll back to previous sampling params
        # if len(old_sampling_params_args):
        for key, value in old_sampling_params_args.items():
            setattr(self.sampling_params, key, value)

    @GPUMemoryLogger(role="vllm rollout spmd", logger=logger)
    @torch.no_grad()
    def generate_sequences(self, prompts: DataProto, **kwargs) -> DataProto:
        """Generate sequences for a batch of prompts.

        Args:
            batch (DataProto): Input batch.

        Returns:
            DataProto: Output batch.
            - prompts: [bsz, prompt_length], prompt token ids from dataset.
            - responses: [bsz, response_length], output token ids include response tokens
              from LLM generation and observation tokens from tool_calls.
            - response_mask: [bsz, response_length], 1 for LLM generated tokens, 0 for observation/padding tokens.
            - input_ids: [bsz, prompt_length + response_length], whole sequence token ids, including prompt tokens
              and response tokens.
            - attention_mask: [bsz, prompt_length + response_length], 0 for padding tokens, 1 for other tokens.
            - position_ids: [bsz, prompt_length + response_length], incremental position ids.

            For multi-turn conversations:
            responses:     |<- LLM generation ->|<- tool_calls ->|<- LLM generation ->|<- padding ->|
            response_mask: | 1, 1, 1, ..., 1, 1 | 0, 0, .., 0, 0 | 1, 1, 1, ..., 1, 1 | 0, 0, ..., 0|
        """
        idx = prompts.batch["input_ids"]  # (bs, prompt_length)
        # left-padded attention_mask
        attention_mask = prompts.batch["attention_mask"]
        position_ids = prompts.batch["position_ids"]

        # used to construct attention_mask
        eos_token_id = prompts.meta_info["eos_token_id"]

        batch_size = idx.size(0)

        non_tensor_batch = prompts.non_tensor_batch
        if "raw_prompt_ids" not in non_tensor_batch:
            non_tensor_batch["raw_prompt_ids"] = np.array(
                [_pre_process_inputs(self.pad_token_id, idx[i]) for i in range(batch_size)], dtype=object
            )

        if batch_size != len(non_tensor_batch["raw_prompt_ids"]):
            raise RuntimeError("vllm sharding manager is not work properly.")

        if "multi_modal_data" in non_tensor_batch:
            vllm_inputs = []
            for raw_prompt_ids, multi_modal_data in zip(
                non_tensor_batch.pop("raw_prompt_ids"), non_tensor_batch.pop("multi_modal_data")
            ):
                vllm_inputs.append({"prompt_token_ids": raw_prompt_ids, "multi_modal_data": multi_modal_data})
        else:
            vllm_inputs = [
                {"prompt_token_ids": raw_prompt_ids} for raw_prompt_ids in non_tensor_batch.pop("raw_prompt_ids")
            ]

        # ensure the type of `prompt_token_ids` passed to vllm is list[int]
        # https://github.com/volcengine/verl/pull/772
        for input_data in vllm_inputs:
            if isinstance(input_data["prompt_token_ids"], np.ndarray):
                input_data["prompt_token_ids"] = input_data["prompt_token_ids"].tolist()
            elif not isinstance(input_data["prompt_token_ids"], list):
                raise TypeError(
                    f"prompt_token_ids must be a list or numpy array, got {type(input_data['prompt_token_ids'])}"
                )

        do_sample = prompts.meta_info.get("do_sample", True)
        is_validate = prompts.meta_info.get("validate", False)
        if not do_sample:
            kwargs = {
                "best_of": 1,
                "top_p": 1.0,
                "top_k": -1,
                "min_p": 0.0,
                "temperature": 0,
                "n": 1,  # if greedy, only 1 response
            }
        elif is_validate:
            # TODO: try **
            kwargs = {
                "top_k": self.config.val_kwargs.top_k,
                "top_p": self.config.val_kwargs.top_p,
                "temperature": self.config.val_kwargs.temperature,
                "n": 1,  # if validate, already repeat in ray_trainer
            }

        lora_requests = None
        if self.lora_kwargs:
            lora_int_ids = list(self.inference_engine.llm_engine.list_loras())
            if len(lora_int_ids) > 0:
                lora_int_id = lora_int_ids[0]
                lora_requests = [
                    LoRARequest(lora_name=f"{lora_int_id}", lora_int_id=lora_int_id, lora_path="/simon-stub-path")
                ] * batch_size

        # users can customize different sampling_params at different run
        with self.update_sampling_params(**kwargs):
            outputs = self.inference_engine.generate(
                prompts=vllm_inputs,  # because we have already convert it to prompt token id
                sampling_params=self.sampling_params,
                lora_request=lora_requests,
                use_tqdm=False,
            )

            # TODO(sgm): disable logprob when recompute_log_prob is enable
            # if n = 1: (bs, response_length) ; if n > 1: (bs * n, response_length)

            response = []
            rollout_log_probs = []
            for output in outputs:
                for sample_id in range(len(output.outputs)):
                    response_ids = output.outputs[sample_id].token_ids
                    response.append(response_ids)
                    if self.config.calculate_log_probs:
                        curr_log_prob = []
                        for i, logprob in enumerate(output.outputs[sample_id].logprobs):
                            curr_log_prob.append(logprob[response_ids[i]].logprob)
                        rollout_log_probs.append(curr_log_prob)

            response = pad_2d_list_to_length(response, self.pad_token_id, max_length=self.config.response_length).to(
                idx.device
            )
            if self.config.calculate_log_probs:
                rollout_log_probs = pad_2d_list_to_length(
                    rollout_log_probs, -1, max_length=self.config.response_length
                ).to(idx.device)
                rollout_log_probs = rollout_log_probs.to(torch.float32)

            seq = torch.cat([idx, response], dim=-1)

        response_length = response.size(1)
        delta_position_id = torch.arange(1, response_length + 1, device=position_ids.device)
        delta_position_id = delta_position_id.unsqueeze(0).expand(batch_size, -1)
        if position_ids.dim() == 3:  # qwen2vl mrope
            delta_position_id = delta_position_id.view(batch_size, 1, -1).expand(batch_size, 3, -1)

        # TODO(sgm): fix position_ids on right_pad
        # prompt: left pad + response: right pad
        # attention_mask: [0,0,0,0,1,1,1,1, | 1,1,1,0,0,0,0,0]
        # position_ids:   [0,0,0,0,0,1,2,3, | 4,5,6,7,8,9,10,11]
        response_position_ids = position_ids[..., -1:] + delta_position_id
        position_ids = torch.cat([position_ids, response_position_ids], dim=-1)
        response_attention_mask = get_response_mask(
            response_id=response, eos_token=eos_token_id, dtype=attention_mask.dtype
        )
        attention_mask = torch.cat((attention_mask, response_attention_mask), dim=-1)

        # all the tp ranks should contain the same data here. data in all ranks are valid
        batch = TensorDict(
            {
                "prompts": idx,
                "responses": response,
                "input_ids": seq,  # here input_ids become the whole sentences
                "attention_mask": attention_mask,
                "position_ids": position_ids,
            },
            batch_size=batch_size,
        )
        if self.config.calculate_log_probs:
            # we will recompute old log prob with actor
            batch["rollout_log_probs"] = rollout_log_probs

        return DataProto(batch=batch, non_tensor_batch=non_tensor_batch)


<<<<<<< HEAD
    @contextmanager
    def timing_record(self, method_name : str, **kwargs):
        start_time = time.perf_counter()
        try:
            yield
        finally:
            end_time = time.perf_counter()
            duration = end_time - start_time
            assert method_name not in self.timing_data, method_name
            self.timing_data[method_name] = duration
            #wandb.log({method_name : duration})
            for k,v in kwargs:
                name = method_name + '/' + k
                assert name not in self.timing_data
                self.timing_data[name] = v
                #wandb.log({name : v})
=======
# https://github.com/vllm-project/vllm/issues/13175
def _monkey_patch_compute_logits(model, vocab_size: int):
    original_compute_logits = model.compute_logits

    def compute_logits(
        self,
        hidden_states: torch.Tensor,
        sampling_metadata: SamplingMetadata,
    ) -> torch.Tensor:
        logits = original_compute_logits(hidden_states, sampling_metadata)
        logits[..., vocab_size:] = float("-inf")
        return logits

    model.compute_logits = MethodType(compute_logits, model)


>>>>>>> 578501e2
class vLLMAsyncRollout:
    """vLLMAsyncRollout is a thin wrapper of WorkerWrapperBase,
    which is engine in single worker process.
    """

    def __init__(self, model_path: str, config: DictConfig, tokenizer, model_hf_config, **kwargs):
        self.tokenizer = tokenizer

        # Engine is deferred to be initialized in init_worker
        self.config = config
        self.inference_engine: WorkerWrapperBase = None
        self.sharding_manager = None
        self.is_sleep = False
        self.address = self._init_zeromq()

    def _init_zeromq(self) -> str:
        tensor_parallel_size = self.config.tensor_model_parallel_size

        # single node: ipc, multi nodes: tcp
        local_world_size = int(os.environ["RAY_LOCAL_WORLD_SIZE"])
        socket_type = "ipc" if tensor_parallel_size <= local_world_size else "tcp"

        # File lock to prevent multiple workers listen to same port
        with FileLock("/tmp/verl_vllm_zmq.lock"):
            if socket_type == "ipc":
                pid = os.getpid()
                address = f"ipc:///tmp/verl_vllm_zmq_{pid}.ipc"
            else:
                ip, port = self._get_free_port()
                address = f"tcp://{ip}:{port}"
            context = zmq.Context()
            self.socket = context.socket(zmq.REP)
            self.socket.bind(address)

        self.loop_thread = threading.Thread(target=self._loop_forever)
        self.loop_thread.start()

        return address

    def _get_free_port(self):
        ip = ray._private.services.get_node_ip_address()
        with socket.socket() as sock:
            sock.bind(("", 0))
            port = sock.getsockname()[1]
        return ip, port

    def _loop_forever(self):
        while True:
            message = self.socket.recv()
            method, args, kwargs = pickle.loads(message)
            result = self.execute_method(method, *args, **kwargs)
            self.socket.send(pickle.dumps(result))

    def get_zeromq_address(self):
        return self.address

    def init_worker(self, all_kwargs: List[Dict[str, Any]]):
        """Initialize worker engine."""
        all_kwargs[0]["rank"] = int(os.environ["RANK"])
        all_kwargs[0]["local_rank"] = 0

        self.vllm_config = all_kwargs[0]["vllm_config"]
        self.inference_engine = WorkerWrapperBase(vllm_config=self.vllm_config)
        self.inference_engine.init_worker(all_kwargs)

    def load_model(self, *args, **kwargs):
        self.inference_engine.load_model(*args, **kwargs)

        # inference engine is initialized now, update sharding manager
        self.sharding_manager.inference_engine = self.inference_engine
        self.sharding_manager.model_runner = self.inference_engine.worker.model_runner

        _monkey_patch_compute_logits(self.inference_engine.worker.model_runner.model, len(self.tokenizer))

    def sleep(self, *args, **kwargs):
        """Offload model weights and discard kv cache."""
        if self.is_sleep:
            return
        self.sharding_manager.__exit__(None, None, None)
        self.is_sleep = True

    def wake_up(self, *args, **kwargs):
        """Load model weights and build kv cache."""
        if not self.is_sleep:
            return
        self.sharding_manager.__enter__()  # pylint: disable=C2801
        self.is_sleep = False

    def execute_method(self, method: Union[str, bytes], *args, **kwargs):
        if method == "init_worker":
            return self.init_worker(*args, **kwargs)
        elif method == "load_model":
            return self.load_model(*args, **kwargs)
        elif method == "sleep":
            return self.sleep(*args, **kwargs)
        elif method == "wake_up":
            return self.wake_up(*args, **kwargs)
        else:
            return self.inference_engine.execute_method(method, *args, **kwargs)<|MERGE_RESOLUTION|>--- conflicted
+++ resolved
@@ -88,14 +88,11 @@
         """
         super().__init__()
         self.config = config
-<<<<<<< HEAD
         assert not (not config.enforce_eager and config.free_cache_engine), (
             "disable CUDA graph (enforce_eager = False) if free cache engine"
         )
         self.timing_data = {}
-=======
-
->>>>>>> 578501e2
+
         tensor_parallel_size = self.config.get("tensor_model_parallel_size", 1)
         assert tensor_parallel_size <= torch.distributed.get_world_size(), (
             "tensor parallel size should be less than or equal to the world size"
@@ -108,7 +105,6 @@
 
             os.environ["CUDA_TIMER_STREAM_KAFKA_ENABLE"] = "0"
             os.environ["MEGATRON_IMPORT_TIMERS"] = "0"
-<<<<<<< HEAD
             with self.timing_record("init_model/build_rollout/init_vllm_rollout/parallel_init"):
                 if vllm_version in (
                     "0.5.4",
@@ -121,9 +117,6 @@
                     )
                 else:
                     vllm_ps.initialize_model_parallel(tensor_model_parallel_size=tensor_parallel_size)
-=======
-            vllm_ps.initialize_model_parallel(tensor_model_parallel_size=tensor_parallel_size)
->>>>>>> 578501e2
 
         rope_scaling_config = getattr(model_hf_config, "rope_scaling", None)
         if not rope_scaling_config:
@@ -172,19 +165,17 @@
         if config.get("limit_images", None):  # support for multi-image data
             engine_kwargs["limit_mm_per_prompt"] = {"image": config.get("limit_images")}
 
-<<<<<<< HEAD
-        limit_mm_per_prompt = {"image": config.get("limit_images", 1), "video": 0}
+        engine_kwargs["limit_mm_per_prompt"] = {"image": config.get("limit_images", 1), "video": 0}
         with self.timing_record("init_model/build_rollout/init_vllm_rollout/init_inference_engine"):
             self.inference_engine = LLM(
                 model=model_path,
-                enable_sleep_mode=True,
+                enable_sleep_mode=config.free_cache_engine,
                 tensor_parallel_size=tensor_parallel_size,
                 distributed_executor_backend="external_launcher",
                 dtype=config.dtype,
                 enforce_eager=config.enforce_eager,
                 gpu_memory_utilization=config.gpu_memory_utilization,
                 disable_custom_all_reduce=True,
-                disable_mm_preprocessor_cache=True,
                 skip_tokenizer_init=False,
                 max_model_len=max_model_len,
                 load_format=load_format,
@@ -197,36 +188,10 @@
                 **lora_kwargs,
                 **engine_kwargs,
             )
-
-        # Offload vllm model to reduce peak memory usage
         with self.timing_record("init_model/build_rollout/init_vllm_rollout/sleep"):
-=======
-        self.inference_engine = LLM(
-            model=model_path,
-            enable_sleep_mode=config.free_cache_engine,
-            tensor_parallel_size=tensor_parallel_size,
-            distributed_executor_backend="external_launcher",
-            dtype=config.dtype,
-            enforce_eager=config.enforce_eager,
-            gpu_memory_utilization=config.gpu_memory_utilization,
-            disable_custom_all_reduce=True,
-            skip_tokenizer_init=False,
-            max_model_len=max_model_len,
-            load_format=load_format,
-            disable_log_stats=config.disable_log_stats,
-            max_num_batched_tokens=max_num_batched_tokens,
-            enable_chunked_prefill=config.enable_chunked_prefill,
-            enable_prefix_caching=True,
-            trust_remote_code=trust_remote_code,
-            seed=config.get("seed", 0),
-            **lora_kwargs,
-            **engine_kwargs,
-        )
-
-        # Offload vllm model to reduce peak memory usage
-        if config.free_cache_engine:
->>>>>>> 578501e2
-            self.inference_engine.sleep(level=1)
+            # Offload vllm model to reduce peak memory usage
+            if config.free_cache_engine:
+                self.inference_engine.sleep(level=1)
 
         kwargs = dict(
             n=1,
@@ -424,7 +389,6 @@
         return DataProto(batch=batch, non_tensor_batch=non_tensor_batch)
 
 
-<<<<<<< HEAD
     @contextmanager
     def timing_record(self, method_name : str, **kwargs):
         start_time = time.perf_counter()
@@ -441,7 +405,6 @@
                 assert name not in self.timing_data
                 self.timing_data[name] = v
                 #wandb.log({name : v})
-=======
 # https://github.com/vllm-project/vllm/issues/13175
 def _monkey_patch_compute_logits(model, vocab_size: int):
     original_compute_logits = model.compute_logits
@@ -458,7 +421,6 @@
     model.compute_logits = MethodType(compute_logits, model)
 
 
->>>>>>> 578501e2
 class vLLMAsyncRollout:
     """vLLMAsyncRollout is a thin wrapper of WorkerWrapperBase,
     which is engine in single worker process.
