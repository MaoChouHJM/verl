# Copyright 2024 Bytedance Ltd. and/or its affiliates
#
# Licensed under the Apache License, Version 2.0 (the "License");
# you may not use this file except in compliance with the License.
# You may obtain a copy of the License at
#
#     http://www.apache.org/licenses/LICENSE-2.0
#
# Unless required by applicable law or agreed to in writing, software
# distributed under the License is distributed on an "AS IS" BASIS,
# WITHOUT WARRANTIES OR CONDITIONS OF ANY KIND, either express or implied.
# See the License for the specific language governing permissions and
# limitations under the License.
"""
Rollout with huggingface models.
TODO: refactor this class. Currently, it will hang when using FSDP HybridShard. We should actually create a single
GPU model. Then, get full state_dict and bind the state_dict to the single GPU model. Then, use the single GPU model
to perform generation.
"""

import contextlib

import torch
import torch.distributed
from tensordict import TensorDict
from torch import nn
from torch.distributed.fsdp import FullyShardedDataParallel as FSDP
from transformers import GenerationConfig

from verl import DataProto
from verl.utils.device import get_torch_device
from verl.utils.torch_functional import get_response_mask

from .base import BaseRollout

__all__ = ["HFRollout"]


class HFRollout(BaseRollout):
    def __init__(self, module: nn.Module, config, tokenizer=None):
        super().__init__()
        self.config = config
        self.module = module
        self.tokenizer= tokenizer

    def generate_sequences(self, prompts: DataProto) -> DataProto:
        batch_size = prompts.batch.batch_size[0]
        num_chunks = max(batch_size // self.config.get("micro_batch_size", batch_size), 1)
        batch_prompts = prompts.chunk(chunks=num_chunks)
        output = [self._generate_minibatch(p) for p in batch_prompts]
        output = DataProto.concat(output)
        return output

    @torch.no_grad()
    def _generate_minibatch(self, prompts: DataProto) -> DataProto:
        # make sampling args can be overridden by inputs
        do_sample = prompts.meta_info.get("do_sample", self.config.do_sample)
        is_validate = prompts.meta_info.get("validate", False)

        temperature = prompts.meta_info.get("temperature", self.config.temperature)
        response_length = prompts.meta_info.get("response_length", self.config.response_length)
        top_p = prompts.meta_info.get("top_p", self.config.get("top_p", 1.0))
        top_k = max(0, prompts.meta_info.get("top_k", self.config.get("top_k", 0)))  # to be compatible with vllm

        if not do_sample:
            # do_sample==False -> greedy decoding
            kwargs = {
                "do_sample": False,
                "num_beams": 1,
            }
        elif is_validate:
            # do validate and do sample -> use val_kwargs
            kwargs = {
                "do_sample": True,
                "num_beams": 1,
                "top_k": max(0, self.config.val_kwargs.top_k),  # to be compatible with vllm
                "top_p": self.config.val_kwargs.top_p,
                "temperature": self.config.val_kwargs.temperature,
                "num_return_sequences": 1,  # if validate, already repeat in ray_trainer
            }
        else:
            # do_sample -> use rollout config
            kwargs = {
                "do_sample": True,
                "num_beams": 1,
                "top_p": top_p,
                "top_k": top_k,
                "temperature": temperature,
                "num_return_sequences": self.config.n,
            }

        # make config according to generate mode
        generation_config = GenerationConfig(**kwargs)

        idx = prompts.batch["input_ids"]  # (bs, prompt_length)
        prompt_length = idx.size(1)
        attention_mask = prompts.batch["attention_mask"]  # left-padded attention_mask
        position_ids = prompts.batch["position_ids"]

        # used to construct attention_mask
        eos_token_id = prompts.meta_info["eos_token_id"]
        pad_token_id = prompts.meta_info["pad_token_id"]

        self.module.eval()
        param_ctx = contextlib.nullcontext()

        if isinstance(self.module, FSDP):
            # recurse need to set to False according to https://github.com/pytorch/pytorch/issues/100069
            param_ctx = FSDP.summon_full_params(self.module, writeback=False, recurse=False)
        with param_ctx, torch.autocast(device_type="cuda", dtype=torch.bfloat16):
            output = self.module.generate(
                input_ids=idx,
                attention_mask=attention_mask,
                position_ids=position_ids,
                do_sample=do_sample,
                max_new_tokens=response_length,
                eos_token_id=eos_token_id,
                pad_token_id=pad_token_id,
                generation_config=generation_config,
                output_scores=False,  # this is potentially very large
                return_dict_in_generate=True,
                use_cache=True,
            )

        # TODO: filter out the seq with no answers like ds-chat
        seq = output.sequences
<<<<<<< HEAD
        output_ids = seq[0][len(idx[0]):].tolist()
=======
        generated_batch_size = seq.size(0)  # bs * num_return_sequences
>>>>>>> 5aa1b046

        # huggingface generate will stop generating when all the batch reaches [EOS].
        # We have to pad to response_length
        sequence_length = prompt_length + self.config.response_length
        delta_length = sequence_length - seq.shape[1]

        if delta_length > 0:
            delta_tokens = torch.ones(size=(generated_batch_size, delta_length), device=seq.device, dtype=seq.dtype)
            delta_tokens = pad_token_id * delta_tokens
            seq = torch.cat((seq, delta_tokens), dim=1)
        assert seq.shape[1] == sequence_length

        # make necessary reputations if num_return_sequences > 1
        num_return_sequences = kwargs.get("num_return_sequences", 1)
        if num_return_sequences > 1:
            position_ids = position_ids.repeat_interleave(num_return_sequences, dim=0)
            attention_mask = attention_mask.repeat_interleave(num_return_sequences, dim=0)

        prompt = seq[:, :prompt_length]  # (generated_batch_size, prompt_length)
        response = seq[:, prompt_length:]  # (generated_batch_size, response_length)

        response_length = response.size(1)
        delta_position_id = torch.arange(1, response_length + 1, device=position_ids.device)
<<<<<<< HEAD
        delta_position_id = delta_position_id.unsqueeze(0).expand(batch_size, -1)
        if position_ids.dim() == 3:  # qwen2vl mrope
            delta_position_id = delta_position_id.view(batch_size, 1, -1).expand(batch_size, 3, -1)
=======
        delta_position_id = delta_position_id.unsqueeze(0).repeat(generated_batch_size, 1)
>>>>>>> 5aa1b046


        response_position_ids = position_ids[..., -1:] + delta_position_id
        position_ids = torch.cat([position_ids, response_position_ids], dim=-1)

        response_attention_mask = get_response_mask(response_id=response, eos_token=eos_token_id, dtype=attention_mask.dtype)
        attention_mask = torch.cat((attention_mask, response_attention_mask), dim=-1)

        batch = TensorDict(
            {
                "prompts": prompt,
                "responses": response,
                "input_ids": seq,
                "attention_mask": attention_mask,
                "position_ids": position_ids,
            },
            batch_size=generated_batch_size,
        )

        # empty cache before compute old_log_prob
        get_torch_device().empty_cache()

        self.module.train()
        return DataProto(batch=batch, non_tensor_batch=prompts.non_tensor_batch)<|MERGE_RESOLUTION|>--- conflicted
+++ resolved
@@ -124,11 +124,8 @@
 
         # TODO: filter out the seq with no answers like ds-chat
         seq = output.sequences
-<<<<<<< HEAD
         output_ids = seq[0][len(idx[0]):].tolist()
-=======
         generated_batch_size = seq.size(0)  # bs * num_return_sequences
->>>>>>> 5aa1b046
 
         # huggingface generate will stop generating when all the batch reaches [EOS].
         # We have to pad to response_length
@@ -152,13 +149,9 @@
 
         response_length = response.size(1)
         delta_position_id = torch.arange(1, response_length + 1, device=position_ids.device)
-<<<<<<< HEAD
-        delta_position_id = delta_position_id.unsqueeze(0).expand(batch_size, -1)
+        delta_position_id = delta_position_id.unsqueeze(0).expand(generated_batch_size, -1)
         if position_ids.dim() == 3:  # qwen2vl mrope
-            delta_position_id = delta_position_id.view(batch_size, 1, -1).expand(batch_size, 3, -1)
-=======
-        delta_position_id = delta_position_id.unsqueeze(0).repeat(generated_batch_size, 1)
->>>>>>> 5aa1b046
+            delta_position_id = delta_position_id.view(generated_batch_size, 1, -1).expand(generated_batch_size, 3, -1)
 
 
         response_position_ids = position_ids[..., -1:] + delta_position_id
