--- conflicted
+++ resolved
@@ -1,272 +1,165 @@
-# Format checks enforced on CI:
-# 1. Comments must appear above each field.
-# 2. There must be a blank line between each field.
-# 3. Inline comments (after a field on the same line) are not allowed.
-# 4. Indentation level is respected for nested fields.
-
-# specify the default per-component configs
-defaults:
-
-  # <folder_name>@<field_name>.<field_name>: <yaml_file_name>
-  # actor_rollout_ref.actor: trainer/config/actor/dp_actor.yaml
-  - actor@actor_rollout_ref.actor: dp_actor
-
-  # data: trainer/config/data/legacy_data.yaml
-  - data@data: legacy_data
-
-  # Reference model config.
-  # Reference model will be enabled when actor.use_kl_loss or/and algorithm.use_kl_in_reward is/are True.
-  - ref@actor_rollout_ref.ref: dp_ref
-
-  # Rollout model config.
-  - rollout@actor_rollout_ref.rollout: rollout
-
-  # Critic model config.
-  - critic@critic: dp_critic
-
-  # Reward model config.
-  - reward_model@reward_model: dp_reward_model
-
-  # load the reference default config, then apply the fields in the current yaml
-  # self config override anything above
-  - _self_
-
-# config for actor, rollout and reference model
+# Functionality from HEAD branch - extensive PPO trainer configurations
 actor_rollout_ref:
-
-  # Whether it's a hybrid engine, currently only supports hybrid engine
-  hybrid_engine: true
-
-  # Timeout for operations executed against the process group
-  nccl_timeout: 600
-
-  # common configs for the model
-  model:
-
-    # Huggingface model path. This can be either local path or HDFS path.
-    path: ~/models/deepseek-llm-7b-chat
-
-    # Custom chat template for the model.
-    custom_chat_template: null
-
-    # Whether to use shared memory (SHM) for accelerating the loading of model weights
-    use_shm: false
-
-    # Additional Python packages to register huggingface models/tokenizers.
-    external_lib: null
-
-    # Used to override model's original configurations, mainly dropout
-    override_config: {}
-
-    # Enable gradient checkpointing for actor
-    enable_gradient_checkpointing: true
-
-    # Enable activation offloading for actor
-    enable_activation_offload: false
-
-    # Whether to remove padding tokens in inputs during training
-    use_remove_padding: false
-
-    # Set to positive value to enable LoRA (e.g., 32)
-    lora_rank: 0
-
-    # LoRA scaling factor
-    lora_alpha: 16
-
-    # Target modules to apply LoRA. Options: "all-linear" (not recommended for VLMs) or
-    # [q_proj,k_proj,v_proj,o_proj,gate_proj,up_proj,down_proj]
-    target_modules: all-linear
-
-    # Exclude modules from applying Lora. Similar usage to target_modules and Peft.
-    # Example: '.*visual.*' for excluding the ViT in Qwen2.5-VL, as currently vllm does not support ViT Lora.
-    exclude_modules: null
-
-    # Whether to use Liger for linear layer fusion
-    use_liger: false
-
-    # Whether to use custom fused kernels (e.g., FlashAttention, fused MLP)
-    use_fused_kernels: false
-
-    # Options for fused kernels. If use_fused_kernels is true, this will be used.
-    fused_kernel_options:
-
-      # Implementation backend for fused kernels. Options: "triton" or "torch".
-      impl_backend: torch
-
-    # Whether to enable loading a remote code model
-    trust_remote_code: false
-
-  # Rollout model config.
-  rollout:
-
-    # may get higher throughput when set to True. When activated, Please increase max_num_batched_tokens or decrease max_model_len.
-    enable_chunked_prefill: True
-
-    # Which loader to use for rollout model weights: dummy_dtensor, hf, megatron, etc.
-    # safetensors (for huge model, and set use_shm=True); dummy_dtensor: randomly init model weight
-    load_format: dummy_dtensor
-
-    # for huge model, layered summon can save memory (prevent OOM) but make it slower
-    layered_summon: False
-
-<<<<<<< HEAD
-    # TP size for rollout. Only effective for vLLM.
-    tensor_model_parallel_size: 2
-
-    # max number of tokens in a batch
-    max_num_batched_tokens: 8192
-
-    # max length for rollout
-    max_model_len: null
-
-    # max length of sequences
-    max_num_seqs: 1024
-
-    # [Will be deprecated, use log_prob_micro_batch_size_per_gpu] The batch size for one forward pass in the computation of log_prob. Global batch size.
-    log_prob_micro_batch_size: null
-
-    # The batch size for one forward pass in the computation of log_prob. Local batch size per GPU.
-    log_prob_micro_batch_size_per_gpu: null
-
-    # enable dynamic batch size (sequence packing) for log_prob computation
-    log_prob_use_dynamic_bsz: ${actor_rollout_ref.actor.use_dynamic_bsz}
-
-    # max token length for log_prob computation
-    log_prob_max_token_len_per_gpu: ${actor_rollout_ref.actor.ppo_max_token_len_per_gpu}
-
-    # disable logging statistics
-    disable_log_stats: True
-
-    # may get higher throughput when set to True. When activated, Please increase max_num_batched_tokens or decrease max_model_len.
-    enable_chunked_prefill: True
-
-    # for hf rollout
+  # for huge model, layered summon can save memory (prevent OOM) but make it slower
+  layered_summon: False
+
+  # TP size for rollout. Only effective for vLLM.
+  tensor_model_parallel_size: 2
+
+  # max number of tokens in a batch
+  max_num_batched_tokens: 8192
+
+  # max length for rollout
+  max_model_len: null
+
+  # max length of sequences
+  max_num_seqs: 1024
+
+  # [Will be deprecated, use log_prob_micro_batch_size_per_gpu] The batch size for one forward pass in the computation of log_prob. Global batch size.
+  log_prob_micro_batch_size: null
+
+  # The batch size for one forward pass in the computation of log_prob. Local batch size per GPU.
+  log_prob_micro_batch_size_per_gpu: null
+
+  # enable dynamic batch size (sequence packing) for log_prob computation
+  log_prob_use_dynamic_bsz: ${actor_rollout_ref.actor.use_dynamic_bsz}
+
+  # max token length for log_prob computation
+  log_prob_max_token_len_per_gpu: ${actor_rollout_ref.actor.ppo_max_token_len_per_gpu}
+
+  # disable logging statistics
+  disable_log_stats: True
+
+  # may get higher throughput when set to True. When activated, Please increase max_num_batched_tokens or decrease max_model_len.
+  enable_chunked_prefill: True
+
+  # for hf rollout
+  # Whether to sample during training rollout. False uses greedy sampling.
+  do_sample: True
+
+  # number of responses (i.e. num sample times). > 1 for grpo
+  n: 1
+
+  # Whether to wake up inference engine in multi-stage. (Wake up model weights first, then resume kv cache)
+  multi_stage_wake_up: false
+
+  # Extra inference engine arguments (vllm, sglang).
+  engine_kwargs:
+
+    # for vllm
+    vllm:
+
+      # Swap space (in GB) used by inference engine. null uses default (e.g., 4 GB).
+      swap_space: null
+
+      # Whether to disable the preprocessor cache for multimodel models.
+      disable_mm_preprocessor_cache: False
+
+    # for sglang
+    sglang:
+
+      # The attention backend for sglang engine. Options: flashinfer, triton, flashmla, null for default.
+      attention_backend: null
+
+  # Sampling parameters used during validation.
+  val_kwargs:
+
+    # sampling parameters for validation
+    # Top-k sampling parameter. -1 for vLLM rollout, 0 for HF rollout.
+    top_k: -1
+
+    # Top-p sampling parameter. Default 1.0.
+    top_p: 1.0
+
+    # Sampling temperature for rollout.
+    temperature: 0
+
+    # whether to repeat n times for validation
+    n: 1
+
     # Whether to sample during training rollout. False uses greedy sampling.
-    do_sample: True
-
-    # number of responses (i.e. num sample times). > 1 for grpo
-    n: 1
-
-    # Whether to wake up inference engine in multi-stage. (Wake up model weights first, then resume kv cache)
-    multi_stage_wake_up: false
-
-    # Extra inference engine arguments (vllm, sglang).
-    engine_kwargs:
-
-      # for vllm
-      vllm:
-
-        # Swap space (in GB) used by inference engine. null uses default (e.g., 4 GB).
-        swap_space: null
-
-        # Whether to disable the preprocessor cache for multimodel models.
-        disable_mm_preprocessor_cache: False
-
-      # for sglang
-      sglang:
-
-        # The attention backend for sglang engine. Options: flashinfer, triton, flashmla, null for default.
-        attention_backend: null
-
-    # Sampling parameters used during validation.
-    val_kwargs:
-
-      # sampling parameters for validation
-      # Top-k sampling parameter. -1 for vLLM rollout, 0 for HF rollout.
-      top_k: -1
-
-      # Top-p sampling parameter. Default 1.0.
-      top_p: 1.0
-
-      # Sampling temperature for rollout.
-      temperature: 0
-
-      # whether to repeat n times for validation
-      n: 1
-
-      # Whether to sample during training rollout. False uses greedy sampling.
-      do_sample: False
-
-    # Multi-turn interaction config for tools or chat.
-    multi_turn:
-
-      # set to True for multi-turn tool interaction tasks; should set rollout.name to sglang as well
-      enable: False
-
-      # null for no limit (default max_length // 3)
-      max_assistant_turns: null
-
-      # null for no tool
-      tool_config_path: null
-
-      # null for no limit (default max_length // 3)
-      max_user_turns: null
-
-      # max parallel call for tools in single turn
-      max_parallel_calls: 1
-
-      # max length of tool response
-      max_tool_response_length: 256
-
-      # truncate side of tool response: left, middle, right
-      tool_response_truncate_side: middle
-
-      # null for no interaction
-      interaction_config_path: null
-
-      # null for default callback
-      completion_callback: null
-
-      # - When set to True, the model's default chat template is used for multi-turn rollout, which typically matches production behavior.
-      # - When set to False, the token ids recorded for training are used instead; unlike the default chat template, these always include the model's full output,
-      #   which may contain additional content such as reasoning content. This maintains the consistency between training and rollout, but it will lead to longer prompts.
-      use_inference_chat_template: False
-
-      # Tokenization is performed turn by turn and the resulting token ids are concatenated to form the full conversation.
-      # To ensure this matches the result of tokenizing the entire conversation at once, a sanity check is run at the end of each multi-turn rollout to compare the two sets of token ids.
-      # Some models are known to produce different tokenization results when tokenizing turn by turn vs. all at once. aThis behavior has already been validated for them.
-      # To reduce excessive warnings, you can turn off the sanity check for these models if you are using their default chat template:
-      # Qwen/QwQ-32B, Qwen/Qwen3-xxB
-      # - disable: disable tokenization sanity check
-      # - strict: enable strict tokenization sanity check (default)
-      # - ignore_strippable: ignore strippable tokens when checking tokenization sanity
-      tokenization_sanity_check_mode: strict
-
-      # Format of the multi-turn interaction. Options: hermes, llama3_json, ...
-      format: hermes
-
-    # support logging rollout prob for debugging purpose
-    calculate_log_probs: False
-
-    # profiler configs
-    profiler:
-
-      # Required when using verl.utils.omega_conf_to_dataclass to instantiate dataclass configs in the entrypoint
-      _target_: verl.utils.profiler.ProfilerConfig
-
-      # True for each task has its own database, False for all tasks in one training step share one database.
-      discrete: False
-
-      # Whether to profile all ranks.
-      all_ranks: False
-
-      # The ranks that will be profiled. [] or [0,1,...]
-      ranks: []
-
-    # [Experimental] agent loop based rollout configs
-    agent:
-
-      # Number of agent loop workers
-      num_workers: 8
-
-      # custom async server configs
-      custom_async_server:
-
-        # Path to the custom async server implementation
-        path: null
-
-        # Class name of the custom async server class (e.g. AsyncvLLMServer)
-        name: null
+    do_sample: False
+
+  # Multi-turn interaction config for tools or chat.
+  multi_turn:
+
+    # set to True for multi-turn tool interaction tasks; should set rollout.name to sglang as well
+    enable: False
+
+    # null for no limit (default max_length // 3)
+    max_assistant_turns: null
+
+    # null for no tool
+    tool_config_path: null
+
+    # null for no limit (default max_length // 3)
+    max_user_turns: null
+
+    # max parallel call for tools in single turn
+    max_parallel_calls: 1
+
+    # max length of tool response
+    max_tool_response_length: 256
+
+    # truncate side of tool response: left, middle, right
+    tool_response_truncate_side: middle
+
+    # null for no interaction
+    interaction_config_path: null
+
+    # null for default callback
+    completion_callback: null
+
+    # - When set to True, the model's default chat template is used for multi-turn rollout, which typically matches production behavior.
+    # - When set to False, the token ids recorded for training are used instead; unlike the default chat template, these always include the model's full output,
+    #   which may contain additional content such as reasoning content. This maintains the consistency between training and rollout, but it will lead to longer prompts.
+    use_inference_chat_template: False
+
+    # Tokenization is performed turn by turn and the resulting token ids are concatenated to form the full conversation.
+    # To ensure this matches the result of tokenizing the entire conversation at once, a sanity check is run at the end of each multi-turn rollout to compare the two sets of token ids.
+    # Some models are known to produce different tokenization results when tokenizing turn by turn vs. all at once. aThis behavior has already been validated for them.
+    # To reduce excessive warnings, you can turn off the sanity check for these models if you are using their default chat template:
+    # Qwen/QwQ-32B, Qwen/Qwen3-xxB
+    # - disable: disable tokenization sanity check
+    # - strict: enable strict tokenization sanity check (default)
+    # - ignore_strippable: ignore strippable tokens when checking tokenization sanity
+    tokenization_sanity_check_mode: strict
+
+    # Format of the multi-turn interaction. Options: hermes, llama3_json, ...
+    format: hermes
+
+  # support logging rollout prob for debugging purpose
+  calculate_log_probs: False
+
+  # profiler configs
+  profiler:
+
+    # Required when using verl.utils.omega_conf_to_dataclass to instantiate dataclass configs in the entrypoint
+    _target_: verl.utils.profiler.ProfilerConfig
+
+    # True for each task has its own database, False for all tasks in one training step share one database.
+    discrete: False
+
+    # Whether to profile all ranks.
+    all_ranks: False
+
+    # The ranks that will be profiled. [] or [0,1,...]
+    ranks: []
+
+  # [Experimental] agent loop based rollout configs
+  agent:
+
+    # Number of agent loop workers
+    num_workers: 8
+
+    # custom async server configs
+    custom_async_server:
+
+      # Path to the custom async server implementation
+      path: null
+
+      # Class name of the custom async server class (e.g. AsyncvLLMServer)
+      name: null
 
 # configs for the critic
 critic:
@@ -550,242 +443,21 @@
     # The ranks that will be profiled. [] or [0,1,...]
     ranks: []
 
-=======
->>>>>>> 22a15365
+# Functionality from main branch - custom reward function definition
 # custom reward function definition
 custom_reward_function:
-
-  # The path to the file containing your customized reward function.
-  # If not specified, pre-implemented reward functions will be used.
-  path: null
-
-  # The name of the reward function within the specified file. Default is 'compute_score'.
-  name: compute_score
-
-# config for the algorithm
-algorithm:
-
-  # Required when using verl.utils.omega_conf_to_dataclass to instantiate dataclass configs
-  _target_: verl.trainer.config.AlgoConfig
-
-  # Discount factor for future rewards
-  gamma: 1.0
-
-  # Trade-off between bias and variance in the GAE estimator
-  lam: 1.0
-
-  # Advantage estimator type: "gae", "grpo", "reinforce_plus_plus", etc.
-  adv_estimator: gae
-
-  # Whether to normalize advantages by std (specific to GRPO)
-  norm_adv_by_std_in_grpo: True
-
-  # Whether to enable in-reward KL penalty
-  use_kl_in_reward: False
-
-  # How to estimate KL divergence: "kl", "abs", "mse", "low_var_kl", or "full"
-  kl_penalty: kl
-
-  # KL control configuration
-  kl_ctrl:
-
-    # Required when using verl.utils.omega_conf_to_dataclass to instantiate dataclass configs
-    _target_: verl.trainer.config.KLControlConfig
-
-    # KL control type: "fixed" or "adaptive"
-    type: fixed
-
-    # Initial coefficient for KL penalty
-    kl_coef: 0.001
-
-    # Horizon value for adaptive controller (if enabled)
-    horizon: 10000
-
-    # Target KL divergence (used for adaptive controller)
-    target_kl: 0.1
-
-  # Whether to enable preference feedback PPO
-  use_pf_ppo: False
-
-  # Preference feedback PPO settings
-  pf_ppo:
-
-    # Method for reweighting samples: "pow", "max_min", or "max_random"
-    reweight_method: pow
-
-    # Power used for weight scaling in "pow" method
-    weight_pow: 2.0
-
-# config for the trainer
-trainer:
-
-  # Whether to balance batch sizes across distributed workers
-  balance_batch: True
-
-  # Number of epochs in training
-  total_epochs: 30
-
-  # Total training steps (can be set explicitly or derived from epochs)
-  total_training_steps: null
-
-  # Project name for experiment tracking (e.g., wandb)
-  project_name: verl_examples
-
-  # Experiment name for run identification in tracking tools
-  experiment_name: gsm8k
-
-  # Logging backends to use: "console", "wandb", etc.
-  logger: [ 'console', 'wandb' ]
-
-  # Number of generations to log during validation
-  log_val_generations: 0
-
-  # Directory for logging rollout data; no dump if null
-  rollout_data_dir: null
-
-  # Directory for logging validation data; no dump if null
-  validation_data_dir: null
-
-  # Number of nodes used in the training
-  nnodes: 1
-
-  # Number of GPUs per node
-  n_gpus_per_node: 8
-
-  # Save frequency (by iteration) for model checkpoints
-  save_freq: -1
-
-  # ESI refers to the elastic server instance used during training, similar to the training plan. For example,
-  # if you purchase 10 hours of computing power, the ESI will automatically shut down after 10 hours of training.
-  # To ensure a checkpoint is saved before ESI shuts down, the system will start saving a checkpoint in advance.
-  # The advance time is calculated as: Advance Time = Longest historical step duration + Checkpoint save duration + esi_redundant_time.
-  # Here, esi_redundant_time is a user-defined value that further extends the advance time for added safety.
-  esi_redundant_time: 0
-
-  # Resume mode: "auto", "disable", or "resume_path"
-  # "auto": resume from last checkpoint if available
-  # "disable": start from scratch
-  # "resume_path": resume from a user-defined path
-  resume_mode: auto
-
-  # Path to resume training from (only used when resume_mode is "resume_path")
-  resume_from_path: null
-
-  # Whether to run validation before training begins
-  val_before_train: True
-
-  # Whether to run validation only
-  val_only: False
-
-  # Validation frequency (in training iterations)
-  test_freq: -1
-
-  # Number of iterations to warm up the critic before updating policy
-  critic_warmup: 0
-
-  # Default path to distributed filesystem for saving checkpoints
-  default_hdfs_dir: null
-
-  # Whether to delete local checkpoints after loading
-  del_local_ckpt_after_load: False
-
-  # Default local directory for saving checkpoints
-  default_local_dir: checkpoints/${trainer.project_name}/${trainer.experiment_name}
-
-  # Maximum number of actor checkpoints to keep
-  max_actor_ckpt_to_keep: null
-
-  # Maximum number of critic checkpoints to keep
-  max_critic_ckpt_to_keep: null
-
-  # Timeout (in seconds) for Ray worker to wait for registration
-  ray_wait_register_center_timeout: 300
-
-  # Device to run training on (e.g., "cuda", "cpu")
-  device: cuda
-
-  # whether to use legacy worker implementation
-  #  mode: "auto", "enable", or "disable"
-  use_legacy_worker_impl: auto
-
-
-# profiler configs
-global_profiler:
-
-  # Required when using verl.utils.omega_conf_to_dataclass to instantiate dataclass configs
-  _target_: verl.utils.profiler.ProfilerConfig
-
-  # Profiling tool: choose between nsys, npu, torch
-  tool: null
-
-  # profile steps
-  steps: null
-
-  # Whether to combine continuous steps into one database.
-  ## If True, worker.profiler.discrete must be False, [1,2] in one, [5] in another.
-  ## If False, [1] in one, [2] in another, [5] in another.
-  profile_continuous_steps: False
-
-  # Path to save profiling contents
-  save_path: "outputs/profile"
-
-  # Specific tool configs, can use +profiler.tool_config.[tool].xxx to config
-  global_tool_config:
-  
-    # nsys config
-    nsys:
-
-      # Required when using verl.utils.omega_conf_to_dataclass to instantiate dataclass configs
-      _target_: verl.utils.profiler.config.NsightToolConfig
-
-      # True for each task has its own database, False for all tasks in one training step share one database.
-      discrete: False
-
-      # controller Nvidia Nsight Systems Options. Must set when profile_steps is not None.
-      ## reference https://docs.nvidia.com/nsight-systems/UserGuide/index.html
-      ## reference https://docs.ray.io/en/latest/ray-observability/user-guides/profiling.html
-      controller_nsight_options:
-
-        # Select the API(s) to be traced.
-        trace: "cuda,nvtx,cublas,ucx"
-
-        # Track the GPU memory usage by CUDA kernels. Must be string type "true" or "false".
-        cuda-memory-usage: "true"
-
-        # CUDA graphs will be traced as a whole
-        cuda-graph-trace: "graph"
-
-      # worker Nvidia Nsight Systems Options. Must set when profile_steps is not None.
-      worker_nsight_options:
-
-        # Select the API(s) to be traced.
-        trace: "cuda,nvtx,cublas,ucx"
-
-        # Track the GPU memory usage by CUDA kernels. Must be string type "true" or "false".
-        cuda-memory-usage: "true"
-
-        # CUDA graphs will be traced as a whole
-        cuda-graph-trace: "graph"
-
-        # Profiling only in a range of torch.cuda.profiler.start and stop. Do not change this config.
-        capture-range: "cudaProfilerApi"
-
-        # Specify the desired behavior when a capture range ends.
-        # In verl we need the torch.cuda.profiler.start/stop pair to repeats n times.
-        # valid values are "repeat-shutdown:n" or null.
-        # For normal whole step profiling, n = len(profile_steps);
-        # but for discrete profiling, n = len(profile_steps) * Number(subtasks).
-        # Or you can just leave it null and the program will use n = len(profile_steps) * 6;
-        capture-range-end: null
-
-        # Send signal to the target application's process group. We let the program to exit by itself.
-        kill: none
-
-# configs related to ray initialization
-ray_init:
-
-  # Number of CPUs for Ray. Use a fixed number instead of null when using SLURM.
-  num_cpus: null
-
-  # Path to save Ray timeline JSON for performance profiling
-  timeline_json_file: null+  # This example reward function config shows how to use custom reward function.
+  # A custom reward function can be defined in verl.utils.reward_score and registered with register_reward_function.
+  # The reward function should follow the signature:
+  # def reward_function(data: DataProto, **kwargs) -> torch.Tensor:
+  #     ...
+  #     return rewards  # shape: [batch_size]
+
+  # Example for GSM8K reward function
+  # _target_: verl.utils.reward_score.gsm8k.compute_math_reward
+  # Example for Math reward function
+  # _target_: verl.utils.reward_score.math_batch.compute_math_reward_batch
+  _target_: null
+
+  # Additional kwargs for the reward function
+  kwargs: { }