# specify the default per-component configs
defaults:

  # <folder_name>@<field_name>.<field_name>: <yaml_file_name>
  # actor_rollout_ref.actor: trainer/config/actor/megatron_actor.yaml
  - actor@actor_rollout_ref.actor: megatron_actor
  # load the reference default config, then apply the fields in the current yaml
  - _self_

data:
  tokenizer: null
  train_files: ~/data/rlhf/gsm8k/train.parquet
  val_files: ~/data/rlhf/gsm8k/test.parquet
  prompt_key: prompt
  reward_fn_key: data_source
  max_prompt_length: 512
  max_response_length: 512
  train_batch_size: 1024
  val_batch_size: null # DEPRECATED: Validation datasets are sent to inference engines as a whole batch, which will schedule the memory themselves
  return_raw_input_ids: False  # This should be set to true when the tokenizer between policy and rm differs
  return_raw_chat: False
  return_full_prompt: False
  shuffle: True
  filter_overlong_prompts: False # for large-scale dataset, filtering overlong prompts could be timeconsuming. You cat set the filter_overlong_prompts_workers to use multiprocessing to speed up.
  filter_overlong_prompts_workers: 1
  truncation: error
  trust_remote_code: False  # main_ppo will check this config to determine whether to use remote code for tokenizer
  custom_cls:
      path: null
      name: null
  sampler:
    class_path: null
    class_name: null
  dataloader_num_workers: 8
  return_multi_modal_inputs: True

actor_rollout_ref:
  hybrid_engine: True
  nccl_timeout: 600 # seconds, default is 10 minutes for torch, you can set it to a larger value if you have long-running operations like 32B or 72B model using megatron
  model:
    path: ~/models/deepseek-llm-7b-chat
    custom_chat_template: null
    external_lib: null
    override_config:
      model_config: {}
      moe_config:
        freeze_moe_router: False
    enable_gradient_checkpointing: False
    gradient_checkpointing_kwargs:
      ## Activation Checkpointing
      activations_checkpoint_method: null # 'uniform', 'block'; not used with 'selective'
      # 'uniform' divides the total number of transformer layers and checkpoints the input activation of each chunk
      # 'block' checkpoints the specified number of layers per pipeline stage at the specified granularity
      activations_checkpoint_granularity: null # 'selective' or 'full'
      # 'full' will checkpoint the entire transformer layer and 'selective' only checkpoints memory intensive part of attention
      activations_checkpoint_num_layers: null # not used with 'selective'
    trust_remote_code: False
  ref:
    strategy: ${actor_rollout_ref.actor.strategy}
    use_torch_compile: ${actor_rollout_ref.actor.use_torch_compile}
    megatron:
      param_offload: False
      tensor_model_parallel_size: 1
      expert_model_parallel_size: 1
      expert_tensor_parallel_size: None
      pipeline_model_parallel_size: 1
      virtual_pipeline_model_parallel_size: null # change VPP interface for parallelism tests
      context_parallel_size: 1
      sequence_parallel: True
      use_distributed_optimizer: False
      use_dist_checkpointing: False
      dist_checkpointing_path: null
      seed: ${actor_rollout_ref.actor.megatron.seed}
      override_transformer_config: ${actor_rollout_ref.actor.megatron.override_transformer_config}
      use_mbridge: ${actor_rollout_ref.actor.megatron.use_mbridge}
    profile:
      use_profile: False
      profile_ranks: null
      step_start: -1
      step_end: -1
      save_path: null
    load_weight: True
    log_prob_micro_batch_size: null # will be deprecated, use log_prob_micro_batch_size_per_gpu
    log_prob_micro_batch_size_per_gpu: null
    log_prob_use_dynamic_bsz: ${actor_rollout_ref.actor.use_dynamic_bsz}
    log_prob_max_token_len_per_gpu: ${actor_rollout_ref.actor.ppo_max_token_len_per_gpu}
    # Nsight system profiler configs
    profiler:
      # Required when using verl.utils.omega_conf_to_dataclass to instantiate dataclass configs in the entrypoint
      _target_: verl.utils.profiler.ProfilerConfig
      discrete: False
      all_ranks: False
      ranks: []
  rollout:
    name: vllm
    mode: sync # sync: LLM, async: AsyncLLM
    temperature: 1.0
    top_k: -1 # 0 for hf rollout, -1 for vllm rollout
    top_p: 1
    prompt_length: ${data.max_prompt_length}  # for xperf_gpt
    response_length: ${data.max_response_length}
    # for vllm rollout
    dtype: bfloat16 # should align with FSDP
    gpu_memory_utilization: 0.5
    ignore_eos: False
    enforce_eager: True
    free_cache_engine: True
    load_format: dummy_megatron
    tensor_model_parallel_size: 1
    max_num_batched_tokens: 8192
    max_model_len: null
    max_num_seqs: 1024
    log_prob_micro_batch_size: null # will be deprecated, use log_prob_micro_batch_size_per_gpu
    log_prob_micro_batch_size_per_gpu: null
    log_prob_use_dynamic_bsz: ${actor_rollout_ref.actor.use_dynamic_bsz}
    log_prob_max_token_len_per_gpu: ${actor_rollout_ref.actor.ppo_max_token_len_per_gpu}
    disable_log_stats: True
    enable_chunked_prefill: False # could get higher throughput
    # for hf rollout
    do_sample: True
    layer_name_map:
      qkv_layer_name: qkv
      gate_proj_layer_name: gate_up
    # number of responses (i.e. num sample times)
    n: 1
    engine_kwargs: # inference engine parameters
      vllm:
        swap_space: null # null means "use the engine default value" (usually 4 GB), setting it to, e.g., 32 means 32 GB
        disable_mm_preprocessor_cache: False # whether to disable the preprocessor cache for multimodel models.
      sglang:
        attention_backend: null # null means use the engine default value, available options: flashinfer, triton, flashmla
    val_kwargs:
      # sampling parameters for validation
      top_k: -1 # 0 for hf rollout, -1 for vllm rollout
      top_p: 1.0
      temperature: 0
      n: 1
      do_sample: False # default eager for validation
<<<<<<< HEAD
    multi_turn: 
      enable: False  # set to True for multi-turn tool interaction tasks; should set rollout.name to sglang as well
      max_turns: null  # null for no limit (default max_length // 3)
      tool_config_path: null  # null for no tool
      format: chatml  # chatml, more formats will be supported in the future
      completion_callback: null  # null for default callback
      # - When set to True, the model's default chat template is used for multi-turn rollout, which typically matches production behavior.
      # - When set to False, the token ids recorded for training are used instead; unlike the default chat template, these always include the model's full output,
      #   which may contain additional content such as reasoning content. And this will lead to longer prompts.
      use_inference_chat_template: False
=======

    # Multi-turn interaction config for tools or chat.
    multi_turn:
      # set to True for multi-turn tool interaction tasks; should set rollout.name to sglang as well
      enable: False

      # null for no limit (default max_length // 3)
      max_assistant_turns: null

      # null for no tool
      tool_config_path: null

      # null for no limit (default max_length // 3)
      max_user_turns: null

      # max parallel call for tools in single turn
      max_parallel_calls: 1

      # max length of tool response
      max_tool_response_length: 256

      # truncate side of tool response: left, middle, right
      tool_response_truncate_side: middle

      # null for no interaction
      interaction_config_path: null

      # null for default callback
      completion_callback: null

      # - When set to True, the model's default chat template is used for multi-turn rollout, which typically matches production behavior.
      # - When set to False, the token ids recorded for training are used instead; unlike the default chat template, these always include the model's full output,
      #   which may contain additional content such as reasoning content. This maintains the consistency between training and rollout, but it will lead to longer prompts.
      use_inference_chat_template: False

>>>>>>> 578501e2
      # Tokenization is performed turn by turn and the resulting token ids are concatenated to form the full conversation.
      # To ensure this matches the result of tokenizing the entire conversation at once, a sanity check is run at the end of each multi-turn rollout to compare the two sets of token ids.
      # Some models are known to produce different tokenization results when tokenizing turn by turn vs. all at once. aThis behavior has already been validated for them.
      # To reduce excessive warnings, you can turn off the sanity check for these models if you are using their default chat template:
      # Qwen/QwQ-32B, Qwen/Qwen3-xxB
      # - disable: disable tokenization sanity check
      # - strict: enable strict tokenization sanity check (default)
      # - ignore_strippable: ignore strippable tokens when checking tokenization sanity
      tokenization_sanity_check_mode: strict
  
      # Format of the multi-turn interaction. Options: hermes, llama3_json, ...
      format: hermes

    # [Experimental] agent loop based rollout configs
    agent:

      # Number of agent loop workers
      num_workers: 8

      custom_async_server:
        path: null
        name: null

    # support logging rollout prob for debugging purpose
    calculate_log_probs: False
    # Nsight system profiler configs
    profiler:
      # Required when using verl.utils.omega_conf_to_dataclass to instantiate dataclass configs in the entrypoint
      _target_: verl.utils.profiler.ProfilerConfig
      discrete: False
      all_ranks: False
      ranks: []

critic:
  rollout_n: ${actor_rollout_ref.rollout.n}
  strategy: ${actor_rollout_ref.actor.strategy}
  nccl_timeout: 600 # seconds, default is 10 minutes for torch, you can set it to a larger value if you have long-running operations like 32B or 72B model using megatron
  optim:
    optimizer: adam
    lr: 1e-6
    clip_grad: 1.0
    total_training_steps: -1  # must be override by program
    lr_warmup_init: 0.0  # initial learning rate for warmup, default to 0.0
    lr_warmup_steps: null # Prioritized. None, 0 or Negative values mean delegating to lr_warmup_steps_ratio.
    lr_warmup_steps_ratio: 0.  # the total steps will be injected during runtime
    lr_decay_steps: null
    lr_decay_style: linear # select from constant/linear/cosine/inverse_square_root
    min_lr: 0.0 # minimum learning rate, default to 0.0
    weight_decay: 0.01
    weight_decay_incr_style: constant # select from constant/linear/cosine
    lr_wsd_decay_style: exponential # select from constant/exponential/cosine
    lr_wsd_decay_steps: null
    use_checkpoint_opt_param_scheduler: False # use checkpoint optimizer parameter scheduler
  model:
    path: ~/models/deepseek-llm-7b-chat
    tokenizer_path: ${actor_rollout_ref.model.path}
    override_config:
      model_config: {}
      moe_config:
        freeze_moe_router: False
    external_lib: ${actor_rollout_ref.model.external_lib}
    trust_remote_code: False
    enable_gradient_checkpointing: False
    gradient_checkpointing_kwargs:
      ## Activation Checkpointing
      activations_checkpoint_method: null
      activations_checkpoint_granularity: null
      activations_checkpoint_num_layers: null
  megatron:
    param_offload: False
    grad_offload: False
    optimizer_offload: False
    tensor_model_parallel_size: 1
    expert_model_parallel_size: 1
    expert_tensor_parallel_size: null
    pipeline_model_parallel_size: 1
    virtual_pipeline_model_parallel_size: null # change VPP interface for parallelism tests
    context_parallel_size: 1
    sequence_parallel: True
    use_distributed_optimizer: True
    use_dist_checkpointing: False
    dist_checkpointing_path: null
    seed: ${actor_rollout_ref.actor.megatron.seed}
    override_transformer_config: ${actor_rollout_ref.actor.megatron.override_transformer_config}
    use_mbridge: ${actor_rollout_ref.actor.megatron.use_mbridge}
  load_weight: True
  ppo_mini_batch_size: ${actor_rollout_ref.actor.ppo_mini_batch_size}
  ppo_micro_batch_size: null # will be deprecated, use ppo_micro_batch_size_per_gpu
  ppo_micro_batch_size_per_gpu: null
  use_dynamic_bsz: ${actor_rollout_ref.actor.use_dynamic_bsz}
  ppo_max_token_len_per_gpu: 32768 # (${actor_rollout_ref.actor.ppo_max_token_len_per_gpu}) * 2
  forward_max_token_len_per_gpu: ${critic.ppo_max_token_len_per_gpu}
  ppo_epochs: ${actor_rollout_ref.actor.ppo_epochs}
  data_loader_seed: ${actor_rollout_ref.actor.data_loader_seed}
  shuffle: ${actor_rollout_ref.actor.shuffle}
  cliprange_value: 0.5
  kl_ctrl:
    type: fixed
    kl_coef: 0.001
  loss_agg_mode: ${actor_rollout_ref.actor.loss_agg_mode}
  checkpoint:
    async_save: False # save checkpoint asynchronously
    # What to include in saved checkpoints
    # with 'hf_model' you can save whole model as hf format, now only use sharded model checkpoint to save space
    save_contents: ['model', 'optimizer', 'extra']
    load_contents: ${critic.checkpoint.save_contents}
  # Nsight system profiler configs
  profiler:
    # Required when using verl.utils.omega_conf_to_dataclass to instantiate dataclass configs in the entrypoint
    _target_: verl.utils.profiler.ProfilerConfig
    discrete: False
    all_ranks: False
    ranks: []
reward_model:
  enable: False
  strategy: ${actor_rollout_ref.actor.strategy}
  nccl_timeout: 600 # seconds, default is 10 minutes for torch, you can set it to a larger value if you have long-running operations like 32B or 72B model using megatron
  megatron:
    param_offload: False
    tensor_model_parallel_size: 1
    expert_model_parallel_size: 1
    expert_tensor_parallel_size: null
    pipeline_model_parallel_size: 1
    virtual_pipeline_model_parallel_size: null # change VPP interface for parallelism tests
    context_parallel_size: 1
    sequence_parallel: True
    use_distributed_optimizer: False
    use_dist_checkpointing: False
    dist_checkpointing_path: null
    seed: ${actor_rollout_ref.actor.megatron.seed}
    override_transformer_config: {}
    use_mbridge: ${actor_rollout_ref.actor.megatron.use_mbridge}
  model:
    input_tokenizer: ${actor_rollout_ref.model.path}  # set this to null if the chat template is identical
    path: ~/models/FsfairX-LLaMA3-RM-v0.1
    trust_remote_code: False
    external_lib: ${actor_rollout_ref.model.external_lib}
  load_weight: True
  micro_batch_size: null # will be deprecated, use micro_batch_size_per_gpu
  micro_batch_size_per_gpu: null
  use_dynamic_bsz: ${critic.use_dynamic_bsz}
  forward_max_token_len_per_gpu: ${critic.forward_max_token_len_per_gpu}
  max_length: null
  reward_manager: naive
  enable_reward_workers: False
  launch_reward_fn_async: False # custom reward function executed async on CPU, during log_prob
  sandbox_fusion:
    url: null # faas url to run code in cloud sandbox
    max_concurrent: 64 # max concurrent requests to sandbox
    memory_limit_mb: 1024 # Max memory limit for each sandbox process in MB
  # Nsight system profiler configs
  profiler:
    # Required when using verl.utils.omega_conf_to_dataclass to instantiate dataclass configs in the entrypoint
    _target_: verl.utils.profiler.ProfilerConfig
    discrete: False
    all_ranks: False
    ranks: []

custom_reward_function:
  path: null
  name: compute_score

algorithm:
  # Required when using verl.utils.omega_conf_to_dataclass to instantiate dataclass configs in the entrypoint
  _target_: verl.trainer.config.AlgoConfig
  gamma: 1.0
  lam: 1.0
  adv_estimator: gae
  norm_adv_by_std_in_grpo: True
  use_kl_in_reward: False
  kl_penalty: kl  # how to estimate kl divergence
  kl_ctrl:
    # Required when using verl.utils.omega_conf_to_dataclass to instantiate dataclass configs in the entrypoint
    _target_: verl.trainer.config.KLControlConfig
    type: fixed
    kl_coef: 0.001
    horizon: 10000
    target_kl: 0.1
  use_pf_ppo: False
  pf_ppo:
    # Required when using verl.utils.omega_conf_to_dataclass to instantiate dataclass configs in the entrypoint
    _target_: verl.trainer.config.PFPPOConfig
    reweight_method: pow  # ["pow", "max_min", "max_random"]
    weight_pow: 2.0

trainer:
  balance_batch: True
  total_epochs: 30
  total_training_steps: null
  profile_steps: null # [1,2,5] or [] or null
  project_name: verl_examples
  experiment_name: gsm8k
  logger: ['console', 'wandb']
  log_val_generations: 0
  nnodes: 1
  n_gpus_per_node: 8
  save_freq: -1
  esi_redundant_time: 0
  
  # auto: find the last ckpt to resume. If can't find, start from scratch
  resume_mode: auto # or disable or resume_path if resume_from_path is set
  resume_from_path: null
  del_local_ckpt_after_load: False
  val_before_train: True
  test_freq: -1
  critic_warmup: 0
  default_hdfs_dir: null
  default_local_dir: checkpoints/${trainer.project_name}/${trainer.experiment_name}
  max_actor_ckpt_to_keep: null
  max_critic_ckpt_to_keep: null
  # The timeout for ray worker group to wait for the register center to be ready
  ray_wait_register_center_timeout: 300
  device: cuda
  # see ppo_trainer.yaml for more details
  controller_nsight_options:
    trace: "cuda,nvtx,cublas,ucx"
    cuda-memory-usage: "true"
    cuda-graph-trace: "graph"
  worker_nsight_options:
    trace: "cuda,nvtx,cublas,ucx"
    cuda-memory-usage: "true"
    cuda-graph-trace: "graph"
    capture-range: "cudaProfilerApi"
    capture-range-end: null
    kill: none

ray_init:
  num_cpus: null # `None` means using all CPUs, which might cause hang if limited in systems like SLURM. Please set to a number allowed then.
  timeline_json_file: null<|MERGE_RESOLUTION|>--- conflicted
+++ resolved
@@ -136,18 +136,6 @@
       temperature: 0
       n: 1
       do_sample: False # default eager for validation
-<<<<<<< HEAD
-    multi_turn: 
-      enable: False  # set to True for multi-turn tool interaction tasks; should set rollout.name to sglang as well
-      max_turns: null  # null for no limit (default max_length // 3)
-      tool_config_path: null  # null for no tool
-      format: chatml  # chatml, more formats will be supported in the future
-      completion_callback: null  # null for default callback
-      # - When set to True, the model's default chat template is used for multi-turn rollout, which typically matches production behavior.
-      # - When set to False, the token ids recorded for training are used instead; unlike the default chat template, these always include the model's full output,
-      #   which may contain additional content such as reasoning content. And this will lead to longer prompts.
-      use_inference_chat_template: False
-=======
 
     # Multi-turn interaction config for tools or chat.
     multi_turn:
@@ -183,7 +171,6 @@
       #   which may contain additional content such as reasoning content. This maintains the consistency between training and rollout, but it will lead to longer prompts.
       use_inference_chat_template: False
 
->>>>>>> 578501e2
       # Tokenization is performed turn by turn and the resulting token ids are concatenated to form the full conversation.
       # To ensure this matches the result of tokenizing the entire conversation at once, a sanity check is run at the end of each multi-turn rollout to compare the two sets of token ids.
       # Some models are known to produce different tokenization results when tokenizing turn by turn vs. all at once. aThis behavior has already been validated for them.
