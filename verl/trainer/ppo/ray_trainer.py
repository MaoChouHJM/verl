# Copyright 2024 Bytedance Ltd. and/or its affiliates
# Copyright 2023-2024 SGLang Team
# Copyright 2025 ModelBest Inc. and/or its affiliates
#
# Licensed under the Apache License, Version 2.0 (the "License");
# you may not use this file except in compliance with the License.
# You may obtain a copy of the License at
#
#     http://www.apache.org/licenses/LICENSE-2.0
#
# Unless required by applicable law or agreed to in writing, software
# distributed under the License is distributed on an "AS IS" BASIS,
# WITHOUT WARRANTIES OR CONDITIONS OF ANY KIND, either express or implied.
# See the License for the specific language governing permissions and
# limitations under the License.
"""
FSDP PPO Trainer with Ray-based single controller.
This trainer supports model-agonistic model initialization with huggingface
"""

import json
import os
import uuid
from collections import defaultdict
from copy import deepcopy
from dataclasses import dataclass, field
from enum import Enum
from pprint import pprint
from typing import Optional, Type

import numpy as np
import ray
import torch
from omegaconf import OmegaConf, open_dict
from torch.utils.data import Dataset, Sampler
from torchdata.stateful_dataloader import StatefulDataLoader
from tqdm import tqdm

from verl import DataProto
from verl.protocol import pad_dataproto_to_divisor, unpad_dataproto
from verl.single_controller.base import Worker
from verl.single_controller.ray import RayClassWithInitArgs, RayResourcePool, RayWorkerGroup
from verl.single_controller.ray.base import create_colocated_worker_cls
from verl.trainer.ppo import core_algos
from verl.trainer.ppo.core_algos import AdvantageEstimator, agg_loss
from verl.trainer.ppo.metric_utils import (
    compute_data_metrics,
    compute_throughout_metrics,
    compute_timing_metrics,
    process_validation_metrics,
)
from verl.trainer.ppo.reward import compute_reward, compute_reward_async
from verl.utils.checkpoint.checkpoint_manager import BaseCheckpointManager, find_latest_ckpt_path
from verl.utils.debug.performance import _timer
from verl.utils.metric import (
    reduce_metrics,
)
from verl.utils.seqlen_balancing import get_seqlen_balanced_partitions, log_seqlen_unbalance
from verl.utils.torch_functional import masked_mean
from verl.utils.tracking import ValidationGenerationsLogger

WorkerType = Type[Worker]

import torch.multiprocessing
torch.multiprocessing.set_sharing_strategy('file_system')


class Role(Enum):
    """
    To create more roles dynamically, you can subclass Role and add new members
    """

    Actor = 0
    Rollout = 1
    ActorRollout = 2
    Critic = 3
    RefPolicy = 4
    RewardModel = 5
    ActorRolloutRef = 6
    RewardWorker = 7



@dataclass
class ResourcePoolManager:
    """
    Define a resource pool specification. Resource pool will be initialized first.
    """

    resource_pool_spec: dict[str, list[int]]
    mapping: dict[Role, str]
    resource_pool_dict: dict[str, RayResourcePool] = field(default_factory=dict)

    def create_resource_pool(self):
        for resource_pool_name, process_on_nodes in self.resource_pool_spec.items():
            # max_colocate_count means the number of WorkerGroups (i.e. processes) in each RayResourcePool
            # For FSDP backend, we recommend using max_colocate_count=1 that merge all WorkerGroups into one.
            # For Megatron backend, we recommend using max_colocate_count>1
            # that can utilize different WorkerGroup for differnt models
            resource_pool = RayResourcePool(process_on_nodes=process_on_nodes, use_gpu=True, max_colocate_count=1, name_prefix=resource_pool_name)
            self.resource_pool_dict[resource_pool_name] = resource_pool

        self._check_resource_available()

    def get_resource_pool(self, role: Role) -> RayResourcePool:
        """Get the resource pool of the worker_cls"""
        return self.resource_pool_dict[self.mapping[role]]

    def get_n_gpus(self) -> int:
        """Get the number of gpus in this cluster."""
        return sum([n_gpus for process_on_nodes in self.resource_pool_spec.values() for n_gpus in process_on_nodes])

    def _check_resource_available(self):
        """Check if the resource pool can be satisfied in this ray cluster."""
        node_available_resources = ray.state.available_resources_per_node()
        node_available_gpus = {node: node_info.get("GPU", 0) if "GPU" in node_info else node_info.get("NPU", 0) for node, node_info in node_available_resources.items()}

        # check total required gpus can be satisfied
        total_available_gpus = sum(node_available_gpus.values())
        total_required_gpus = sum([n_gpus for process_on_nodes in self.resource_pool_spec.values() for n_gpus in process_on_nodes])
        if total_available_gpus < total_required_gpus:
            raise ValueError(f"Total available GPUs {total_available_gpus} is less than total desired GPUs {total_required_gpus}")

        # check each resource pool can be satisfied, O(#resource_pools * #nodes)
        for resource_pool_name, process_on_nodes in self.resource_pool_spec.items():
            num_gpus, num_nodes = process_on_nodes[0], len(process_on_nodes)
            for node, available_gpus in node_available_gpus.items():
                if available_gpus >= num_gpus:
                    node_available_gpus[node] -= num_gpus
                    num_nodes -= 1
                    if num_nodes == 0:
                        break
            if num_nodes > 0:
                raise ValueError(f"Resource pool {resource_pool_name}: {num_gpus}*{num_nodes}" + "cannot be satisfied in this ray cluster")


def apply_kl_penalty(data: DataProto, kl_ctrl: core_algos.AdaptiveKLController, kl_penalty="kl", multi_turn=False):
    """Apply KL penalty to the token-level rewards.

    This function computes the KL divergence between the reference policy and current policy,
    then applies a penalty to the token-level rewards based on this divergence.

    Args:
        data (DataProto): The data containing batched model outputs and inputs.
        kl_ctrl (core_algos.AdaptiveKLController): Controller for adaptive KL penalty.
        kl_penalty (str, optional): Type of KL penalty to apply. Defaults to "kl".
        multi_turn (bool, optional): Whether the data is from a multi-turn conversation. Defaults to False.

    Returns:
        tuple: A tuple containing:
            - The updated data with token-level rewards adjusted by KL penalty
            - A dictionary of metrics related to the KL penalty
    """
    responses = data.batch["responses"]
    response_length = responses.size(1)
    token_level_scores = data.batch["token_level_scores"]
    batch_size = data.batch.batch_size[0]

    if multi_turn:
        loss_mask = data.batch["loss_mask"]
        response_mask = loss_mask[:, -response_length:]
    else:
        attention_mask = data.batch["attention_mask"]
        response_mask = attention_mask[:, -response_length:]

    # compute kl between ref_policy and current policy
    # When apply_kl_penalty, algorithm.use_kl_in_reward=True, so the reference model has been enabled.
    kld = core_algos.kl_penalty(data.batch["old_log_probs"], data.batch["ref_log_prob"], kl_penalty=kl_penalty)  # (batch_size, response_length)
    kld = kld * response_mask
    beta = kl_ctrl.value

    token_level_rewards = token_level_scores - beta * kld

    current_kl = masked_mean(kld, mask=response_mask, axis=-1)  # average over sequence
    current_kl = torch.mean(current_kl, dim=0).item()

    # according to https://github.com/huggingface/trl/blob/951ca1841f29114b969b57b26c7d3e80a39f75a0/trl/trainer/ppo_trainer.py#L837
    kl_ctrl.update(current_kl=current_kl, n_steps=batch_size)
    data.batch["token_level_rewards"] = token_level_rewards

    metrics = {"actor/reward_kl_penalty": current_kl, "actor/reward_kl_penalty_coeff": beta}

    return data, metrics


def compute_response_mask(data: DataProto):
    """Compute the attention mask for the response part of the sequence.

    This function extracts the portion of the attention mask that corresponds to the model's response,
    which is used for masking computations that should only apply to response tokens.

    Args:
        data (DataProto): The data containing batched model outputs and inputs.

    Returns:
        torch.Tensor: The attention mask for the response tokens.
    """
    responses = data.batch["responses"]
    response_length = responses.size(1)
    attention_mask = data.batch["attention_mask"]
    return attention_mask[:, -response_length:]


def compute_advantage(data: DataProto, adv_estimator, gamma=1.0, lam=1.0, num_repeat=1, multi_turn=False, norm_adv_by_std_in_grpo=True, config=None):
    """Compute advantage estimates for policy optimization.

    This function computes advantage estimates using various estimators like GAE, GRPO, REINFORCE++, etc.
    The advantage estimates are used to guide policy optimization in RL algorithms.

    Args:
        data (DataProto): The data containing batched model outputs and inputs.
        adv_estimator: The advantage estimator to use (e.g., GAE, GRPO, REINFORCE++).
        gamma (float, optional): Discount factor for future rewards. Defaults to 1.0.
        lam (float, optional): Lambda parameter for GAE. Defaults to 1.0.
        num_repeat (int, optional): Number of times to repeat the computation. Defaults to 1.
        multi_turn (bool, optional): Whether the data is from a multi-turn conversation. Defaults to False.
        norm_adv_by_std_in_grpo (bool, optional): Whether to normalize advantages by standard deviation in GRPO. Defaults to True.
        config (dict, optional): Configuration dictionary for algorithm settings. Defaults to None.

    Returns:
        DataProto: The updated data with computed advantages and returns.
    """
    # Back-compatible with trainers that do not compute response mask in fit
    if "response_mask" not in data.batch.keys():
        data.batch["response_mask"] = compute_response_mask(data)
    # prepare response group
    if adv_estimator == AdvantageEstimator.GAE:
        # Compute advantages and returns using Generalized Advantage Estimation (GAE)
        advantages, returns = core_algos.compute_gae_advantage_return(
            token_level_rewards=data.batch["token_level_rewards"],
            values=data.batch["values"],
            response_mask=data.batch["response_mask"],
            gamma=gamma,
            lam=lam,
        )
        data.batch["advantages"] = advantages
        data.batch["returns"] = returns
        if config.get("use_pf_ppo", False):
            data = core_algos.compute_pf_ppo_reweight_data(
                data,
                config.get("pf_ppo_reweight_method", "pow"),
                config.get("pf_ppo_weight_pow", 2.0),
            )
    elif adv_estimator == AdvantageEstimator.GRPO:
        # Initialize the mask for GRPO calculation
        grpo_calculation_mask = data.batch["response_mask"]
        if multi_turn:
            # If multi-turn, replace the mask with the relevant part of loss_mask
            # Get length from the initial response mask
            response_length = grpo_calculation_mask.size(1)
            # This mask is the one intended for GRPO
            grpo_calculation_mask = data.batch["loss_mask"][:, -response_length:]
        # Call compute_grpo_outcome_advantage with parameters matching its definition
        advantages, returns = core_algos.compute_grpo_outcome_advantage(
            token_level_rewards=data.batch["token_level_rewards"],
            response_mask=grpo_calculation_mask,
            index=data.non_tensor_batch["uid"],
            norm_adv_by_std_in_grpo=norm_adv_by_std_in_grpo,
        )
        data.batch["advantages"] = advantages
        data.batch["returns"] = returns
    else:
        # handle all other adv estimator type other than GAE and GRPO
        adv_estimator_fn = core_algos.get_adv_estimator_fn(adv_estimator)
        adv_kwargs = {"token_level_rewards": data.batch["token_level_rewards"],
                      "response_mask": data.batch["response_mask"],
                      "config": config,
        }
        if "uid" in data.non_tensor_batch: # optional
            adv_kwargs['index'] = data.non_tensor_batch["uid"]
        if "reward_baselines" in data.batch:# optional
            adv_kwargs['reward_baselines'] = data.batch["reward_baselines"]

        # calculate advantage estimator
        advantages, returns = adv_estimator_fn(**adv_kwargs)
        data.batch["advantages"] = advantages
        data.batch["returns"] = returns
    return data


class RayPPOTrainer:
    """
    Note that this trainer runs on the driver process on a single CPU/GPU node.
    """

    # TODO: support each role have individual ray_worker_group_cls,
    # i.e., support different backend of different role
    def __init__(
        self,
        config,
        tokenizer,
        role_worker_mapping: dict[Role, WorkerType],
        resource_pool_manager: ResourcePoolManager,
        ray_worker_group_cls: RayWorkerGroup = RayWorkerGroup,
        processor=None,
        reward_fn=None,
        val_reward_fn=None,
        train_dataset: Optional[Dataset] = None,
        val_dataset: Optional[Dataset] = None,
        collate_fn=None,
        train_sampler: Optional[Sampler] = None,
        device_name="cuda",
    ):
        """Initialize distributed PPO trainer with Ray backend."""

        self.tokenizer = tokenizer
        self.processor = processor
        self.config = config
        self.reward_fn = reward_fn
        self.val_reward_fn = val_reward_fn

        self.hybrid_engine = config.actor_rollout_ref.hybrid_engine
        assert self.hybrid_engine, "Currently, only support hybrid engine"

        if self.hybrid_engine:
            assert Role.ActorRollout in role_worker_mapping, f"{role_worker_mapping.keys()=}"

        self.role_worker_mapping = role_worker_mapping
        self.resource_pool_manager = resource_pool_manager
        self.use_reference_policy = Role.RefPolicy in role_worker_mapping
        self.use_rm = Role.RewardModel in role_worker_mapping
        self.use_rm_worker = Role.RewardWorker in role_worker_mapping
        self.ray_worker_group_cls = ray_worker_group_cls
        self.device_name = device_name
        self.validation_generations_logger = ValidationGenerationsLogger()

        # if ref_in_actor is True, the reference policy will be actor without lora applied
        self.ref_in_actor = config.actor_rollout_ref.model.get("lora_rank", 0) > 0

        # define in-reward KL control
        # kl loss control currently not suppoorted
        if config.algorithm.use_kl_in_reward:
            self.kl_ctrl_in_reward = core_algos.get_kl_controller(config.algorithm.kl_ctrl)

        if self.config.algorithm.adv_estimator == AdvantageEstimator.GAE:
            self.use_critic = True
        elif self.config.algorithm.adv_estimator in [
            AdvantageEstimator.GRPO,
            AdvantageEstimator.GRPO_PASSK,
            AdvantageEstimator.REINFORCE_PLUS_PLUS,
            AdvantageEstimator.REMAX,
            AdvantageEstimator.RLOO,
            AdvantageEstimator.OPO,
            AdvantageEstimator.REINFORCE_PLUS_PLUS_BASELINE,
        ]:
            self.use_critic = False
        else:
            raise NotImplementedError

        self._validate_config()
        self._create_dataloader(train_dataset, val_dataset, collate_fn, train_sampler)

    def _validate_config(self):
        config = self.config
        # number of GPUs total
        n_gpus = config.trainer.n_gpus_per_node * config.trainer.nnodes
        if config.actor_rollout_ref.actor.strategy == "megatron":
            model_parallel_size = config.actor_rollout_ref.actor.megatron.tensor_model_parallel_size * config.actor_rollout_ref.actor.megatron.pipeline_model_parallel_size
            assert n_gpus % (model_parallel_size * config.actor_rollout_ref.actor.megatron.context_parallel_size) == 0, f"n_gpus ({n_gpus}) must be divisible by model_parallel_size ({model_parallel_size}) times context_parallel_size ({config.actor_rollout_ref.actor.megatron.context_parallel_size})"
            megatron_dp = n_gpus // (model_parallel_size * config.actor_rollout_ref.actor.megatron.context_parallel_size)
            minimal_bsz = megatron_dp * config.actor_rollout_ref.actor.ppo_micro_batch_size_per_gpu
        else:
            minimal_bsz = n_gpus

        # 1. Check total batch size for data correctness
        real_train_batch_size = config.data.train_batch_size * config.actor_rollout_ref.rollout.n
        assert real_train_batch_size % minimal_bsz == 0, f"real_train_batch_size ({real_train_batch_size}) must be divisible by minimal possible batch size ({minimal_bsz})"

        # A helper function to check "micro_batch_size" vs "micro_batch_size_per_gpu"
        # We throw an error if the user sets both. The new convention is "..._micro_batch_size_per_gpu".
        def check_mutually_exclusive(mbs, mbs_per_gpu, name: str):
            settings = {
                "actor_rollout_ref.actor": "micro_batch_size",
                "critic": "micro_batch_size",
                "reward_model": "micro_batch_size",
                "actor_rollout_ref.ref": "log_prob_micro_batch_size",
                "actor_rollout_ref.rollout": "log_prob_micro_batch_size",
            }

            if name in settings:
                param = settings[name]
                param_per_gpu = f"{param}_per_gpu"

                if mbs is None and mbs_per_gpu is None:
                    raise ValueError(f"[{name}] Please set at least one of '{name}.{param}' or '{name}.{param_per_gpu}'.")

                if mbs is not None and mbs_per_gpu is not None:
                    raise ValueError(f"[{name}] You have set both '{name}.{param}' AND '{name}.{param_per_gpu}'. Please remove '{name}.{param}' because only '*_{param_per_gpu}'" + "is supported (the former is deprecated).")

        if not config.actor_rollout_ref.actor.use_dynamic_bsz:
            # actor: ppo_micro_batch_size vs. ppo_micro_batch_size_per_gpu
            check_mutually_exclusive(
                config.actor_rollout_ref.actor.ppo_micro_batch_size,
                config.actor_rollout_ref.actor.ppo_micro_batch_size_per_gpu,
                "actor_rollout_ref.actor",
            )

            if self.use_reference_policy:
                # reference: log_prob_micro_batch_size vs. log_prob_micro_batch_size_per_gpu
                check_mutually_exclusive(
                    config.actor_rollout_ref.ref.log_prob_micro_batch_size,
                    config.actor_rollout_ref.ref.log_prob_micro_batch_size_per_gpu,
                    "actor_rollout_ref.ref",
                )

            #  The rollout section also has log_prob_micro_batch_size vs. log_prob_micro_batch_size_per_gpu
            check_mutually_exclusive(
                config.actor_rollout_ref.rollout.log_prob_micro_batch_size,
                config.actor_rollout_ref.rollout.log_prob_micro_batch_size_per_gpu,
                "actor_rollout_ref.rollout",
            )

        if self.use_critic and not config.critic.use_dynamic_bsz:
            # Check for critic micro-batch size conflicts
            check_mutually_exclusive(config.critic.ppo_micro_batch_size, config.critic.ppo_micro_batch_size_per_gpu, "critic")

        # Check for reward model micro-batch size conflicts
        if config.reward_model.enable and not config.reward_model.use_dynamic_bsz:
            check_mutually_exclusive(config.reward_model.micro_batch_size, config.reward_model.micro_batch_size_per_gpu, "reward_model")

        # Actor
        # check if train_batch_size is larger than ppo_mini_batch_size
        # if NOT dynamic_bsz, we must ensure:
        #    ppo_mini_batch_size is divisible by ppo_micro_batch_size
        #    ppo_micro_batch_size * sequence_parallel_size >= n_gpus
        if not config.actor_rollout_ref.actor.use_dynamic_bsz:
            assert config.data.train_batch_size >= config.actor_rollout_ref.actor.ppo_mini_batch_size
            sp_size = config.actor_rollout_ref.actor.get("ulysses_sequence_parallel_size", 1)
            if config.actor_rollout_ref.actor.ppo_micro_batch_size is not None:
                assert config.actor_rollout_ref.actor.ppo_mini_batch_size % config.actor_rollout_ref.actor.ppo_micro_batch_size == 0
                assert config.actor_rollout_ref.actor.ppo_micro_batch_size * sp_size >= n_gpus

        assert config.actor_rollout_ref.actor.loss_agg_mode in [
            "token-mean",
            "seq-mean-token-sum",
            "seq-mean-token-mean",
            "seq-mean-token-sum-norm",
        ], f"Invalid loss_agg_mode: {config.actor_rollout_ref.actor.loss_agg_mode}"

        if config.algorithm.use_kl_in_reward and config.actor_rollout_ref.actor.use_kl_loss:
            print("NOTICE: You have both enabled in-reward kl and kl loss.")

        # critic
        if self.use_critic and not config.critic.use_dynamic_bsz:
            assert config.data.train_batch_size >= config.critic.ppo_mini_batch_size
            sp_size = config.critic.get("ulysses_sequence_parallel_size", 1)
            if config.critic.ppo_micro_batch_size is not None:
                assert config.critic.ppo_mini_batch_size % config.critic.ppo_micro_batch_size == 0
                assert config.critic.ppo_micro_batch_size * sp_size >= n_gpus

        # Check if use_remove_padding is enabled when using sequence parallelism for fsdp
        if config.actor_rollout_ref.actor.strategy == "fsdp" and (config.actor_rollout_ref.actor.get("ulysses_sequence_parallel_size", 1) > 1 or config.actor_rollout_ref.ref.get("ulysses_sequence_parallel_size", 1) > 1):
            assert config.actor_rollout_ref.model.use_remove_padding, "When using sequence parallelism for actor/ref policy, you must enable `use_remove_padding`."

        if self.use_critic and config.critic.strategy == "fsdp":
            if config.critic.get("ulysses_sequence_parallel_size", 1) > 1:
                assert config.critic.model.use_remove_padding, "When using sequence parallelism for critic, you must enable `use_remove_padding`."

        if config.data.get("val_batch_size", None) is not None:
            print("WARNING: val_batch_size is deprecated." + " Validation datasets are sent to inference engines as a whole batch," + " which will schedule the memory themselves.")

        # check eval config
        if config.actor_rollout_ref.rollout.val_kwargs.do_sample:
            assert config.actor_rollout_ref.rollout.temperature > 0, "validation gen temperature should be greater than 0 when enabling do_sample"

        # check multi_turn with tool config
        if config.actor_rollout_ref.rollout.multi_turn.enable:
            assert config.actor_rollout_ref.rollout.multi_turn.tool_config_path is not None, "tool_config_path must be set when enabling multi_turn with tool, due to no role-playing support"
            assert config.algorithm.adv_estimator in [AdvantageEstimator.GRPO], "only GRPO is tested for multi-turn with tool"

        print("[validate_config] All configuration checks passed successfully!")

    def _create_dataloader(self, train_dataset, val_dataset, collate_fn, train_sampler):
        """
        Creates the train and validation dataloaders.
        """
        # TODO: we have to make sure the batch size is divisible by the dp size
        from verl.trainer.main_ppo import create_rl_dataset, create_rl_sampler

        if train_dataset is None:
            train_dataset = create_rl_dataset(self.config.data.train_files, self.config.data, self.tokenizer, self.processor)
        if val_dataset is None:
            val_dataset = create_rl_dataset(self.config.data.val_files, self.config.data, self.tokenizer, self.processor)
        self.train_dataset, self.val_dataset = train_dataset, val_dataset

        if train_sampler is None:
            train_sampler = create_rl_sampler(self.config.data, self.train_dataset)
        if collate_fn is None:
            from verl.utils.dataset.rl_dataset import collate_fn as default_collate_fn

            collate_fn = default_collate_fn

        self.train_dataloader = StatefulDataLoader(
            dataset=self.train_dataset,
            batch_size=self.config.data.get("gen_batch_size", self.config.data.train_batch_size),
            num_workers=self.config.data.get("dataloader_num_workers", 8),
            drop_last=True,
            collate_fn=collate_fn,
            sampler=train_sampler,
        )

        val_batch_size = self.config.data.val_batch_size  # Prefer config value if set
        if val_batch_size is None:
            val_batch_size = len(self.val_dataset)

        self.val_dataloader = StatefulDataLoader(
            dataset=self.val_dataset,
            batch_size=val_batch_size,
            num_workers=self.config.data.get("dataloader_num_workers", 8),
            shuffle=self.config.data.get("validation_shuffle", True),
            drop_last=False,
            collate_fn=collate_fn,
        )

        assert len(self.train_dataloader) >= 1, "Train dataloader is empty!"
        assert len(self.val_dataloader) >= 1, "Validation dataloader is empty!"

        print(f"Size of train dataloader: {len(self.train_dataloader)}, Size of val dataloader: {len(self.val_dataloader)}")

        total_training_steps = len(self.train_dataloader) * self.config.trainer.total_epochs

        if self.config.trainer.total_training_steps is not None:
            total_training_steps = self.config.trainer.total_training_steps

        self.total_training_steps = total_training_steps
        print(f"Total training steps: {self.total_training_steps}")

        try:
            OmegaConf.set_struct(self.config, True)
            with open_dict(self.config):
                if OmegaConf.select(self.config, "actor_rollout_ref.actor.optim"):
                    self.config.actor_rollout_ref.actor.optim.total_training_steps = total_training_steps
                if OmegaConf.select(self.config, "critic.optim"):
                    self.config.critic.optim.total_training_steps = total_training_steps
        except Exception as e:
            print(f"Warning: Could not set total_training_steps in config. Structure missing? Error: {e}")

    def _dump_generations(self, inputs, outputs, scores, reward_extra_infos_dict, dump_path):
        """Dump rollout/validation samples as JSONL."""
        os.makedirs(dump_path, exist_ok=True)
        filename = os.path.join(dump_path, f"{self.global_steps}.jsonl")

        n = len(inputs)
        base_data = {
            "input": inputs,
            "output": outputs,
            "score": scores,
            "step": [self.global_steps] * n,
        }

        for k, v in reward_extra_infos_dict.items():
            if len(v) == n:
                base_data[k] = v

        with open(filename, "w") as f:
            for i in range(n):
                entry = {k: v[i] for k, v in base_data.items()}
                f.write(json.dumps(entry, ensure_ascii=False) + "\n")

        print(f"Dumped generations to {filename}")

    def _maybe_log_val_generations(self, inputs, outputs, scores):
        """Log a table of validation samples to the configured logger (wandb or swanlab)"""

        generations_to_log = self.config.trainer.log_val_generations

        if generations_to_log == 0:
            return

        import numpy as np

        # Create tuples of (input, output, score) and sort by input text
        samples = list(zip(inputs, outputs, scores))
        samples.sort(key=lambda x: x[0])  # Sort by input text

        # Use fixed random seed for deterministic shuffling
        rng = np.random.RandomState(42)
        rng.shuffle(samples)

        # Take first N samples after shuffling
        samples = samples[:generations_to_log]

        # Log to each configured logger
        self.validation_generations_logger.log(self.config.trainer.logger, samples, self.global_steps)

    def _validate(self):
        data_source_lst = []
        reward_extra_infos_dict: dict[str, list] = defaultdict(list)

        # Lists to collect samples for the table
        sample_inputs = []
        sample_outputs = []
        sample_scores = []

        for test_data in self.val_dataloader:
            test_batch = DataProto.from_single_dict(test_data)

            # repeat test batch
            test_batch = test_batch.repeat(repeat_times=self.config.actor_rollout_ref.rollout.val_kwargs.n, interleave=True)

            # we only do validation on rule-based rm
            if self.config.reward_model.enable and test_batch[0].non_tensor_batch["reward_model"]["style"] == "model":
                return {}

            # Store original inputs
            input_ids = test_batch.batch["input_ids"]
            # TODO: Can we keep special tokens except for padding tokens?
            input_texts = [self.tokenizer.decode(ids, skip_special_tokens=True) for ids in input_ids]
            sample_inputs.extend(input_texts)

            batch_keys_to_pop = ["input_ids", "attention_mask", "position_ids"]
            non_tensor_batch_keys_to_pop = ["raw_prompt_ids"]
            if "multi_modal_data" in test_batch.non_tensor_batch:
                non_tensor_batch_keys_to_pop.append("multi_modal_data")
            if "raw_prompt" in test_batch.non_tensor_batch:
                non_tensor_batch_keys_to_pop.append("raw_prompt")
            if "tools_kwargs" in test_batch.non_tensor_batch:
                non_tensor_batch_keys_to_pop.append("tools_kwargs")
            test_gen_batch = test_batch.pop(
                batch_keys=batch_keys_to_pop,
                non_tensor_batch_keys=non_tensor_batch_keys_to_pop,
            )

            test_gen_batch.meta_info = {
                "eos_token_id": self.tokenizer.eos_token_id,
                "pad_token_id": self.tokenizer.pad_token_id,
                "recompute_log_prob": False,
                "do_sample": self.config.actor_rollout_ref.rollout.val_kwargs.do_sample,
                "validate": True,
            }
            print(f"test_gen_batch meta info: {test_gen_batch.meta_info}")

            # pad to be divisible by dp_size
            test_gen_batch_padded, pad_size = pad_dataproto_to_divisor(test_gen_batch, self.actor_rollout_wg.world_size)
            if not self.async_rollout_mode:
                test_output_gen_batch_padded = self.actor_rollout_wg.generate_sequences(test_gen_batch_padded)
            else:
                self.async_rollout_manager.wake_up()
                test_output_gen_batch_padded = self.async_rollout_manager.generate_sequences(test_gen_batch_padded)
                self.async_rollout_manager.sleep()

            # unpad
            test_output_gen_batch = unpad_dataproto(test_output_gen_batch_padded, pad_size=pad_size)
            print("validation generation end")

            # Store generated outputs
            output_ids = test_output_gen_batch.batch["responses"]
            output_texts = [self.tokenizer.decode(ids, skip_special_tokens=True) for ids in output_ids]
            sample_outputs.extend(output_texts)

            test_batch = test_batch.union(test_output_gen_batch)

            # evaluate using reward_function
            if not self.use_rm_worker:
                result = self.val_reward_fn(test_batch, return_dict=True)
            else:
                test_batch_padded, pad_size = pad_dataproto_to_divisor(test_batch, self.rm_worker_wg.world_size)
                result = self.rm_worker_wg.compute_val_reward(test_batch_padded)
                result = unpad_dataproto(result, pad_size)
                result = {**result.batch, 'rewrad_extra_info': result.non_tensor_batch}

            reward_tensor = result["reward_tensor"]
            scores = reward_tensor.sum(-1).cpu().tolist()
            sample_scores.extend(scores)

            reward_extra_infos_dict["reward"].extend(scores)
            if "reward_extra_info" in result:
                for key, lst in result["reward_extra_info"].items():
                    reward_extra_infos_dict[key].extend(lst)

            data_source_lst.append(test_batch.non_tensor_batch.get("data_source", ["unknown"] * reward_tensor.shape[0]))

        self._maybe_log_val_generations(inputs=sample_inputs, outputs=sample_outputs, scores=sample_scores)

        # dump generations
        val_data_dir = self.config.trainer.get("validation_data_dir", None)
        if val_data_dir:
            self._dump_generations(
                inputs=sample_inputs,
                outputs=sample_outputs,
                scores=sample_scores,
                reward_extra_infos_dict=reward_extra_infos_dict,
                dump_path=val_data_dir,
            )

        for key_info, lst in reward_extra_infos_dict.items():
            assert len(lst) == 0 or len(lst) == len(sample_scores), f"{key_info}: {len(lst)=}, {len(sample_scores)=}"

        data_sources = np.concatenate(data_source_lst, axis=0)

        data_src2var2metric2val = process_validation_metrics(data_sources, sample_inputs, reward_extra_infos_dict)
        metric_dict = {}
        for data_source, var2metric2val in data_src2var2metric2val.items():
            core_var = "acc" if "acc" in var2metric2val else "reward"
            for var_name, metric2val in var2metric2val.items():
                n_max = max([int(name.split("@")[-1].split("/")[0]) for name in metric2val.keys()])
                for metric_name, metric_val in metric2val.items():
                    if (var_name == core_var) and any(metric_name.startswith(pfx) for pfx in ["mean", "maj", "best"]) and (f"@{n_max}" in metric_name):
                        metric_sec = "val-core"
                    else:
                        metric_sec = "val-aux"
                    pfx = f"{metric_sec}/{data_source}/{var_name}/{metric_name}"
                    metric_dict[pfx] = metric_val

        return metric_dict

    def init_workers(self):
        """Initialize distributed training workers using Ray backend.

        Creates:
        1. Ray resource pools from configuration
        2. Worker groups for each role (actor, critic, etc.)
        """
        self.resource_pool_manager.create_resource_pool()

        self.resource_pool_to_cls = {pool: {} for pool in self.resource_pool_manager.resource_pool_dict.values()}

        # create actor and rollout
        if self.hybrid_engine:
            resource_pool = self.resource_pool_manager.get_resource_pool(Role.ActorRollout)
            actor_rollout_cls = RayClassWithInitArgs(
                cls=self.role_worker_mapping[Role.ActorRollout],
                config=self.config.actor_rollout_ref,
                role="actor_rollout",
            )
            self.resource_pool_to_cls[resource_pool]["actor_rollout"] = actor_rollout_cls
        else:
            raise NotImplementedError

        # create critic
        if self.use_critic:
            resource_pool = self.resource_pool_manager.get_resource_pool(Role.Critic)
            critic_cls = RayClassWithInitArgs(cls=self.role_worker_mapping[Role.Critic], config=self.config.critic)
            self.resource_pool_to_cls[resource_pool]["critic"] = critic_cls

        # create reference policy if needed
        if self.use_reference_policy:
            resource_pool = self.resource_pool_manager.get_resource_pool(Role.RefPolicy)
            ref_policy_cls = RayClassWithInitArgs(self.role_worker_mapping[Role.RefPolicy], config=self.config.actor_rollout_ref, role="ref")
            self.resource_pool_to_cls[resource_pool]["ref"] = ref_policy_cls

        # create a reward model if reward_fn is None
        if self.use_rm:
            # we create a RM here
            resource_pool = self.resource_pool_manager.get_resource_pool(Role.RewardModel)
            rm_cls = RayClassWithInitArgs(self.role_worker_mapping[Role.RewardModel], config=self.config.reward_model)
            self.resource_pool_to_cls[resource_pool]["rm"] = rm_cls

        if self.use_rm_worker:
            resource_pool = self.resource_pool_manager.get_resource_pool(Role.RewardWorker)
            rm_worker_cls = RayClassWithInitArgs(self.role_worker_mapping[Role.RewardWorker],
                                                  config=self.config,
                                                  reward_fn=self.reward_fn,
                                                  val_reward_fn=self.val_reward_fn)
            self.resource_pool_to_cls[resource_pool]['rm_worker'] = rm_worker_cls



        # initialize WorkerGroup
        # NOTE: if you want to use a different resource pool for each role, which can support different parallel size,
        # you should not use `create_colocated_worker_cls`.
        # Instead, directly pass different resource pool to different worker groups.
        # See https://github.com/volcengine/verl/blob/master/examples/ray/tutorial.ipynb for more information.
        all_wg = {}
        wg_kwargs = {}  # Setting up kwargs for RayWorkerGroup
        if OmegaConf.select(self.config.trainer, "ray_wait_register_center_timeout") is not None:
            wg_kwargs["ray_wait_register_center_timeout"] = self.config.trainer.ray_wait_register_center_timeout

        for resource_pool, class_dict in self.resource_pool_to_cls.items():
            worker_dict_cls = create_colocated_worker_cls(class_dict=class_dict)
            wg_dict = self.ray_worker_group_cls(resource_pool=resource_pool, ray_cls_with_init=worker_dict_cls, device_name=self.device_name, **wg_kwargs)
            spawn_wg = wg_dict.spawn(prefix_set=class_dict.keys())
            all_wg.update(spawn_wg)

        if self.use_critic:
            self.critic_wg = all_wg["critic"]
            self.critic_wg.init_model()
            self._report_timing_stat()

        if self.use_reference_policy and not self.ref_in_actor:
            self.ref_policy_wg = all_wg["ref"]
            self.ref_policy_wg.init_model()
            self._report_timing_stat()

        if self.use_rm:
            self.rm_wg = all_wg["rm"]
            self.rm_wg.init_model()
            self._report_timing_stat()
        if self.use_rm_worker:
            self.rm_worker_wg = all_wg['rm_worker']
    
        # we should create rollout at the end so that vllm can have a better estimation of kv cache memory
        self.actor_rollout_wg = all_wg["actor_rollout"]
        self.actor_rollout_wg.init_model()
        self._report_timing_stat()

        # create async rollout manager and request scheduler
        self.async_rollout_mode = False
        if self.config.actor_rollout_ref.rollout.mode == "async":
            from verl.workers.rollout.async_server import AsyncLLMServerManager

            self.async_rollout_mode = True
            self.async_rollout_manager = AsyncLLMServerManager(
                config=self.config.actor_rollout_ref,
                worker_group=self.actor_rollout_wg,
            )

    def _save_checkpoint(self):
        # path: given_path + `/global_step_{global_steps}` + `/actor`
        local_global_step_folder = os.path.join(self.config.trainer.default_local_dir, f"global_step_{self.global_steps}")

        print(f"local_global_step_folder: {local_global_step_folder}")
        actor_local_path = os.path.join(local_global_step_folder, "actor")

        actor_remote_path = None if self.config.trainer.default_hdfs_dir is None else os.path.join(self.config.trainer.default_hdfs_dir, f"global_step_{self.global_steps}", "actor")

        remove_previous_ckpt_in_save = self.config.trainer.get("remove_previous_ckpt_in_save", False)
        if remove_previous_ckpt_in_save:
            print("Warning: remove_previous_ckpt_in_save is deprecated," + " set max_actor_ckpt_to_keep=1 and max_critic_ckpt_to_keep=1 instead")
        max_actor_ckpt_to_keep = self.config.trainer.get("max_actor_ckpt_to_keep", None) if not remove_previous_ckpt_in_save else 1
        max_critic_ckpt_to_keep = self.config.trainer.get("max_critic_ckpt_to_keep", None) if not remove_previous_ckpt_in_save else 1

        self.actor_rollout_wg.save_checkpoint(actor_local_path, actor_remote_path, self.global_steps, max_ckpt_to_keep=max_actor_ckpt_to_keep)

        if self.use_critic:
            critic_local_path = os.path.join(local_global_step_folder, "critic")
            critic_remote_path = None if self.config.trainer.default_hdfs_dir is None else os.path.join(self.config.trainer.default_hdfs_dir, f"global_step_{self.global_steps}", "critic")
            self.critic_wg.save_checkpoint(critic_local_path, critic_remote_path, self.global_steps, max_ckpt_to_keep=max_critic_ckpt_to_keep)

        # save dataloader
        BaseCheckpointManager.local_mkdir(local_global_step_folder)
        dataloader_local_path = os.path.join(local_global_step_folder, "data.pt")
        dataloader_state_dict = self.train_dataloader.state_dict()
        torch.save(dataloader_state_dict, dataloader_local_path)

        # latest checkpointed iteration tracker (for atomic usage)
        local_latest_checkpointed_iteration = os.path.join(self.config.trainer.default_local_dir, "latest_checkpointed_iteration.txt")
        with open(local_latest_checkpointed_iteration, "w") as f:
            f.write(str(self.global_steps))

    def _load_checkpoint(self):
        if self.config.trainer.resume_mode == "disable":
            return 0

        # load from hdfs
        if self.config.trainer.default_hdfs_dir is not None:
            raise NotImplementedError("load from hdfs is not implemented yet")
        else:
            checkpoint_folder = self.config.trainer.default_local_dir  # TODO: check path
            if not os.path.isabs(checkpoint_folder):
                working_dir = os.getcwd()
                checkpoint_folder = os.path.join(working_dir, checkpoint_folder)
            global_step_folder = find_latest_ckpt_path(checkpoint_folder)  # None if no latest

        # find global_step_folder
        if self.config.trainer.resume_mode == "auto":
            if global_step_folder is None:
                print("Training from scratch")
                return 0
        else:
            if self.config.trainer.resume_mode == "resume_path":
                assert isinstance(self.config.trainer.resume_from_path, str), "resume ckpt must be str type"
                assert "global_step_" in self.config.trainer.resume_from_path, "resume ckpt must specify the global_steps"
                global_step_folder = self.config.trainer.resume_from_path
                if not os.path.isabs(global_step_folder):
                    working_dir = os.getcwd()
                    global_step_folder = os.path.join(working_dir, global_step_folder)
        print(f"Load from checkpoint folder: {global_step_folder}")
        # set global step
        self.global_steps = int(global_step_folder.split("global_step_")[-1])

        print(f"Setting global step to {self.global_steps}")
        print(f"Resuming from {global_step_folder}")

        actor_path = os.path.join(global_step_folder, "actor")
        critic_path = os.path.join(global_step_folder, "critic")
        # load actor
        self.actor_rollout_wg.load_checkpoint(actor_path, del_local_after_load=self.config.trainer.del_local_ckpt_after_load)
        # load critic
        if self.use_critic:
            self.critic_wg.load_checkpoint(critic_path, del_local_after_load=self.config.trainer.del_local_ckpt_after_load)

        # load dataloader,
        # TODO: from remote not implemented yet
        dataloader_local_path = os.path.join(global_step_folder, "data.pt")
        if os.path.exists(dataloader_local_path):
            dataloader_state_dict = torch.load(dataloader_local_path, weights_only=False)
            self.train_dataloader.load_state_dict(dataloader_state_dict)
        else:
            print(f"Warning: No dataloader state found at {dataloader_local_path}, will start from scratch")

    def _balance_batch(self, batch: DataProto, metrics, logging_prefix="global_seqlen"):
        """Reorder the data on single controller such that each dp rank gets similar total tokens"""
        attention_mask = batch.batch["attention_mask"]
        batch_size = attention_mask.shape[0]
        global_seqlen_lst = batch.batch["attention_mask"].view(batch_size, -1).sum(-1).tolist()  # (train_batch_size,)
        world_size = self.actor_rollout_wg.world_size
        global_partition_lst = get_seqlen_balanced_partitions(global_seqlen_lst, k_partitions=world_size, equal_size=True)
        # reorder based on index. The data will be automatically equally partitioned by dispatch function
        global_idx = torch.tensor([j for partition in global_partition_lst for j in partition])
        batch.reorder(global_idx)
        global_balance_stats = log_seqlen_unbalance(seqlen_list=global_seqlen_lst, partitions=global_partition_lst, prefix=logging_prefix)
        metrics.update(global_balance_stats)

    def _report_timing_stat(self):
        def report_stat(timing_data):
            if timing_data[0] is None:
                return
            stats_report = {}
            node_names = [list(node_data.keys())[0] for node_data in timing_data]
            try:
                stage_names = list(list(timing_data[0].values())[0].keys())
            except BaseException as e:
                print(timing_data[0], flush=True)
                raise ValueError(2)
            
            for stage_name in stage_names:
                try:
                    durations =  [list(node_data.values())[0][stage_name] for node_data in timing_data]
                except BaseException as e:
                    print(stage_names, flush=True)
                    raise ValueError(2)

                if durations:
                    stats = {
                        "count": len(durations),
                        "mean": np.mean(durations),
                        "median": np.median(durations),
                        "min": np.min(durations),
                        "max": np.max(durations),
                        "p90": np.percentile(durations, 90) 
                    }
                    stats_report[stage_name] = stats
            from verl.utils.print_helper import print_nested_dict_as_table
            np.set_printoptions(precision=5, suppress=True)
            print_nested_dict_as_table(stats_report)

        
        if self.use_critic:
            report_stat(self.critic_wg.get_timing_report())

        if self.use_reference_policy:
            report_stat(self.ref_policy_wg.get_timing_report())

        if self.use_rm:
            report_stat(self.rm_wg.get_timing_report())

        if self.use_rm_worker:
            report_stat(self.rm_worker_wg.get_timing_report())

        report_stat(self.actor_rollout_wg.get_timing_report())

    def fit(self):
        """
        The training loop of PPO.
        The driver process only need to call the compute functions of the worker group through RPC
        to construct the PPO dataflow.
        The light-weight advantage computation is done on the driver process.
        """
        from omegaconf import OmegaConf

        from verl.utils.tracking import Tracking

        logger = Tracking(
            project_name=self.config.trainer.project_name,
            experiment_name=self.config.trainer.experiment_name,
            default_backend=self.config.trainer.logger,
            config=OmegaConf.to_container(self.config, resolve=True),
        )

        self.global_steps = 0

        # load checkpoint before doing anything
        self._load_checkpoint()

        # perform validation before training
        # currently, we only support validation using the reward_function.
        if self.val_reward_fn is not None and self.config.trainer.get("val_before_train", True):
            val_metrics = self._validate()
<<<<<<< HEAD
            self._report_timing_stat()
=======
            assert val_metrics, f"{val_metrics=}"
>>>>>>> 5aa1b046
            pprint(f"Initial validation metrics: {val_metrics}")
            logger.log(data=val_metrics, step=self.global_steps)
            if self.config.trainer.get("val_only", False):
                return

        # add tqdm
        progress_bar = tqdm(total=self.total_training_steps, initial=self.global_steps, desc="Training Progress")

        # we start from step 1
        self.global_steps += 1
        last_val_metrics = None

        for epoch in range(self.config.trainer.total_epochs):
            for batch_dict in self.train_dataloader:
                metrics = {}
                timing_raw = {}
                batch: DataProto = DataProto.from_single_dict(batch_dict)

                # pop those keys for generation
                batch_keys_to_pop = ["input_ids", "attention_mask", "position_ids"]
                non_tensor_batch_keys_to_pop = ["raw_prompt_ids"]
                if "multi_modal_data" in batch.non_tensor_batch:
                    non_tensor_batch_keys_to_pop.append("multi_modal_data")
                if "raw_prompt" in batch.non_tensor_batch:
                    non_tensor_batch_keys_to_pop.append("raw_prompt")
                if "tools_kwargs" in batch.non_tensor_batch:
                    non_tensor_batch_keys_to_pop.append("tools_kwargs")
                gen_batch = batch.pop(
                    batch_keys=batch_keys_to_pop,
                    non_tensor_batch_keys=non_tensor_batch_keys_to_pop,
                )

                is_last_step = self.global_steps >= self.total_training_steps

                with _timer("step", timing_raw):
                    # generate a batch
                    with _timer("gen", timing_raw):
<<<<<<< HEAD
                        gen_batch_output = self.actor_rollout_wg.generate_sequences(gen_batch)
                        self._report_timing_stat()
                        continue
=======
                        if not self.async_rollout_mode:
                            gen_batch_output = self.actor_rollout_wg.generate_sequences(gen_batch)
                        else:
                            self.async_rollout_manager.wake_up()
                            gen_batch_output = self.async_rollout_manager.generate_sequences(gen_batch)
                            self.async_rollout_manager.sleep()
                        timing_raw.update(gen_batch_output.meta_info["timing"])
                        gen_batch_output.meta_info.pop("timing", None)
>>>>>>> 5aa1b046

                    if self.config.algorithm.adv_estimator == AdvantageEstimator.REMAX:
                        with _timer("gen_max", timing_raw):
                            gen_baseline_batch = deepcopy(gen_batch)
                            gen_baseline_batch.meta_info["do_sample"] = False
                            gen_baseline_output = self.actor_rollout_wg.generate_sequences(gen_baseline_batch)

                            batch = batch.union(gen_baseline_output)
                            #reward_baseline_tensor = self.reward_fn(batch)
                            if not self.use_rm_worker:
                                reward_baseline_tensor = self.reward_fn(batch, return_dict=False)
                            else:
                                batch_padded, pad_size = pad_dataproto_to_divisor(batch, self.rm_worker_wg.world_size)
                                reward_baseline_tensor = self.rm_worker_wg.compute_reward(batch_padded)
                                reward_baseline_tensor = unpad_dataproto(reward_baseline_tensor, pad_size)
                                reward_baseline_tensor = reward_baseline_tensor.batch['reward_tensor']

                            reward_baseline_tensor = reward_baseline_tensor.sum(dim=-1)

                            batch.pop(batch_keys=list(gen_baseline_output.batch.keys()))

                            batch.batch["reward_baselines"] = reward_baseline_tensor

                            del gen_baseline_batch, gen_baseline_output

                    batch.non_tensor_batch["uid"] = np.array([str(uuid.uuid4()) for _ in range(len(batch.batch))], dtype=object)
                    # repeat to align with repeated responses in rollout
                    batch = batch.repeat(repeat_times=self.config.actor_rollout_ref.rollout.n, interleave=True)
                    batch = batch.union(gen_batch_output)

                    batch.batch["response_mask"] = compute_response_mask(batch)
                    # Balance the number of valid tokens across DP ranks.
                    # NOTE: This usually changes the order of data in the `batch`,
                    # which won't affect the advantage calculation (since it's based on uid),
                    # but might affect the loss calculation (due to the change of mini-batching).
                    # TODO: Decouple the DP balancing and mini-batching.
                    if self.config.trainer.balance_batch:
                        self._balance_batch(batch, metrics=metrics)

                    # compute global_valid tokens
                    batch.meta_info["global_token_num"] = torch.sum(batch.batch["attention_mask"], dim=-1).tolist()

                    with _timer("reward", timing_raw):
                        # compute reward model score
                        reward_extra_infos_dict = {}
                        if self.use_rm:
                            reward_tensor = self.rm_wg.compute_rm_score(batch)
                            batch = batch.union(reward_tensor)

                        if self.config.reward_model.launch_reward_fn_async:
                            future_reward = compute_reward_async.remote(batch, self.config, self.tokenizer)
                        elif not self.use_rm_worker:
                            reward_tensor, reward_extra_infos_dict = compute_reward(batch, self.reward_fn)
                        else:
                            batch_padded, pad_size = pad_dataproto_to_divisor(batch, self.rm_worker_wg.world_size)
                            reward_proto = self.rm_worker_wg.compute_reward(batch_padded)
                            reward_proto = unpad_dataproto(reward_proto, pad_size)
                            reward_tensor = reward_proto.batch['reward_tensor']
                            reward_extra_infos_dict = reward_proto.non_tensor_batch


                    # recompute old_log_probs

                    with _timer("old_log_prob", timing_raw):
                        old_log_prob = self.actor_rollout_wg.compute_log_prob(batch)
                        entropys = old_log_prob.batch["entropys"]
                        response_masks = batch.batch["response_mask"]
                        loss_agg_mode = self.config.actor_rollout_ref.actor.loss_agg_mode
                        entropy_loss = agg_loss(loss_mat=entropys, loss_mask=response_masks, loss_agg_mode=loss_agg_mode)
                        old_log_prob_metrics = {"actor/entropy_loss": entropy_loss.detach().item()}
                        metrics.update(old_log_prob_metrics)
                        old_log_prob.batch.pop("entropys")
                        batch = batch.union(old_log_prob)

                        if "rollout_log_probs" in batch.batch.keys():
                            # TODO: we may want to add diff of probs too.
                            rollout_old_log_probs = batch.batch["rollout_log_probs"]
                            actor_old_log_probs = batch.batch["old_log_probs"]
                            attention_mask = batch.batch["attention_mask"]
                            responses = batch.batch["responses"]
                            response_length = responses.size(1)
                            response_mask = attention_mask[:, -response_length:]

                            rollout_probs = torch.exp(rollout_old_log_probs)
                            actor_probs = torch.exp(actor_old_log_probs)
                            rollout_probs_diff = torch.abs(rollout_probs - actor_probs)
                            rollout_probs_diff = torch.masked_select(rollout_probs_diff, response_mask.bool())
                            rollout_probs_diff_max = torch.max(rollout_probs_diff)
                            rollout_probs_diff_mean = torch.mean(rollout_probs_diff)
                            rollout_probs_diff_std = torch.std(rollout_probs_diff)
                            metrics.update(
                                {
                                    "training/rollout_probs_diff_max": rollout_probs_diff_max.detach().item(),
                                    "training/rollout_probs_diff_mean": rollout_probs_diff_mean.detach().item(),
                                    "training/rollout_probs_diff_std": rollout_probs_diff_std.detach().item(),
                                }
                            )

                    if self.use_reference_policy:
                        # compute reference log_prob
                        with _timer("ref", timing_raw):
                            if not self.ref_in_actor:
                                ref_log_prob = self.ref_policy_wg.compute_ref_log_prob(batch)
                            else:
                                ref_log_prob = self.actor_rollout_wg.compute_ref_log_prob(batch)
                            batch = batch.union(ref_log_prob)

                    # compute values
                    if self.use_critic:
                        with _timer("values", timing_raw):
                            values = self.critic_wg.compute_values(batch)
                            batch = batch.union(values)

                    with _timer("adv", timing_raw):
                        # we combine with rule-based rm
                        reward_extra_infos_dict: dict[str, list]
                        if self.config.reward_model.launch_reward_fn_async:
                            reward_tensor, reward_extra_infos_dict = ray.get(future_reward)
                        batch.batch["token_level_scores"] = reward_tensor

                        if reward_extra_infos_dict:
                            batch.non_tensor_batch.update({k: np.array(v) for k, v in reward_extra_infos_dict.items()})

                        # compute rewards. apply_kl_penalty if available
                        if self.config.algorithm.use_kl_in_reward:
                            batch, kl_metrics = apply_kl_penalty(batch, kl_ctrl=self.kl_ctrl_in_reward, kl_penalty=self.config.algorithm.kl_penalty)
                            metrics.update(kl_metrics)
                        else:
                            batch.batch["token_level_rewards"] = batch.batch["token_level_scores"]

                        # compute advantages, executed on the driver process

                        norm_adv_by_std_in_grpo = self.config.algorithm.get("norm_adv_by_std_in_grpo", True)  # GRPO adv normalization factor

                        batch = compute_advantage(
                            batch,
                            adv_estimator=self.config.algorithm.adv_estimator,
                            gamma=self.config.algorithm.gamma,
                            lam=self.config.algorithm.lam,
                            num_repeat=self.config.actor_rollout_ref.rollout.n,
                            norm_adv_by_std_in_grpo=norm_adv_by_std_in_grpo,
                            multi_turn=self.config.actor_rollout_ref.rollout.multi_turn.enable,
                            config=self.config.algorithm
                        )

                    # update critic
                    if self.use_critic:
                        with _timer("update_critic", timing_raw):
                            critic_output = self.critic_wg.update_critic(batch)
                        critic_output_metrics = reduce_metrics(critic_output.meta_info["metrics"])
                        metrics.update(critic_output_metrics)

                    # implement critic warmup
                    if self.config.trainer.critic_warmup <= self.global_steps:
                        # update actor
                        with _timer("update_actor", timing_raw):
                            batch.meta_info["multi_turn"] = self.config.actor_rollout_ref.rollout.multi_turn.enable
                            actor_output = self.actor_rollout_wg.update_actor(batch)
                        actor_output_metrics = reduce_metrics(actor_output.meta_info["metrics"])
                        metrics.update(actor_output_metrics)

                    # Log rollout generations if enabled
                    rollout_data_dir = self.config.trainer.get("rollout_data_dir", None)
                    if rollout_data_dir:
                        with _timer("dump_rollout_generations", timing_raw):
                            print(batch.batch.keys())
                            inputs = self.tokenizer.batch_decode(batch.batch["prompts"], skip_special_tokens=True)
                            outputs = self.tokenizer.batch_decode(batch.batch["responses"], skip_special_tokens=True)
                            scores = batch.batch["token_level_scores"].sum(-1).cpu().tolist()
                            self._dump_generations(
                                inputs=inputs,
                                outputs=outputs,
                                scores=scores,
                                reward_extra_infos_dict=reward_extra_infos_dict,
                                dump_path=rollout_data_dir,
                            )

                    # validate
                    if self.val_reward_fn is not None and self.config.trainer.test_freq > 0 and (is_last_step or self.global_steps % self.config.trainer.test_freq == 0):
                        with _timer("testing", timing_raw):
                            self._report_timing_stat()
                            val_metrics: dict = self._validate()
                            self._report_timing_stat()
                            if is_last_step:
                                last_val_metrics = val_metrics
                        metrics.update(val_metrics)

                    if self.config.trainer.save_freq > 0 and (is_last_step or self.global_steps % self.config.trainer.save_freq == 0):
                        with _timer("save_checkpoint", timing_raw):
                            self._save_checkpoint()

                # training metrics
                metrics.update(
                    {
                        "training/global_step": self.global_steps,
                        "training/epoch": epoch,
                    }
                )
                # collect metrics
                metrics.update(compute_data_metrics(batch=batch, use_critic=self.use_critic))
                metrics.update(compute_timing_metrics(batch=batch, timing_raw=timing_raw))
                # TODO: implement actual tflpo and theoretical tflpo
                n_gpus = self.resource_pool_manager.get_n_gpus()
                metrics.update(compute_throughout_metrics(batch=batch, timing_raw=timing_raw, n_gpus=n_gpus))

                # TODO: make a canonical logger that supports various backend
                logger.log(data=metrics, step=self.global_steps)
                self._report_timing_stat()


                progress_bar.update(1)
                self.global_steps += 1
                if is_last_step:
                    pprint(f"Final validation metrics: {last_val_metrics}")
                    progress_bar.close()
                    return<|MERGE_RESOLUTION|>--- conflicted
+++ resolved
@@ -948,7 +948,8 @@
         if self.use_rm_worker:
             report_stat(self.rm_worker_wg.get_timing_report())
 
-        report_stat(self.actor_rollout_wg.get_timing_report())
+        if hasattr(self, "actor_rollout_wg") and self.actor_rollout_wg is not None:
+            report_stat(self.actor_rollout_wg.get_timing_report())
 
     def fit(self):
         """
@@ -977,11 +978,8 @@
         # currently, we only support validation using the reward_function.
         if self.val_reward_fn is not None and self.config.trainer.get("val_before_train", True):
             val_metrics = self._validate()
-<<<<<<< HEAD
             self._report_timing_stat()
-=======
             assert val_metrics, f"{val_metrics=}"
->>>>>>> 5aa1b046
             pprint(f"Initial validation metrics: {val_metrics}")
             logger.log(data=val_metrics, step=self.global_steps)
             if self.config.trainer.get("val_only", False):
@@ -1019,11 +1017,6 @@
                 with _timer("step", timing_raw):
                     # generate a batch
                     with _timer("gen", timing_raw):
-<<<<<<< HEAD
-                        gen_batch_output = self.actor_rollout_wg.generate_sequences(gen_batch)
-                        self._report_timing_stat()
-                        continue
-=======
                         if not self.async_rollout_mode:
                             gen_batch_output = self.actor_rollout_wg.generate_sequences(gen_batch)
                         else:
@@ -1032,7 +1025,6 @@
                             self.async_rollout_manager.sleep()
                         timing_raw.update(gen_batch_output.meta_info["timing"])
                         gen_batch_output.meta_info.pop("timing", None)
->>>>>>> 5aa1b046
 
                     if self.config.algorithm.adv_estimator == AdvantageEstimator.REMAX:
                         with _timer("gen_max", timing_raw):
