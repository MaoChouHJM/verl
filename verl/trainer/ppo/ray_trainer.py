--- conflicted
+++ resolved
@@ -1278,12 +1278,7 @@
 
 
                     # recompute old_log_probs
-<<<<<<< HEAD
-
-                    with _timer("old_log_prob", timing_raw):
-=======
                     with marked_timer("old_log_prob", timing_raw, color="blue"):
->>>>>>> 578501e2
                         old_log_prob = self.actor_rollout_wg.compute_log_prob(batch)
                         entropys = old_log_prob.batch["entropys"]
                         response_masks = batch.batch["response_mask"]
@@ -1401,18 +1396,13 @@
                             )
 
                     # validate
-<<<<<<< HEAD
-                    if self.val_reward_fn is not None and self.config.trainer.test_freq > 0 and (is_last_step or self.global_steps % self.config.trainer.test_freq == 0):
-                        with _timer("testing", timing_raw):
-                            self._report_timing_stat()
-=======
                     if (
                         self.val_reward_fn is not None
                         and self.config.trainer.test_freq > 0
                         and (is_last_step or self.global_steps % self.config.trainer.test_freq == 0)
                     ):
                         with marked_timer("testing", timing_raw, color="green"):
->>>>>>> 578501e2
+                            self._report_timing_stat()
                             val_metrics: dict = self._validate()
                             self._report_timing_stat()
                             if is_last_step:
