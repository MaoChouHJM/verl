# Copyright 2025 Individual Contributor: Thibaut Barroyer
#
# Licensed under the Apache License, Version 2.0 (the "License");
# you may not use this file except in compliance with the License.
# You may obtain a copy of the License at
#
#     http://www.apache.org/licenses/LICENSE-2.0
#
# Unless required by applicable law or agreed to in writing, software
# distributed under the License is distributed on an "AS IS" BASIS,
# WITHOUT WARRANTIES OR CONDITIONS OF ANY KIND, either express or implied.
# See the License for the specific language governing permissions and
# limitations under the License.

import multiprocessing
import os
from functools import partial

import ray

from verl import DataProto
from verl.utils.reward_score import default_compute_score


def get_custom_reward_fn(config):
    import importlib.util
    import sys

    reward_fn_config = config.get("custom_reward_function") or {}
    file_path = reward_fn_config.get("path")
    if not file_path:
        return None

    if not os.path.exists(file_path):
        raise FileNotFoundError(f"Reward function file '{file_path}' not found.")

    spec = importlib.util.spec_from_file_location("custom_module", file_path)
    module = importlib.util.module_from_spec(spec)
    try:
        sys.modules["custom_module"] = module
        spec.loader.exec_module(module)
    except Exception as e:
        raise RuntimeError(f"Error loading module from '{file_path}': {e}") from e

    function_name = reward_fn_config.get("name")
    if not hasattr(module, function_name):
        raise AttributeError(f"Reward function '{function_name}' not found in '{file_path}'.")

    print(f"using customized reward function '{function_name}' from '{file_path}'")
    raw_fn = getattr(module, function_name)

    reward_kwargs = dict(reward_fn_config.get("reward_kwargs", {}))

    if reward_kwargs == {}:
        return raw_fn

    def wrapped_fn(*args, **kwargs):
        return raw_fn(*args, **kwargs, **reward_kwargs)

    return wrapped_fn


def load_reward_manager(config, tokenizer, num_examine, **reward_kwargs):
<<<<<<< HEAD
    compute_score = None
    reward_manager_name = config.reward_model.get("reward_manager", "naive")
    if reward_manager_name == "naive":
        from verl.workers.reward_manager import NaiveRewardManager

        reward_manager_cls = NaiveRewardManager
    elif reward_manager_name == "prime":
        from verl.workers.reward_manager import PrimeRewardManager

        reward_manager_cls = PrimeRewardManager
    elif reward_manager_name == "batch":
        from verl.workers.reward_manager import BatchRewardManager
=======
    """
    Load and initialize a reward manager based on the configuration.
>>>>>>> 5aa1b046

    Args:
        config: PPO trainer configuration object containing reward_model fields.
        tokenizer: Tokenizer object used for processing text.
        num_examine: Number of samples to examine.
        **reward_kwargs: Additional keyword arguments for the reward manager.

<<<<<<< HEAD
        reward_manager_cls = DAPORewardManager
    elif reward_manager_name == "keye":
        from verl.workers.reward_manager import KeyeRewardManager

        reward_manager_cls = KeyeRewardManager
        from keye_reward import KeyeComputeReward
        compute_score = KeyeComputeReward(**reward_kwargs)
    else:
        raise NotImplementedError

    if compute_score == None:   
        compute_score = get_custom_reward_fn(config)
=======
    Returns:
        An instance of the specified reward manager class.
    """
    from verl.workers.reward_manager import get_reward_manager_cls

    # The list of pre-defined reward managers are defined in `verl/workers/reward_manager/`:
    # naive: NaiveRewardManager
    # prime: PrimeRewardManager
    # batch: BatchRewardManager
    # dapo: DAPORewardManager
    # Note(haibin.lin): For custom reward managers, please make sure they are imported and
    # registered via `verl.workers.reward_manager.register`
    # By default reward_manager is set to naive (NaiveRewardManager)
    reward_manager_name = config.reward_model.get("reward_manager", "naive")
    reward_manager_cls = get_reward_manager_cls(reward_manager_name)

    # Try to get a custom reward function based on the configuration
    compute_score = get_custom_reward_fn(config)
    final_compute_score = compute_score

    if compute_score is None:
        sandbox_config = config.reward_model.get("sandbox_fusion")
        sandbox_url = sandbox_config.get("url") if sandbox_config else None
        if sandbox_url:
            sandbox_manager = multiprocessing.Manager()
            # Create a semaphore to control concurrent access to the sandbox
            _concurrent_semaphore = sandbox_manager.Semaphore(sandbox_config.get("max_concurrent", 64))
            final_compute_score = partial(default_compute_score, sandbox_fusion_url=sandbox_url, concurrent_semaphore=_concurrent_semaphore)
        else:
            final_compute_score = default_compute_score

    # Instantiate and return the reward manager with the specified parameters
>>>>>>> 5aa1b046
    return reward_manager_cls(
        tokenizer=tokenizer,
        num_examine=num_examine,
        compute_score=final_compute_score,
        reward_fn_key=config.data.reward_fn_key,
        **reward_kwargs,
    )


def compute_reward(data: DataProto, reward_fn):
    """
    Compute reward for a batch of data.
    Args:
        data: DataProto object containing the input data.
        reward_fn: Reward function to compute the reward.
    Returns:
        Tuple of reward tensor and extra info dictionary.
    """
    try:
        reward_result = reward_fn(data, return_dict=True)
        reward_tensor = reward_result["reward_tensor"]
        reward_extra_infos_dict = reward_result["reward_extra_info"]
    except Exception as e:
        print(f"Error in reward_fn: {e}")
        reward_tensor = reward_fn(data)
        reward_extra_infos_dict = {}

    return reward_tensor, reward_extra_infos_dict


@ray.remote(num_cpus=1)
def compute_reward_async(data: DataProto, config, tokenizer):
    """
    Load the reward manager and compute the reward for a batch of data.
    This is meant to be run in a separate Ray worker.
    """
    reward_fn = load_reward_manager(config, tokenizer, num_examine=0, **config.reward_model.get("reward_kwargs", {}))
    return compute_reward(data, reward_fn)<|MERGE_RESOLUTION|>--- conflicted
+++ resolved
@@ -61,7 +61,6 @@
 
 
 def load_reward_manager(config, tokenizer, num_examine, **reward_kwargs):
-<<<<<<< HEAD
     compute_score = None
     reward_manager_name = config.reward_model.get("reward_manager", "naive")
     if reward_manager_name == "naive":
@@ -70,22 +69,11 @@
         reward_manager_cls = NaiveRewardManager
     elif reward_manager_name == "prime":
         from verl.workers.reward_manager import PrimeRewardManager
-
         reward_manager_cls = PrimeRewardManager
     elif reward_manager_name == "batch":
         from verl.workers.reward_manager import BatchRewardManager
-=======
-    """
-    Load and initialize a reward manager based on the configuration.
->>>>>>> 5aa1b046
-
-    Args:
-        config: PPO trainer configuration object containing reward_model fields.
-        tokenizer: Tokenizer object used for processing text.
-        num_examine: Number of samples to examine.
-        **reward_kwargs: Additional keyword arguments for the reward manager.
-
-<<<<<<< HEAD
+    elif reward_manager_name == "dapo":
+        from verl.workers.reward_manager import DAPORewardManager
         reward_manager_cls = DAPORewardManager
     elif reward_manager_name == "keye":
         from verl.workers.reward_manager import KeyeRewardManager
@@ -98,44 +86,10 @@
 
     if compute_score == None:   
         compute_score = get_custom_reward_fn(config)
-=======
-    Returns:
-        An instance of the specified reward manager class.
-    """
-    from verl.workers.reward_manager import get_reward_manager_cls
-
-    # The list of pre-defined reward managers are defined in `verl/workers/reward_manager/`:
-    # naive: NaiveRewardManager
-    # prime: PrimeRewardManager
-    # batch: BatchRewardManager
-    # dapo: DAPORewardManager
-    # Note(haibin.lin): For custom reward managers, please make sure they are imported and
-    # registered via `verl.workers.reward_manager.register`
-    # By default reward_manager is set to naive (NaiveRewardManager)
-    reward_manager_name = config.reward_model.get("reward_manager", "naive")
-    reward_manager_cls = get_reward_manager_cls(reward_manager_name)
-
-    # Try to get a custom reward function based on the configuration
-    compute_score = get_custom_reward_fn(config)
-    final_compute_score = compute_score
-
-    if compute_score is None:
-        sandbox_config = config.reward_model.get("sandbox_fusion")
-        sandbox_url = sandbox_config.get("url") if sandbox_config else None
-        if sandbox_url:
-            sandbox_manager = multiprocessing.Manager()
-            # Create a semaphore to control concurrent access to the sandbox
-            _concurrent_semaphore = sandbox_manager.Semaphore(sandbox_config.get("max_concurrent", 64))
-            final_compute_score = partial(default_compute_score, sandbox_fusion_url=sandbox_url, concurrent_semaphore=_concurrent_semaphore)
-        else:
-            final_compute_score = default_compute_score
-
-    # Instantiate and return the reward manager with the specified parameters
->>>>>>> 5aa1b046
     return reward_manager_cls(
         tokenizer=tokenizer,
         num_examine=num_examine,
-        compute_score=final_compute_score,
+        compute_score=compute_score,
         reward_fn_key=config.data.reward_fn_key,
         **reward_kwargs,
     )
