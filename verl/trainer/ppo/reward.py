# Copyright 2025 Individual Contributor: Thibaut Barroyer
#
# Licensed under the Apache License, Version 2.0 (the "License");
# you may not use this file except in compliance with the License.
# You may obtain a copy of the License at
#
#     http://www.apache.org/licenses/LICENSE-2.0
#
# Unless required by applicable law or agreed to in writing, software
# distributed under the License is distributed on an "AS IS" BASIS,
# WITHOUT WARRANTIES OR CONDITIONS OF ANY KIND, either express or implied.
# See the License for the specific language governing permissions and
# limitations under the License.

import multiprocessing
import os
from functools import partial

import ray

from verl import DataProto
from verl.utils.reward_score import default_compute_score


def _call_with_kwargs(raw_fn, extra_kwargs, *args, **kwargs):
    """Calls `raw_fn` by merging `extra_kwargs` into call-time `kwargs`, with `extra_kwargs` taking precedence.

    This function is used to merge additional keyword arguments with the original function's arguments.
    """
    merged_kwargs = {**kwargs, **extra_kwargs}
    return raw_fn(*args, **merged_kwargs)


def get_custom_reward_fn(config):
    import importlib.util
    import sys

    reward_fn_config = config.get("custom_reward_function") or {}
    file_path = reward_fn_config.get("path")
    if not file_path:
        return None

    if not os.path.exists(file_path):
        raise FileNotFoundError(f"Reward function file '{file_path}' not found.")

    spec = importlib.util.spec_from_file_location("custom_module", file_path)
    module = importlib.util.module_from_spec(spec)
    try:
        sys.modules["custom_module"] = module
        spec.loader.exec_module(module)
    except Exception as e:
        raise RuntimeError(f"Error loading module from '{file_path}': {e}") from e

    function_name = reward_fn_config.get("name")
    if not hasattr(module, function_name):
        raise AttributeError(f"Reward function '{function_name}' not found in '{file_path}'.")

    print(f"using customized reward function '{function_name}' from '{file_path}'")
    raw_fn = getattr(module, function_name)

    reward_kwargs = dict(reward_fn_config.get("reward_kwargs", {}))

<<<<<<< HEAD
    if reward_kwargs == {}:
        return raw_fn

    def wrapped_fn(*args, **kwargs):
        return raw_fn(*args, **kwargs, **reward_kwargs)

    return wrapped_fn
=======
    return partial(_call_with_kwargs, raw_fn, reward_kwargs)
>>>>>>> 578501e2


def load_reward_manager(config, tokenizer, num_examine, **reward_kwargs):
    compute_score = None
    reward_manager_name = config.reward_model.get("reward_manager", "naive")
<<<<<<< HEAD
    if reward_manager_name == "naive":
        from verl.workers.reward_manager import NaiveRewardManager

        reward_manager_cls = NaiveRewardManager
    elif reward_manager_name == "prime":
        from verl.workers.reward_manager import PrimeRewardManager
        reward_manager_cls = PrimeRewardManager
    elif reward_manager_name == "batch":
        from verl.workers.reward_manager import BatchRewardManager
    elif reward_manager_name == "dapo":
        from verl.workers.reward_manager import DAPORewardManager
        reward_manager_cls = DAPORewardManager
    elif reward_manager_name == "keye":
        from verl.workers.reward_manager import KeyeRewardManager

        reward_manager_cls = KeyeRewardManager
        from keye_reward import KeyeComputeReward
        compute_score = KeyeComputeReward(**reward_kwargs)
    else:
        raise NotImplementedError

    if compute_score == None:   
        compute_score = get_custom_reward_fn(config)
=======
    reward_manager_cls = get_reward_manager_cls(reward_manager_name)

    # Try to get a custom reward function based on the configuration
    compute_score = get_custom_reward_fn(config)
    final_compute_score = compute_score

    if compute_score is None:
        sandbox_config = config.reward_model.get("sandbox_fusion")
        sandbox_url = sandbox_config.get("url") if sandbox_config else None
        memory_limit_mb = sandbox_config.get("memory_limit_mb", 1024)
        if sandbox_url:
            sandbox_manager = multiprocessing.Manager()
            # Create a semaphore to control concurrent access to the sandbox
            _concurrent_semaphore = sandbox_manager.Semaphore(sandbox_config.get("max_concurrent", 64))
            final_compute_score = partial(
                default_compute_score,
                sandbox_fusion_url=sandbox_url,
                concurrent_semaphore=_concurrent_semaphore,
                memory_limit_mb=memory_limit_mb,
            )
        else:
            final_compute_score = default_compute_score

    # Instantiate and return the reward manager with the specified parameters
>>>>>>> 578501e2
    return reward_manager_cls(
        tokenizer=tokenizer,
        num_examine=num_examine,
        compute_score=compute_score,
        reward_fn_key=config.data.reward_fn_key,
        **reward_kwargs,
    )


def compute_reward(data: DataProto, reward_fn):
    """
    Compute reward for a batch of data.
    Args:
        data: DataProto object containing the input data.
        reward_fn: Reward function to compute the reward.
    Returns:
        Tuple of reward tensor and extra info dictionary.
    """
    try:
        reward_result = reward_fn(data, return_dict=True)
        reward_tensor = reward_result["reward_tensor"]
        reward_extra_infos_dict = reward_result.get("reward_extra_info", {})
    except Exception as e:
        print(f"Error in reward_fn: {e}")
        reward_tensor = reward_fn(data)
        reward_extra_infos_dict = {}

    return reward_tensor, reward_extra_infos_dict


@ray.remote(num_cpus=1)
def compute_reward_async(data: DataProto, config, tokenizer):
    """
    Load the reward manager and compute the reward for a batch of data.
    This is meant to be run in a separate Ray worker.
    """
    reward_fn = load_reward_manager(config, tokenizer, num_examine=0, **config.reward_model.get("reward_kwargs", {}))
    return compute_reward(data, reward_fn)<|MERGE_RESOLUTION|>--- conflicted
+++ resolved
@@ -60,7 +60,6 @@
 
     reward_kwargs = dict(reward_fn_config.get("reward_kwargs", {}))
 
-<<<<<<< HEAD
     if reward_kwargs == {}:
         return raw_fn
 
@@ -68,15 +67,11 @@
         return raw_fn(*args, **kwargs, **reward_kwargs)
 
     return wrapped_fn
-=======
-    return partial(_call_with_kwargs, raw_fn, reward_kwargs)
->>>>>>> 578501e2
 
 
 def load_reward_manager(config, tokenizer, num_examine, **reward_kwargs):
     compute_score = None
     reward_manager_name = config.reward_model.get("reward_manager", "naive")
-<<<<<<< HEAD
     if reward_manager_name == "naive":
         from verl.workers.reward_manager import NaiveRewardManager
 
@@ -100,32 +95,6 @@
 
     if compute_score == None:   
         compute_score = get_custom_reward_fn(config)
-=======
-    reward_manager_cls = get_reward_manager_cls(reward_manager_name)
-
-    # Try to get a custom reward function based on the configuration
-    compute_score = get_custom_reward_fn(config)
-    final_compute_score = compute_score
-
-    if compute_score is None:
-        sandbox_config = config.reward_model.get("sandbox_fusion")
-        sandbox_url = sandbox_config.get("url") if sandbox_config else None
-        memory_limit_mb = sandbox_config.get("memory_limit_mb", 1024)
-        if sandbox_url:
-            sandbox_manager = multiprocessing.Manager()
-            # Create a semaphore to control concurrent access to the sandbox
-            _concurrent_semaphore = sandbox_manager.Semaphore(sandbox_config.get("max_concurrent", 64))
-            final_compute_score = partial(
-                default_compute_score,
-                sandbox_fusion_url=sandbox_url,
-                concurrent_semaphore=_concurrent_semaphore,
-                memory_limit_mb=memory_limit_mb,
-            )
-        else:
-            final_compute_score = default_compute_score
-
-    # Instantiate and return the reward manager with the specified parameters
->>>>>>> 578501e2
     return reward_manager_cls(
         tokenizer=tokenizer,
         num_examine=num_examine,
