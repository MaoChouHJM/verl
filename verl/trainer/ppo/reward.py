# Copyright 2025 Individual Contributor: Thibaut Barroyer
#
# Licensed under the Apache License, Version 2.0 (the "License");
# you may not use this file except in compliance with the License.
# You may obtain a copy of the License at
#
#     http://www.apache.org/licenses/LICENSE-2.0
#
# Unless required by applicable law or agreed to in writing, software
# distributed under the License is distributed on an "AS IS" BASIS,
# WITHOUT WARRANTIES OR CONDITIONS OF ANY KIND, either express or implied.
# See the License for the specific language governing permissions and
# limitations under the License.

import importlib.util
import multiprocessing
import os
import sys
import warnings
from functools import partial
from typing import Any, Optional

import ray
import torch
from omegaconf import DictConfig

from verl import DataProto
from verl.utils.reward_score import default_compute_score
from verl.workers.reward_manager import get_reward_manager_cls
from verl.workers.reward_manager.abstract import AbstractRewardManager, RawRewardFn


def _call_with_kwargs(raw_fn, extra_kwargs, *args, **kwargs):
    """Calls `raw_fn` by merging `extra_kwargs` into call-time `kwargs`, with `extra_kwargs` taking precedence.

    This function is used to merge additional keyword arguments with the original function's arguments.
    """
    merged_kwargs = {**kwargs, **extra_kwargs}
    return raw_fn(*args, **merged_kwargs)


def get_custom_reward_fn(config: DictConfig) -> Optional[RawRewardFn]:
    """Load and return a custom reward function from external file.

    Dynamically imports a reward function from a specified file path and wraps
    it with additional keyword arguments from the configuration.

    Args:
        config (dict): Configuration dictionary containing custom_reward_function
                      settings with 'path', 'name', and 'reward_kwargs' fields.

    Returns:
        callable or None: Wrapped reward function with merged kwargs, or None
                         if no custom reward function is configured.

    Raises:
        FileNotFoundError: If the specified reward function file doesn't exist.
        RuntimeError: If there's an error loading the module from file.
        AttributeError: If the specified function name isn't found in the module.
    """

    reward_fn_config = config.get("custom_reward_function") or {}
    file_path = reward_fn_config.get("path")
    if not file_path:
        return None

    if not os.path.exists(file_path):
        raise FileNotFoundError(f"Reward function file '{file_path}' not found.")

    spec = importlib.util.spec_from_file_location("custom_module", file_path)
    assert spec is not None
    module = importlib.util.module_from_spec(spec)
    try:
        sys.modules["custom_module"] = module
        assert spec.loader is not None
        spec.loader.exec_module(module)
    except Exception as e:
        raise RuntimeError(f"Error loading module from '{file_path}': {e}") from e

    function_name = reward_fn_config.get("name")
    assert function_name is not None
    if not hasattr(module, function_name):
        raise AttributeError(f"Reward function '{function_name}' not found in '{file_path}'.")

    print(f"using customized reward function '{function_name}' from '{file_path}'")
    raw_fn = getattr(module, function_name)

    reward_kwargs = dict(reward_fn_config.get("reward_kwargs", {}))

    if reward_kwargs == {}:
        return raw_fn

    def wrapped_fn(*args, **kwargs):
        return raw_fn(*args, **kwargs, **reward_kwargs)

<<<<<<< HEAD
    return wrapped_fn
=======
def load_reward_manager(
    config: DictConfig, tokenizer: Any, num_examine: int, **reward_kwargs: Any
) -> AbstractRewardManager:
    """
    Load and initialize a reward manager based on the configuration.
>>>>>>> 22a15365


<<<<<<< HEAD
def load_reward_manager(config, tokenizer, num_examine, **reward_kwargs):
    compute_score = None
=======
    Returns:
        An instance of the specified reward manager class.
    """

    # The list of pre-defined reward managers are defined in `verl/workers/reward_manager/`:
    # naive: NaiveRewardManager
    # prime: PrimeRewardManager
    # batch: BatchRewardManager
    # dapo: DAPORewardManager
    # Note(haibin.lin): For custom reward managers, please make sure they are imported and
    # registered via `verl.workers.reward_manager.register`
    # By default reward_manager is set to naive (NaiveRewardManager)
>>>>>>> 22a15365
    reward_manager_name = config.reward_model.get("reward_manager", "naive")
    if reward_manager_name == "naive":
        from verl.workers.reward_manager import NaiveRewardManager

        reward_manager_cls = NaiveRewardManager
    elif reward_manager_name == "prime":
        from verl.workers.reward_manager import PrimeRewardManager
        reward_manager_cls = PrimeRewardManager
    elif reward_manager_name == "batch":
        from verl.workers.reward_manager import BatchRewardManager
    elif reward_manager_name == "dapo":
        from verl.workers.reward_manager import DAPORewardManager
        reward_manager_cls = DAPORewardManager
    elif reward_manager_name == "keye":
        from verl.workers.reward_manager import KeyeRewardManager

        reward_manager_cls = KeyeRewardManager
        from keye_reward import KeyeComputeReward
        compute_score = KeyeComputeReward(**reward_kwargs)
    else:
        raise NotImplementedError

    if compute_score == None:   
        compute_score = get_custom_reward_fn(config)
    return reward_manager_cls(
        tokenizer=tokenizer,
        num_examine=num_examine,
        compute_score=compute_score,
        reward_fn_key=config.data.reward_fn_key,
        **reward_kwargs,
    )


def compute_reward(data: DataProto, reward_fn: AbstractRewardManager) -> tuple[torch.Tensor, dict[str, Any]]:
    """
    Compute reward for a batch of data.
    Args:
        data: DataProto object containing the input data.
        reward_fn: Reward function to compute the reward.
    Returns:
        Tuple of reward tensor and extra info dictionary.
    """
    try:
        reward_result = reward_fn(data, return_dict=True)
        reward_tensor = reward_result["reward_tensor"]
        reward_extra_infos_dict = reward_result.get("reward_extra_info", {})
    except Exception as e:
        print(f"Error in reward_fn: {e}")
        reward_tensor = reward_fn(data)
        reward_extra_infos_dict = {}

    return reward_tensor, reward_extra_infos_dict


@ray.remote(num_cpus=1)
def compute_reward_async(data: DataProto, config=None, tokenizer=None, reward_fn=None):
    """
    Load the reward manager and compute the reward for a batch of data.
    This is meant to be run in a separate Ray worker.
    """
    if reward_fn is None:
        assert config is not None and tokenizer is not None, (
            "config and tokenizer must not be None when reward_fn is None"
        )

        warnings.warn("using config and tokenizer with compute_reward_async is deprecated", stacklevel=2)
        reward_fn = load_reward_manager(
            config, tokenizer, num_examine=0, **config.reward_model.get("reward_kwargs", {})
        )

    return compute_reward(data, reward_fn)<|MERGE_RESOLUTION|>--- conflicted
+++ resolved
@@ -93,21 +93,21 @@
     def wrapped_fn(*args, **kwargs):
         return raw_fn(*args, **kwargs, **reward_kwargs)
 
-<<<<<<< HEAD
     return wrapped_fn
-=======
+
+
 def load_reward_manager(
     config: DictConfig, tokenizer: Any, num_examine: int, **reward_kwargs: Any
 ) -> AbstractRewardManager:
     """
     Load and initialize a reward manager based on the configuration.
->>>>>>> 22a15365
 
+    Args:
+        config: PPO trainer configuration object containing reward_model fields.
+        tokenizer: Tokenizer object used for processing text.
+        num_examine: Number of samples to examine.
+        **reward_kwargs: Additional keyword arguments for the reward manager.
 
-<<<<<<< HEAD
-def load_reward_manager(config, tokenizer, num_examine, **reward_kwargs):
-    compute_score = None
-=======
     Returns:
         An instance of the specified reward manager class.
     """
@@ -120,7 +120,6 @@
     # Note(haibin.lin): For custom reward managers, please make sure they are imported and
     # registered via `verl.workers.reward_manager.register`
     # By default reward_manager is set to naive (NaiveRewardManager)
->>>>>>> 22a15365
     reward_manager_name = config.reward_model.get("reward_manager", "naive")
     if reward_manager_name == "naive":
         from verl.workers.reward_manager import NaiveRewardManager
