# Copyright 2024 Bytedance Ltd. and/or its affiliates
#
# Licensed under the Apache License, Version 2.0 (the "License");
# you may not use this file except in compliance with the License.
# You may obtain a copy of the License at
#
#     http://www.apache.org/licenses/LICENSE-2.0
#
# Unless required by applicable law or agreed to in writing, software
# distributed under the License is distributed on an "AS IS" BASIS,
# WITHOUT WARRANTIES OR CONDITIONS OF ANY KIND, either express or implied.
# See the License for the specific language governing permissions and
# limitations under the License.
"""
Note that we don't combine the main with ray_trainer as ray_trainer is used by other main.
"""

import os
import socket

import hydra
import ray
<<<<<<< HEAD
import os
=======
from omegaconf import OmegaConf
>>>>>>> 578501e2

from verl.trainer.constants_ppo import PPO_RAY_RUNTIME_ENV
from verl.trainer.ppo.ray_trainer import RayPPOTrainer
from verl.trainer.ppo.reward import load_reward_manager
from verl.utils.dataset.sampler import AbstractSampler
from verl.utils.import_utils import load_extern_type


@hydra.main(config_path="config", config_name="ppo_trainer", version_base=None)
def main(config):
    run_ppo(config)


# Define a function to run the PPO-like training process
def run_ppo(config) -> None:
    # TODO(linjunrong.ocss884): this ENV is left for resolving SGLang conflict with ray devices
    # isolation, will solve in the future
    os.environ["ENSURE_CUDA_VISIBLE_DEVICES"] = os.environ.get("CUDA_VISIBLE_DEVICES", "")
    user_custom_env = config.get("user_custom_env", {})
    print(f"{user_custom_env=}")
    # Check if Ray is not initialized
    if not ray.is_initialized():
        # Initialize Ray with a local cluster configuration
        # Set environment variables in the runtime environment to control tokenizer parallelism,
        # NCCL debug level, VLLM logging level, and allow runtime LoRA updating
        # `num_cpus` specifies the number of CPU cores Ray can use, obtained from the configuration
        ray.init(
<<<<<<< HEAD
            runtime_env={
                "env_vars": {"TOKENIZERS_PARALLELISM": "true",
                             "NCCL_DEBUG": "WARN",
                             #"NCCL_IB_DISABLE": "0",
                             #"NCCL_IB_GID_INDEX": "3",
                             #"NCCL_SOCKET_IFNAME": "eth",
                             #"NCCL_IB_HCA": "mlx5",
                             "VLLM_LOGGING_LEVEL": "INFO",
                             "TIMESTAMP": os.environ.get("TIMESTAMP", 'null'),
                             "MONDB_PROJECT_NAME": os.environ.get("MONDB_PROJECT_NAME", 'none'),
                             }.update(user_custom_env)
            },
=======
            runtime_env=PPO_RAY_RUNTIME_ENV,
>>>>>>> 578501e2
            num_cpus=config.ray_init.num_cpus,
        )

    # Create a remote instance of the TaskRunner class, and
    # Execute the `run` method of the TaskRunner instance remotely and wait for it to complete
    if config.trainer.get("profile_steps") is not None and len(config.trainer.get("profile_steps", [])) > 0:
        nsight_options = OmegaConf.to_container(config.trainer.controller_nsight_options)
        runner = TaskRunner.options(runtime_env={"nsight": nsight_options}).remote()
    else:
        runner = TaskRunner.remote()
    ray.get(runner.run.remote(config))

    # [Optional] get the path of the timeline trace file from the configuration, default to None
    # This file is used for performance analysis
    timeline_json_file = config.ray_init.get("timeline_json_file", None)
    if timeline_json_file:
        ray.timeline(filename=timeline_json_file)


@ray.remote(num_cpus=1)  # please make sure main_task is not scheduled on head
class TaskRunner:
    def run(self, config):
        # Print the initial configuration. `resolve=True` will evaluate symbolic values.
        from pprint import pprint

        from omegaconf import OmegaConf

        from verl.utils.fs import copy_to_local

        print(f"TaskRunner hostname: {socket.gethostname()}, PID: {os.getpid()}")

        pprint(OmegaConf.to_container(config, resolve=True))

        OmegaConf.resolve(config)

        # Download the checkpoint from HDFS to the local machine.
        # `use_shm` determines whether to use shared memory, which could lead to faster model loading if turned on
        local_path = copy_to_local(
            config.actor_rollout_ref.model.path, use_shm=config.actor_rollout_ref.model.get("use_shm", False)
        )

        # Instantiate the tokenizer and processor.
        from verl.utils import hf_processor, hf_tokenizer

        trust_remote_code = config.data.get("trust_remote_code", False)
        tokenizer = hf_tokenizer(local_path, trust_remote_code=trust_remote_code)
        # Used for multimodal LLM, could be None
        processor = hf_processor(local_path, trust_remote_code=trust_remote_code, use_fast=True)

        # Version validation for vllm.
        if config.actor_rollout_ref.rollout.name in ["vllm"]:
            from verl.utils.vllm_utils import is_version_ge

            if config.actor_rollout_ref.model.get("lora_rank", 0) > 0:
                if not is_version_ge(pkg="vllm", minver="0.7.3"):
                    raise NotImplementedError("PPO LoRA is not supported before vllm 0.7.3")

        # Define worker classes based on the actor strategy.
        if config.actor_rollout_ref.actor.strategy in {"fsdp", "fsdp2"}:
            assert config.critic.strategy in {"fsdp", "fsdp2"}
            from verl.single_controller.ray import RayWorkerGroup
            from verl.workers.fsdp_workers import ActorRolloutRefWorker, AsyncActorRolloutRefWorker, CriticWorker

            actor_rollout_cls = (
                AsyncActorRolloutRefWorker
                if config.actor_rollout_ref.rollout.mode == "async"
                else ActorRolloutRefWorker
            )
            ray_worker_group_cls = RayWorkerGroup

        elif config.actor_rollout_ref.actor.strategy == "megatron":
            assert config.actor_rollout_ref.actor.strategy == config.critic.strategy
            from verl.single_controller.ray.megatron import NVMegatronRayWorkerGroup
            from verl.workers.megatron_workers import ActorRolloutRefWorker, AsyncActorRolloutRefWorker, CriticWorker

            actor_rollout_cls = (
                AsyncActorRolloutRefWorker
                if config.actor_rollout_ref.rollout.mode == "async"
                else ActorRolloutRefWorker
            )
            ray_worker_group_cls = NVMegatronRayWorkerGroup

        else:
            raise NotImplementedError

        from verl.trainer.ppo.ray_trainer import ResourcePoolManager, Role

        # Map roles to their corresponding remote worker classes.
        role_worker_mapping = {
            Role.ActorRollout: ray.remote(actor_rollout_cls),
            Role.Critic: ray.remote(CriticWorker),
        }

        # Define the resource pool specification.
        # Map roles to the resource pool.
        global_pool_id = "global_pool"
        resource_pool_spec = {
            global_pool_id: [config.trainer.n_gpus_per_node] * config.trainer.nnodes,
        }
        mapping = {
            Role.ActorRollout: global_pool_id,
            Role.Critic: global_pool_id,
        }

        # We should adopt a multi-source reward function here:
        # - for rule-based rm, we directly call a reward score
        # - for model-based rm, we call a model
        # - for code related prompt, we send to a sandbox if there are test cases
        # finally, we combine all the rewards together
        # The reward type depends on the tag of the data
        if config.reward_model.enable:
            if config.reward_model.strategy in {"fsdp", "fsdp2"}:
                from verl.workers.fsdp_workers import RewardModelWorker
            elif config.reward_model.strategy == "megatron":
                from verl.workers.megatron_workers import RewardModelWorker
            else:
                raise NotImplementedError
            role_worker_mapping[Role.RewardModel] = ray.remote(RewardModelWorker)
            mapping[Role.RewardModel] = global_pool_id

        if config.reward_model.enable_reward_workers:
            from verl.workers.reward_workers import RewardWorker
            
            role_worker_mapping[Role.RewardWorker] = ray.remote(RewardWorker)
            mapping[Role.RewardWorker] = global_pool_id

        if config.algorithm.use_kl_in_reward or config.actor_rollout_ref.actor.use_kl_loss:
            role_worker_mapping[Role.RefPolicy] = ray.remote(ActorRolloutRefWorker)
            mapping[Role.RefPolicy] = global_pool_id

<<<<<<< HEAD
        if not config.reward_model.enable_reward_workers:
            reward_fn = load_reward_manager(
                config, tokenizer, num_examine=0, **config.reward_model.get("reward_kwargs", {})
            )
            val_reward_fn = load_reward_manager(config, tokenizer, num_examine=1, **config.reward_model.get("reward_kwargs", {}))
        else:
            from functools import partial
            reward_fn = partial(load_reward_manager,
                config, tokenizer, num_examine=0, **config.reward_model.get("reward_kwargs", {})
            )
            val_reward_fn = partial(load_reward_manager, config, tokenizer, num_examine=1, **config.reward_model.get("reward_kwargs", {}))

              
=======
        # Load the reward manager for training and validation.
        reward_fn = load_reward_manager(
            config, tokenizer, num_examine=0, **config.reward_model.get("reward_kwargs", {})
        )
        val_reward_fn = load_reward_manager(
            config, tokenizer, num_examine=1, **config.reward_model.get("reward_kwargs", {})
        )
>>>>>>> 578501e2
        resource_pool_manager = ResourcePoolManager(resource_pool_spec=resource_pool_spec, mapping=mapping)

        from verl.utils.dataset.rl_dataset import collate_fn

        # Create training and validation datasets.
        train_dataset = create_rl_dataset(config.data.train_files, config.data, tokenizer, processor)
        val_dataset = create_rl_dataset(config.data.val_files, config.data, tokenizer, processor)
        train_sampler = create_rl_sampler(config.data, train_dataset)

        # Initialize the PPO trainer.
        trainer = RayPPOTrainer(
            config=config,
            tokenizer=tokenizer,
            processor=processor,
            role_worker_mapping=role_worker_mapping,
            resource_pool_manager=resource_pool_manager,
            ray_worker_group_cls=ray_worker_group_cls,
            reward_fn=reward_fn,
            val_reward_fn=val_reward_fn,
            train_dataset=train_dataset,
            val_dataset=val_dataset,
            collate_fn=collate_fn,
            train_sampler=train_sampler,
            device_name=config.trainer.device,
        )
        # Initialize the workers of the trainer.
        trainer.init_workers()
        # Start the training process.
        trainer.fit()


def create_rl_dataset(data_paths, data_config, tokenizer, processor):
    """Create a dataset.

    Arguments:
        data_paths: List of paths to data files.
        data_config: The data config.
        tokenizer (Tokenizer): The tokenizer.
        processor (Processor): The processor.

    Returns:
        dataset (Dataset): The dataset.
    """
    from torch.utils.data import Dataset

    from verl.utils.dataset.rl_dataset import RLHFDataset

    # Check if a custom dataset class is specified in the data configuration
    # and if the path to the custom class is provided
    if "custom_cls" in data_config and data_config.custom_cls.get("path", None) is not None:
        # Dynamically load the custom dataset class
        dataset_cls = load_extern_type(data_config.custom_cls.path, data_config.custom_cls.name)
        # Verify that the custom dataset class inherits from torch.utils.data.Dataset
        if not issubclass(dataset_cls, Dataset):
            raise TypeError(
                f"The custom dataset class '{data_config.custom_cls.name}' from "
                f"'{data_config.custom_cls.path}' must inherit from torch.utils.data.Dataset"
            )
    else:
        # Use the default RLHFDataset class if no custom class is specified
        dataset_cls = RLHFDataset
    print(f"Using dataset class: {dataset_cls.__name__}")

    # Instantiate the dataset using the determined dataset class
    dataset = dataset_cls(
        data_files=data_paths,
        tokenizer=tokenizer,
        processor=processor,
        config=data_config,
    )

    return dataset


def create_rl_sampler(data_config, dataset):
    """Create a sampler for the dataset.

    Arguments:
        data_config: The data config.
        dataset (Dataset): The dataset.

    Returns:
        sampler (Sampler): The sampler.
    """
    import torch
    from torch.utils.data import RandomSampler, SequentialSampler

    if data_config.sampler is not None and data_config.sampler.get("class_path", None) is not None:
        curriculum_class = load_extern_type(
            data_config.sampler.class_path,
            data_config.sampler.class_name,
        )
        sampler = curriculum_class(
            data_source=dataset,
            data_config=data_config,
        )
        assert isinstance(sampler, AbstractSampler)

    # Use a sampler to facilitate checkpoint resumption.
    # If shuffling is enabled in the data configuration, create a random sampler.
    elif data_config.shuffle:
        train_dataloader_generator = torch.Generator()
        train_dataloader_generator.manual_seed(data_config.get("seed", 1))
        sampler = RandomSampler(data_source=dataset, generator=train_dataloader_generator)
    else:
        # If shuffling is disabled, use a sequential sampler to iterate through the dataset in order.
        sampler = SequentialSampler(data_source=dataset)

    return sampler


if __name__ == "__main__":
    main()<|MERGE_RESOLUTION|>--- conflicted
+++ resolved
@@ -20,11 +20,8 @@
 
 import hydra
 import ray
-<<<<<<< HEAD
 import os
-=======
 from omegaconf import OmegaConf
->>>>>>> 578501e2
 
 from verl.trainer.constants_ppo import PPO_RAY_RUNTIME_ENV
 from verl.trainer.ppo.ray_trainer import RayPPOTrainer
@@ -52,7 +49,6 @@
         # NCCL debug level, VLLM logging level, and allow runtime LoRA updating
         # `num_cpus` specifies the number of CPU cores Ray can use, obtained from the configuration
         ray.init(
-<<<<<<< HEAD
             runtime_env={
                 "env_vars": {"TOKENIZERS_PARALLELISM": "true",
                              "NCCL_DEBUG": "WARN",
@@ -65,9 +61,6 @@
                              "MONDB_PROJECT_NAME": os.environ.get("MONDB_PROJECT_NAME", 'none'),
                              }.update(user_custom_env)
             },
-=======
-            runtime_env=PPO_RAY_RUNTIME_ENV,
->>>>>>> 578501e2
             num_cpus=config.ray_init.num_cpus,
         )
 
@@ -198,7 +191,6 @@
             role_worker_mapping[Role.RefPolicy] = ray.remote(ActorRolloutRefWorker)
             mapping[Role.RefPolicy] = global_pool_id
 
-<<<<<<< HEAD
         if not config.reward_model.enable_reward_workers:
             reward_fn = load_reward_manager(
                 config, tokenizer, num_examine=0, **config.reward_model.get("reward_kwargs", {})
@@ -212,15 +204,6 @@
             val_reward_fn = partial(load_reward_manager, config, tokenizer, num_examine=1, **config.reward_model.get("reward_kwargs", {}))
 
               
-=======
-        # Load the reward manager for training and validation.
-        reward_fn = load_reward_manager(
-            config, tokenizer, num_examine=0, **config.reward_model.get("reward_kwargs", {})
-        )
-        val_reward_fn = load_reward_manager(
-            config, tokenizer, num_examine=1, **config.reward_model.get("reward_kwargs", {})
-        )
->>>>>>> 578501e2
         resource_pool_manager = ResourcePoolManager(resource_pool_spec=resource_pool_spec, mapping=mapping)
 
         from verl.utils.dataset.rl_dataset import collate_fn
