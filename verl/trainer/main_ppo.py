--- conflicted
+++ resolved
@@ -17,6 +17,7 @@
 
 import hydra
 import ray
+import os
 
 from verl.trainer.ppo.ray_trainer import RayPPOTrainer
 from verl.trainer.ppo.reward import load_reward_manager
@@ -29,22 +30,18 @@
 
 # Define a function to run the PPO-like training process
 def run_ppo(config) -> None:
-<<<<<<< HEAD
     # TODO(linjunrong.ocss884): this ENV is left for resolving SGLang conflict with ray devices
     # isolation, will solve in the future
     os.environ["ENSURE_CUDA_VISIBLE_DEVICES"] = os.environ.get("CUDA_VISIBLE_DEVICES", "")
     user_custom_env = config.get("user_custom_env", {})
     print(f"{user_custom_env=}")
-=======
     # Check if Ray is not initialized
->>>>>>> 5aa1b046
     if not ray.is_initialized():
         # Initialize Ray with a local cluster configuration
         # Set environment variables in the runtime environment to control tokenizer parallelism,
         # NCCL debug level, VLLM logging level, and allow runtime LoRA updating
         # `num_cpus` specifies the number of CPU cores Ray can use, obtained from the configuration
         ray.init(
-<<<<<<< HEAD
             runtime_env={
                 "env_vars": {"TOKENIZERS_PARALLELISM": "true",
                              "NCCL_DEBUG": "INFO",
@@ -57,9 +54,6 @@
                              "MONDB_PROJECT_NAME": os.environ.get("MONDB_PROJECT_NAME", 'none'),
                              }.update(user_custom_env)
             },
-=======
-            runtime_env={"env_vars": {"TOKENIZERS_PARALLELISM": "true", "NCCL_DEBUG": "WARN", "VLLM_LOGGING_LEVEL": "WARN", "VLLM_ALLOW_RUNTIME_LORA_UPDATING": "true"}},
->>>>>>> 5aa1b046
             num_cpus=config.ray_init.num_cpus,
         )
 
@@ -163,21 +157,16 @@
             role_worker_mapping[Role.RewardModel] = ray.remote(RewardModelWorker)
             mapping[Role.RewardModel] = global_pool_id
 
-<<<<<<< HEAD
         if config.reward_model.enable_reward_workers:
             from verl.workers.reward_workers import RewardWorker
             
             role_worker_mapping[Role.RewardWorker] = ray.remote(RewardWorker)
             mapping[Role.RewardWorker] = global_pool_id
 
-=======
-        # Add a reference policy worker if KL loss or KL reward is used.
->>>>>>> 5aa1b046
         if config.algorithm.use_kl_in_reward or config.actor_rollout_ref.actor.use_kl_loss:
             role_worker_mapping[Role.RefPolicy] = ray.remote(ActorRolloutRefWorker)
             mapping[Role.RefPolicy] = global_pool_id
 
-<<<<<<< HEAD
         if not config.reward_model.enable_reward_workers:
             reward_fn = load_reward_manager(
                 config, tokenizer, num_examine=0, **config.reward_model.get("reward_kwargs", {})
@@ -191,11 +180,6 @@
             val_reward_fn = partial(load_reward_manager, config, tokenizer, num_examine=1, **config.reward_model.get("reward_kwargs", {}))
 
               
-=======
-        # Load the reward manager for training and validation.
-        reward_fn = load_reward_manager(config, tokenizer, num_examine=0, **config.reward_model.get("reward_kwargs", {}))
-        val_reward_fn = load_reward_manager(config, tokenizer, num_examine=1, **config.reward_model.get("reward_kwargs", {}))
->>>>>>> 5aa1b046
         resource_pool_manager = ResourcePoolManager(resource_pool_spec=resource_pool_spec, mapping=mapping)
 
         from verl.utils.dataset.rl_dataset import collate_fn
