--- conflicted
+++ resolved
@@ -15,9 +15,4 @@
 from .rl_dataset import RLHFDataset
 from .rm_dataset import RMDataset
 from .sft_dataset import SFTDataset
-<<<<<<< HEAD
-from .qwen3_rl_dataset import Qwen3RLHFDataset
-=======
-
-__all__ = ["RLHFDataset", "RMDataset", "SFTDataset"]
->>>>>>> 5aa1b046
+from .qwen3_rl_dataset import Qwen3RLHFDataset