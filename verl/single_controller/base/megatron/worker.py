--- conflicted
+++ resolved
@@ -96,14 +96,8 @@
             if self.config.model.get("enable_gradient_checkpointing", False):
                 gradient_checkpointing_cfg = dict(self.config.model.get("gradient_checkpointing_kwargs", dict()))
                 tf_config.recompute_method = gradient_checkpointing_cfg.get("activations_checkpoint_method", "full")
-<<<<<<< HEAD
                 tf_config.recompute_granularity = gradient_checkpointing_cfg.get("activations_checkpoint_granularity", "selective")
                 tf_config.recompute_modules = gradient_checkpointing_cfg.get("activations_checkpoint_modules", "mla_up_proj mlp")
-=======
-                tf_config.recompute_granularity = gradient_checkpointing_cfg.get(
-                    "activations_checkpoint_granularity", "full"
-                )
->>>>>>> 578501e2
                 tf_config.recompute_num_layers = gradient_checkpointing_cfg.get("activations_checkpoint_num_layers", -1)
             if megatron_config := self.config.get("megatron", {}):
                 if extra := megatron_config.get("extra", {}):
