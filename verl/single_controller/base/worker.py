# Copyright 2024 Bytedance Ltd. and/or its affiliates
#
# Licensed under the Apache License, Version 2.0 (the "License");
# you may not use this file except in compliance with the License.
# You may obtain a copy of the License at
#
#     http://www.apache.org/licenses/LICENSE-2.0
#
# Unless required by applicable law or agreed to in writing, software
# distributed under the License is distributed on an "AS IS" BASIS,
# WITHOUT WARRANTIES OR CONDITIONS OF ANY KIND, either express or implied.
# See the License for the specific language governing permissions and
# limitations under the License.
"""
the class for Worker
"""

import os
import socket
<<<<<<< HEAD
import time
import wandb
from dataclasses import dataclass
from contextlib import contextmanager
from typing import Dict
=======
import warnings
from dataclasses import dataclass
>>>>>>> 22a15365

import ray

from verl.utils.device import get_torch_device, get_visible_devices_keyword

from .decorator import Dispatch, Execute, register


@dataclass
class DistRankInfo:
    tp_rank: int
    dp_rank: int
    pp_rank: int
    cp_rank: int


@dataclass
class DistGlobalInfo:
    tp_size: int
    dp_size: int
    pp_size: int
    cp_size: int


class WorkerHelper:
    @staticmethod
    def _get_node_ip():
        if os.getenv("WG_BACKEND", None) == "ray":
            return ray.util.get_node_ip_address()
        else:
            raise NotImplementedError("WG_BACKEND now just support ray mode.")

    @staticmethod
    def _get_free_port():
        with socket.socket() as sock:
            sock.bind(("", 0))
            return sock.getsockname()[1]

    def get_availale_master_addr_port(self):
        warnings.warn(
            "This function is deprecated due to typo in name; Please use `get_available_master_addr_port` instead",
            stacklevel=2,
        )
        return self.get_available_master_addr_port()

    def get_available_master_addr_port(self):
        return self._get_node_ip().strip("[]"), str(self._get_free_port())


# we assume that in each WorkerGroup, there is a Master Worker
class Worker(WorkerHelper):
    """A distributed worker that handles initialization and configuration for distributed training.

    This class manages worker initialization, configuration, and provides methods for executing
    distributed operations. It handles communication settings, device configuration, and worker
    metadata management.
    """

    fused_worker_attr_name = "fused_worker_dict"

    def __new__(cls, *args, **kwargs):
        """Create a new Worker instance with proper initialization based on environment settings."""
        instance = super().__new__(cls)

        # note that here we use int to distinguish
        disable_worker_init = int(os.environ.get("DISABLE_WORKER_INIT", 0))
        if disable_worker_init:
            return instance

        rank = os.environ.get("RANK", None)
        worker_group_prefix = os.environ.get("WG_PREFIX", None)

        # when decorator @ray.remote applies, __new__ will be called while we don't want to apply _configure_before_init
        if None not in [rank, worker_group_prefix] and "ActorClass(" not in cls.__name__:
            instance._configure_before_init(f"{worker_group_prefix}_register_center", int(rank))

        return instance

    def _register_dispatch_collect_info(self, mesh_name: str, dp_rank: int, is_collect: bool):
        """Register the dp_rank for a given mesh name. This function is meant to be called by the worker

        Args:
            mesh_name (str):
                Name of the mesh to register dp_rank for.
            dp_rank (int):
                dp_rank to register for the given mesh name.
            is_collect (bool):
                Whether the dp_rank is used for collect.
        """
        if mesh_name in self.__dispatch_dp_rank or mesh_name in self.__collect_dp_rank:
            raise ValueError(f"mesh_name {mesh_name} has been registered")
        self.__dispatch_dp_rank[mesh_name] = dp_rank
        self.__collect_dp_rank[mesh_name] = is_collect

    @register(dispatch_mode=Dispatch.ONE_TO_ALL)
    def _query_dispatch_info(self, mesh_name: str):
        """Query the dispatch info for a given mesh name.

        Args:
            mesh_name (str):
                Name of the mesh to query dispatch info for.

        Returns:
            int:
                The dp_rank for the given mesh name.
        """
        assert mesh_name in self.__dispatch_dp_rank, f"{mesh_name} is not registered in {self.__class__.__name__}"
        # note that each rank store its own dp_rank
        return self.__dispatch_dp_rank[mesh_name]

    @register(dispatch_mode=Dispatch.ONE_TO_ALL)
    def _query_collect_info(self, mesh_name: str):
        """Query the collect info for a given mesh name.

        Args:
            mesh_name (str):
                Name of the mesh to query collect info for.

        Returns:
            bool:
                Whether the dp_rank is used for collect.
        """
        assert mesh_name in self.__collect_dp_rank, f"{mesh_name} is not registered in {self.__class__.__name__}"
        return self.__collect_dp_rank[mesh_name]

    def _configure_before_init(self, register_center_name: str, rank: int):
        """Configure worker settings before initialization.

        Args:
            register_center_name (str):
                Name of the register center Ray actor for worker coordination
            rank (int):
                Rank of the worker in the distributed setup
        """
        assert isinstance(rank, int), f"rank must be int, instead of {type(rank)}"

        if rank == 0:
            master_addr, master_port = self.get_available_master_addr_port()
            rank_zero_info = {
                "MASTER_ADDR": master_addr,
                "MASTER_PORT": master_port,
            }

            if os.getenv("WG_BACKEND", None) == "ray":
                from verl.single_controller.base.register_center.ray import create_worker_group_register_center

                self.register_center = create_worker_group_register_center(
                    name=register_center_name, info=rank_zero_info
                )

            os.environ.update(rank_zero_info)
        else:
            self.register_center = ray.get_actor(register_center_name)

        # set worker info for node affinity scheduling
        ray.get(self.register_center.set_worker_info.remote(rank, ray.get_runtime_context().get_node_id()))

    @classmethod
    def env_keys(cls):
        """The keys of the environment variables that are used to configure the Worker."""
        return [
            "WORLD_SIZE",
            "RANK",
            "LOCAL_WORLD_SIZE",
            "LOCAL_RANK",
            "MASTER_ADDR",
            "MASTER_PORT",
            get_visible_devices_keyword().upper(),
        ]

    def __init__(self, cuda_visible_devices=None) -> None:
        """Initialize the worker with environment settings and device configuration.

        Args:
            cuda_visible_devices (str, optional):
                CUDA visible devices configuration. Defaults to None.
        """
        # construct a meta from environment variable. Note that the import must be inside the class because
        # it is executed remotely
        import os

        self._setup_env_cuda_visible_devices()

        world_size = int(os.environ["WORLD_SIZE"])
        rank = int(os.environ["RANK"])
        self._rank = rank
        self._world_size = world_size

        master_addr = os.environ["MASTER_ADDR"]
        master_port = os.environ["MASTER_PORT"]

        local_world_size = int(os.getenv("LOCAL_WORLD_SIZE", "1"))
        local_rank = int(os.getenv("LOCAL_RANK", "0"))

        store = {
            "_world_size": world_size,
            "_rank": rank,
            "_local_world_size": local_world_size,
            "_local_rank": local_rank,
            "_master_addr": master_addr,
            "_master_port": master_port,
        }
        if cuda_visible_devices is not None:
            store[f"_{get_visible_devices_keyword()}".lower()] = cuda_visible_devices

        self._configure_with_store(store=store)

        self.fused_worker_dict = {}
        self.__dispatch_dp_rank = {}
        self.__collect_dp_rank = {}

    def get_fused_worker_by_name(self, worker_name: str):
        """Get a fused worker by its name.

        Args:
            worker_name (str):
                Name of the worker to retrieve
        """
        return self.fused_worker_dict.get(worker_name, None)

    def _setup_env_cuda_visible_devices(self):
        import torch

        # perf statistic
        self.timing_data = {}
        # wandb init
        timestamp = os.getenv('TIMESTAMP', 'null')
        project_name = os.getenv('MONDB_PROJECT_NAME', 'test')
        
        #wandb.init(project=project_name, 
        #           name=f'worker-{self.rank}',
        #           group=f'Worker-{timestamp}',
        #           config={'rank': self.rank, 'world_size': self.world_size},
        #           reinit=False)

        from verl.utils.ray_utils import ray_noset_visible_devices

        is_ray_noset_visible_devices = ray_noset_visible_devices()

        # Prevent use of clashing `{CUDA/HIP/ROCR}_VISIBLE_DEVICES``
        rocr_val = os.environ.get("ROCR_VISIBLE_DEVICES", None)
        hip_val = os.environ.get("HIP_VISIBLE_DEVICES", None)
        cuda_val = os.environ.get("CUDA_VISIBLE_DEVICES", None)
        if hip_val:
            # Switch the use of HIP_VISIBLE_DEVICES to CUDA_VISIBLE_DEVICES for consistency.
            # Make sure that the HIP_VISIBLE_DEVICES is set to the same value as CUDA_VISIBLE_DEVICES
            # at this point.
            val = os.environ.pop("HIP_VISIBLE_DEVICES")
            hip_val = None
            if cuda_val:
                assert val == cuda_val, (
                    f"Please use the same HIP_VISIBLE_DEVICES or CUDA_VISIBLE_DEVICES, inconsistant values "
                    f"found: {val} and {cuda_val}."
                )
            else:
                cuda_val = val
                os.environ["CUDA_VISIBLE_DEVICES"] = val
                # os.environ["HIP_VISIBLE_DEVICES"] = val

        if rocr_val:
            # You must take care if both HIP/CUDA and ROCR env vars are set as they have
            # different meanings. Both env vars accept either a list of ints or a
            # list of UUIDs. The ROCR env var is processed first which then reduces
            # the number of GPUs that HIP can select from.
            # https://github.com/pytorch/pytorch/pull/144026
            # To avoid the complexity of this, we simply gives out error if both are set
            # (Also to keep consistency with ray's practice with 2.45.0).
            # Otherwise, we will set ROCR_VISIBLE_DEVICES to CUDA_VISIBLE_DEVICES
            # and remove ROCR_VISIBLE_DEVICES.
            if cuda_val:
                raise ValueError("Please don't set ROCR_VISIBLE_DEVICES when HIP/CUDA_VISIBLE_DEVICES is set.")

            cuda_val = os.environ.pop("ROCR_VISIBLE_DEVICES")
            os.environ["CUDA_VISIBLE_DEVICES"] = cuda_val
            rocr_val = None

        if is_ray_noset_visible_devices:
            # NOTE: Ray will automatically set the *_VISIBLE_DEVICES
            # environment variable for each actor, unless
            # RAY_EXPERIMENTAL_NOSET_*_VISIBLE_DEVICES is set,
            # so we need to set local rank when the flag is set.
            local_rank = os.environ.get("RAY_LOCAL_RANK")
            os.environ["LOCAL_RANK"] = local_rank
            get_torch_device().set_device(int(local_rank))

    def _configure_with_store(self, store: dict):
        """
        This function should only be called inside by WorkerGroup
        """
        store_env_dict = {f"_{key.lower()}": store.get(f"_{key.lower()}", None) for key in type(self).env_keys()}
        self.__dict__.update(store_env_dict)  # this is hacky
        # print(f"__dict__: {self.__dict__}")
        for key in type(self).env_keys():
            val = self.__dict__.get(f"_{key.lower()}", None)
            if val is not None:
                # print(f"set {key} to {val}")
                os.environ[key] = str(val)
        os.environ["REDIS_STORE_SERVER_HOST"] = (
            str(self._master_addr).replace("[", "").replace("]", "") if self._master_addr else ""
        )

    def get_master_addr_port(self):
        """Get the master address and port for distributed communication."""
        return self._master_addr, self._master_port

    def get_cuda_visible_devices(self):
        """Get the CUDA visible devices configuration."""
        import os

        visible_devices = os.environ.get(get_visible_devices_keyword().upper(), "not set")
        return visible_devices

    @property
    def world_size(self):
        """Get the total number of workers in the distributed setup."""
        return self._world_size

    @property
    def rank(self):
        """Get the rank of this worker in the distributed setup."""
        return self._rank

    @register(dispatch_mode=Dispatch.DP_COMPUTE_PROTO_WITH_FUNC)
    def execute_with_func_generator(self, func, *args, **kwargs):
        """Execute a function with function generator dispatch mode.

        Args:
            func:
                Function to execute
            *args:
                Positional arguments for the function
            **kwargs:
                Keyword arguments for the function
        """
        ret_proto = func(self, *args, **kwargs)
        return ret_proto

    @register(dispatch_mode=Dispatch.ALL_TO_ALL, execute_mode=Execute.RANK_ZERO)
    def execute_func_rank_zero(self, func, *args, **kwargs):
        """Execute a function in rank zero execution mode.

        Args:
            func:
                Function to execute
            *args:
                Positional arguments for the function
            **kwargs:
                Keyword arguments for the function
        """
        result = func(*args, **kwargs)
        return result

    @contextmanager
    def timing_record(self, method_name : str, **kwargs):
        start_time = time.perf_counter()
        try:
            yield
        finally:
            end_time = time.perf_counter()
            duration = end_time - start_time
            assert method_name not in self.timing_data, method_name
            self.timing_data[method_name] = duration
            #wandb.log({method_name : duration})
            for k,v in kwargs:
                name = method_name + '/' + k
                assert name not in self.timing_data
                self.timing_data[name] = v
                #wandb.log({name : v})



    @register(dispatch_mode=Dispatch.ONE_TO_ALL)
    def get_timing_report(self):
        if self.timing_data == {}:
            return
        host, port = self.get_master_addr_port()
        host_port = str(host) + ":" + str(port)
        res = {}
        from copy import deepcopy
        res[host_port] = deepcopy(self.timing_data)
        self.timing_data.clear()
        return res<|MERGE_RESOLUTION|>--- conflicted
+++ resolved
@@ -17,16 +17,12 @@
 
 import os
 import socket
-<<<<<<< HEAD
 import time
+import warnings
 import wandb
 from dataclasses import dataclass
 from contextlib import contextmanager
 from typing import Dict
-=======
-import warnings
-from dataclasses import dataclass
->>>>>>> 22a15365
 
 import ray
 
@@ -288,8 +284,7 @@
 
         if rocr_val:
             # You must take care if both HIP/CUDA and ROCR env vars are set as they have
-            # different meanings. Both env vars accept either a list of ints or a
-            # list of UUIDs. The ROCR env var is processed first which then reduces
+            # different meanings. The ROCR env var is processed first which then reduces
             # the number of GPUs that HIP can select from.
             # https://github.com/pytorch/pytorch/pull/144026
             # To avoid the complexity of this, we simply gives out error if both are set
@@ -397,7 +392,6 @@
                 #wandb.log({name : v})
 
 
-
     @register(dispatch_mode=Dispatch.ONE_TO_ALL)
     def get_timing_report(self):
         if self.timing_data == {}:
