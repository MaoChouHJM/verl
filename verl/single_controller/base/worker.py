--- conflicted
+++ resolved
@@ -20,13 +20,10 @@
 import time
 import wandb
 from dataclasses import dataclass
-<<<<<<< HEAD
 from contextlib import contextmanager
-=======
 from typing import Dict
 
 import ray
->>>>>>> 5aa1b046
 
 from .decorator import Dispatch, Execute, register
 
@@ -191,7 +188,6 @@
     def _setup_env_cuda_visible_devices(self):
         import torch
 
-<<<<<<< HEAD
         # perf statistic
         self.timing_data = {}
         # wandb init
@@ -206,7 +202,6 @@
 
 
     def _configure_with_meta(self, meta: WorkerMeta):
-=======
         from verl.utils.ray_utils import ray_noset_visible_devices
 
         is_ray_noset_visible_devices = ray_noset_visible_devices()
@@ -255,7 +250,6 @@
             torch.cuda.set_device(int(local_rank))
 
     def _configure_with_store(self, store: Dict):
->>>>>>> 5aa1b046
         """
         This function should only be called inside by WorkerGroup
         """
