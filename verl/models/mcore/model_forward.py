--- conflicted
+++ resolved
@@ -93,17 +93,12 @@
     assert mpu.get_context_parallel_world_size() == 1, "qwen2_5_vl's context parallel is not accurate yet"
     pre_process = unwrap_model(model).pre_process
     post_process = unwrap_model(model).post_process
-<<<<<<< HEAD
-    pixel_values = multi_modal_inputs["pixel_values"].to(input_ids.device) if "pixel_values" in multi_modal_inputs else None
-    image_grid_thw = multi_modal_inputs["image_grid_thw"].to(input_ids.device) if "image_grid_thw" in multi_modal_inputs else None
-=======
     pixel_values = (
         multi_modal_inputs["pixel_values"].to(input_ids.device) if "pixel_values" in multi_modal_inputs else None
     )
     image_grid_thw = (
         multi_modal_inputs["image_grid_thw"].to(input_ids.device) if "image_grid_thw" in multi_modal_inputs else None
     )
->>>>>>> 578501e2
     if pack_seqs:
         batch_size, seq_len = attention_mask.shape[:2]
         input_ids_rmpad, packed_seq_params = preprocess_packed_seqs(input_ids, attention_mask, pre_process=True)
@@ -144,12 +139,9 @@
             attention_mask=new_attention_mask,
             pixel_values=pixel_values,
             image_grid_thw=image_grid_thw,
-<<<<<<< HEAD
-=======
         )
         output = recover_left_padding(
             output, new_attention_mask, attention_mask, sequence_length, post_process=post_process
->>>>>>> 578501e2
         )
     if value_model and post_process:
         output = output[..., 0]
