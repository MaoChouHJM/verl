# Copyright 2025 Bytedance Ltd. and/or its affiliates
# Copyright (c) 2025, NVIDIA CORPORATION. All rights reserved.
# Copyright Amazon.com, Inc. or its affiliates. All Rights Reserved.
#
# Licensed under the Apache License, Version 2.0 (the "License");
# you may not use this file except in compliance with the License.
# You may obtain a copy of the License at
#
#     http://www.apache.org/licenses/LICENSE-2.0
#
# Unless required by applicable law or agreed to in writing, software
# distributed under the License is distributed on an "AS IS" BASIS,
# WITHOUT WARRANTIES OR CONDITIONS OF ANY KIND, either express or implied.
# See the License for the specific language governing permissions and
# limitations under the License.

# use mcore transformer config to initialize the model
<<<<<<< HEAD
import os
=======
import inspect
>>>>>>> 22a15365
from abc import ABC, abstractmethod
from token import OP
from typing import List, Optional, Tuple, Union

from megatron.core.models.gpt.gpt_layer_specs import (
    get_gpt_layer_with_transformer_engine_spec, get_gpt_mtp_block_spec)
from megatron.core.models.gpt.gpt_model import GPTModel
from megatron.core.transformer import (MegatronModule, ModuleSpec,
                                       TransformerConfig)
from megatron.core.transformer.transformer_block import \
    TransformerBlockSubmodules
from numpy.dtypes import BoolDType
from pandas._libs.lib import fast_multiget

from verl.models.mcore.qwen2_5_vl import vision_config
from verl.utils.logger import print_rank_0

from .config_converter import PretrainedConfig, TransformerConfig


def get_gpt_decoder_block_spec(config : TransformerConfig,
                               use_transformer_engine : bool,
                               vp_stage: Optional[int] = None,
) -> TransformerBlockSubmodules:
    from megatron.core.models.gpt.gpt_layer_specs import \
        get_gpt_decoder_block_spec as get_gpt_decoder_block_spec_mcore
    if os.environ["MEGATRON_EA_VERSION"].lower() == "true":
        return get_gpt_decoder_block_spec_mcore(config, use_transformer_engine=use_transformer_engine, vp_stage=vp_stage)
    else:
        return get_gpt_decoder_block_spec_mcore(config, use_transformer_engine=use_transformer_engine)
class BaseModelInitializer(ABC):
    """Base class for model initializers."""

    def __init__(self, tfconfig: TransformerConfig, hf_config: PretrainedConfig, model_path: str):
        self.tfconfig = tfconfig
        self.hf_config = hf_config
<<<<<<< HEAD
        self.model_path = model_path
=======
        self.has_vp_stage = inspect.signature(get_gpt_decoder_block_spec).parameters.get("vp_stage", None) is not None
>>>>>>> 22a15365

    @abstractmethod
    def get_transformer_layer_spec(self, vp_stage=None):
        """Get the transformer layer specification.
        https://github.com/NVIDIA/Megatron-LM/blob/main/megatron/core/models/gpt/gpt_layer_specs.py"""
        pass

    def get_rope_scaling_args(self) -> dict:
        """Get rope scaling args."""
        rope_scaling_args = {}
        if "rope_scaling" in self.hf_config:
            if self.hf_config.rope_scaling is not None:
                # assert self.hf_config.rope_scaling["type"] == "linear", "only linear scaling is supported for now"
                rope_scaling_args["seq_len_interpolation_factor"] = self.hf_config.rope_scaling["factor"]
        return rope_scaling_args

    def initialize(
        self,
        pre_process: bool = True,
        post_process: bool = True,
        share_embeddings_and_output_weights: bool = False,
        value: bool = False,
        vp_stage: Optional[int] =None,
        **extra_kwargs,
    ) -> GPTModel:
        """Initialize a GPT model with the given configuration.
        https://github.com/NVIDIA/Megatron-LM/blob/main/megatron/core/models/gpt/gpt_model.py

        Args:
            pre_process (bool): include embedding layer.
            post_process (bool): including an output layer.
            share_embeddings_and_output_weights (bool): input embeddings and output logit weights are shared.
            value (bool): add an extra linear layer for classification or regression.

        Returns:
            GPTModel: An initialized GPT model instance
        """
<<<<<<< HEAD
        transformer_layer_spec = self.get_transformer_layer_spec(vp_stage=vp_stage)
        rope_scaling_args = self.get_rope_scaling_args()
        mtp_block_spec = extra_kwargs.get("mtp_block_spec", None)
        

        if os.environ["MEGATRON_EA_VERSION"].lower() == "true":
            model = GPTModel(
                config=self.tfconfig,
                transformer_layer_spec=transformer_layer_spec,
                vocab_size=self.hf_config.vocab_size,
                max_sequence_length=self.hf_config.max_position_embeddings,
                pre_process=pre_process,
                post_process=post_process,
                share_embeddings_and_output_weights=share_embeddings_and_output_weights,
                position_embedding_type="rope",
                rotary_base=self.hf_config.rope_theta,
                **rope_scaling_args,
                mtp_block_spec=mtp_block_spec,
                vp_stage=vp_stage,
            )
        else:
            model = GPTModel(
                config=self.tfconfig,
                transformer_layer_spec=transformer_layer_spec,
                vocab_size=self.hf_config.vocab_size,
                max_sequence_length=self.hf_config.max_position_embeddings,
                pre_process=pre_process,
                post_process=post_process,
                share_embeddings_and_output_weights=share_embeddings_and_output_weights,
                position_embedding_type="rope",
                rotary_base=self.hf_config.rope_theta,
                **rope_scaling_args,
                mtp_block_spec=mtp_block_spec,
            )
=======
        vp_stage = extra_kwargs.get("vp_stage", None)
        transformer_layer_spec = self.get_transformer_layer_spec(vp_stage=vp_stage)
        rope_scaling_args = self.get_rope_scaling_args()
        mtp_block_spec = extra_kwargs.get("mtp_block_spec", None)
        model = GPTModel(
            config=self.tfconfig,
            transformer_layer_spec=transformer_layer_spec,
            vocab_size=self.hf_config.vocab_size,
            max_sequence_length=self.hf_config.max_position_embeddings,
            pre_process=pre_process,
            post_process=post_process,
            share_embeddings_and_output_weights=share_embeddings_and_output_weights,
            position_embedding_type="rope",
            rotary_base=self.hf_config.rope_theta,
            **rope_scaling_args,
            mtp_block_spec=mtp_block_spec,
            **({} if not self.has_vp_stage else {"vp_stage": vp_stage}),
        )
>>>>>>> 22a15365

        if post_process and value:
            from verl.models.llama.megatron.layers.parallel_linear import \
                LinearForLastLayer

            model.output_layer = LinearForLastLayer(
                input_size=self.tfconfig.hidden_size, output_size=1, config=self.tfconfig
            )

        return model


class DenseModel(BaseModelInitializer):
    """Initializer for dense models like Llama and Qwen2."""

<<<<<<< HEAD
    def get_transformer_layer_spec(self, vp_stage: Optional[int] = None):
        assert self.tfconfig.normalization == "RMSNorm", "only RMSNorm is supported for now"
        return get_gpt_decoder_block_spec(self.tfconfig, use_transformer_engine=True, vp_stage=vp_stage)
=======
    def get_transformer_layer_spec(self, vp_stage=None):
        assert self.tfconfig.normalization == "RMSNorm", "only RMSNorm is supported for now"
        extra_kwargs = {} if not self.has_vp_stage else {"vp_stage": vp_stage}
        return get_gpt_decoder_block_spec(self.tfconfig, use_transformer_engine=True, **extra_kwargs)
>>>>>>> 22a15365


class Qwen2MoEModel(BaseModelInitializer):
    """Initializer for Qwen2 MoE models."""

<<<<<<< HEAD
    def get_transformer_layer_spec(self, vp_stage: Optional[int] = None):
        assert self.tfconfig.normalization == "RMSNorm", "only RMSNorm is supported for now"
        transformer_layer_spec = get_gpt_decoder_block_spec(self.tfconfig, use_transformer_engine=True, vp_stage=vp_stage)
=======
    def get_transformer_layer_spec(self, vp_stage=None):
        assert self.tfconfig.normalization == "RMSNorm", "only RMSNorm is supported for now"
        extra_kwargs = {} if not self.has_vp_stage else {"vp_stage": vp_stage}
        transformer_layer_spec = get_gpt_decoder_block_spec(self.tfconfig, use_transformer_engine=True, **extra_kwargs)
>>>>>>> 22a15365

        # Patch layer spec for shared experts
        for i in range(len(transformer_layer_spec.layer_specs)):
            transformer_layer_spec.layer_specs[i].submodules.mlp.submodules.shared_experts.params["gate"] = True

        return transformer_layer_spec

    def initialize(self, **kwargs):
        # Qwen default freeze_moe_router: true
        model = super().initialize(**kwargs)
        freeze_moe_router = kwargs.get("freeze_moe_router", True)
        if freeze_moe_router:
            for layer in model.decoder.layers:
                layer.mlp.router.weight.requires_grad = False
        return model


class MixtralModel(BaseModelInitializer):
    """Initializer for Mixtral models."""

<<<<<<< HEAD
    def get_transformer_layer_spec(self, vp_stage: Optional[int] = None):
        assert self.tfconfig.normalization == "RMSNorm", "only RMSNorm is supported for now"
        transformer_layer_spec = get_gpt_decoder_block_spec(self.tfconfig, use_transformer_engine=True, vp_stage=vp_stage)
=======
    def get_transformer_layer_spec(self, vp_stage=None):
        assert self.tfconfig.normalization == "RMSNorm", "only RMSNorm is supported for now"
        extra_kwargs = {} if not self.has_vp_stage else {"vp_stage": vp_stage}
        transformer_layer_spec = get_gpt_decoder_block_spec(self.tfconfig, use_transformer_engine=True, **extra_kwargs)
>>>>>>> 22a15365
        return transformer_layer_spec

    def initialize(self, **kwargs):
        model = super().initialize(**kwargs)
        freeze_moe_router = kwargs.get("freeze_moe_router", False)
        if freeze_moe_router:
            for layer in model.decoder.layers:
                layer.mlp.router.weight.requires_grad = False
        return model


class Qwen3MoEModel(BaseModelInitializer):
    """Initializer for Qwen3 MoE models."""

<<<<<<< HEAD
    def get_transformer_layer_spec(self, vp_stage: Optional[int] = None):
        assert self.tfconfig.normalization == "RMSNorm", "only RMSNorm is supported for now"
        transformer_layer_spec = get_gpt_decoder_block_spec(self.tfconfig, use_transformer_engine=True, vp_stage=vp_stage)
=======
    def get_transformer_layer_spec(self, vp_stage=None):
        assert self.tfconfig.normalization == "RMSNorm", "only RMSNorm is supported for now"
        extra_kwargs = {} if not self.has_vp_stage else {"vp_stage": vp_stage}
        transformer_layer_spec = get_gpt_decoder_block_spec(self.tfconfig, use_transformer_engine=True, **extra_kwargs)
>>>>>>> 22a15365
        return transformer_layer_spec

    def initialize(self, **kwargs):
        # Qwen default freeze_moe_router: true
        model = super().initialize(**kwargs)
        freeze_moe_router = kwargs.get("freeze_moe_router", True)
        if freeze_moe_router:
            for layer in model.decoder.layers:
                layer.mlp.router.weight.requires_grad = False
        return model


class DeepseekV3Model(BaseModelInitializer):
    """Initializer for DeepseekV3 models."""

<<<<<<< HEAD
    def get_transformer_layer_spec(self, vp_stage: Optional[int] = None):
        transformer_layer_spec = get_gpt_decoder_block_spec(self.tfconfig, use_transformer_engine=True, vp_stage=vp_stage)
=======
    def get_transformer_layer_spec(self, vp_stage=None):
        extra_kwargs = {} if not self.has_vp_stage else {"vp_stage": vp_stage}
        transformer_layer_spec = get_gpt_decoder_block_spec(self.tfconfig, use_transformer_engine=True, **extra_kwargs)
>>>>>>> 22a15365
        return transformer_layer_spec

    def get_rope_scaling_args(self) -> dict:
        """Get rope scaling args."""
        rope_scaling_args = {}
        return rope_scaling_args

    def initialize(
        self,
        **kwargs,
    ):
        vp_stage = kwargs.get("vp_stage", None)
        freeze_moe_router = kwargs.get("freeze_moe_router", True)
        if freeze_moe_router:
            self.tfconfig.moe_router_load_balancing_type = "none"
        # MTP
<<<<<<< HEAD
        if self.tfconfig.mtp_num_layers is not None:
            transformer_layer_spec = self.get_transformer_layer_spec()
            mtp_block_spec = get_gpt_mtp_block_spec(self.tfconfig,
                 transformer_layer_spec, use_transformer_engine=True, vp_stage=kwargs.get("vp_stage", None))
=======
        if self.tfconfig.mtp_num_layers is not None and self.tfconfig.mtp_num_layers > 0:
            transformer_layer_spec = self.get_transformer_layer_spec(vp_stage=vp_stage)
            mtp_block_spec = get_gpt_mtp_block_spec(
                self.tfconfig, transformer_layer_spec, use_transformer_engine=True, vp_stage=vp_stage
            )
>>>>>>> 22a15365
            kwargs["mtp_block_spec"] = mtp_block_spec

        model = super().initialize(**kwargs)
        if freeze_moe_router:
            for layer in model.decoder.layers:
                if hasattr(layer.mlp, "router"):
                    layer.mlp.router.weight.requires_grad = False
        return model


class Qwen25VLModel(BaseModelInitializer):
    """Initializer for Qwen2.5 VL models."""

<<<<<<< HEAD
    def get_transformer_layer_spec(self, vp_stage: Optional[int] = None):
        transformer_layer_spec = get_gpt_decoder_block_spec(self.tfconfig, use_transformer_engine=True, vp_stage=vp_stage)
=======
    def get_transformer_layer_spec(self, vp_stage=None):
        extra_kwargs = {} if not self.has_vp_stage else {"vp_stage": vp_stage}
        transformer_layer_spec = get_gpt_decoder_block_spec(self.tfconfig, use_transformer_engine=True, **extra_kwargs)
>>>>>>> 22a15365
        return transformer_layer_spec

    def initialize(
        self,
        pre_process=None,
        post_process=None,
        share_embeddings_and_output_weights=False,
        value=False,
        **extra_kwargs,
    ):
        tfconfig = self.tfconfig
        hf_config = self.hf_config
        # Qwen2_5_VLForConditionalGeneration
        from copy import deepcopy

        transformer_layer_spec = self.get_transformer_layer_spec()

        from megatron.core.extensions.transformer_engine import (
            TEColumnParallelLinear, TERowParallelLinear)
        from megatron.core.models.gpt.moe_module_specs import MLPSubmodules
        from megatron.core.models.vision.vit_layer_specs import \
            get_vit_layer_with_transformer_engine_spec

        from .qwen2_5_vl import (Qwen2_5VLModel, get_vision_model_config,
                                 get_vision_projection_config)

        vision_transformer_config = get_vision_model_config(deepcopy(tfconfig))
        vision_transformer_config.pipeline_model_parallel_size = 1
        vision_transformer_config.first_pipeline_num_layers = None

        vision_projection_config = get_vision_projection_config(
            deepcopy(tfconfig),
            vision_transformer_config.hidden_size,
            spatial_merge_size=hf_config.vision_config.spatial_merge_size,
        )
        vision_projection_layer_spec = MLPSubmodules(
            linear_fc1=TEColumnParallelLinear,
            linear_fc2=TERowParallelLinear,
        )
        vision_transformer_layer_spec = get_vit_layer_with_transformer_engine_spec()

        qwen25_vl_model = Qwen2_5VLModel(
            language_transformer_config=tfconfig,
            language_transformer_layer_spec=transformer_layer_spec,
            language_vocab_size=hf_config.vocab_size,
            language_max_sequence_length=hf_config.max_position_embeddings,
            vision_transformer_config=vision_transformer_config,
            vision_transformer_layer_spec=vision_transformer_layer_spec,
            vision_projection_config=vision_projection_config,
            vision_projection_layer_spec=vision_projection_layer_spec,
            vision_projection_type="mlp",
            language_rotary_base=hf_config.rope_theta,
            pre_process=pre_process,
            post_process=post_process,
            add_decoder=True,
            add_encoder=True,
            parallel_output=True,
            language_share_embeddings_and_output_weights=share_embeddings_and_output_weights,
        )

        if post_process and value:
            from verl.models.llama.megatron.layers.parallel_linear import \
                LinearForLastLayer

            qwen25_vl_model.language_model.output_layer = LinearForLastLayer(
                input_size=tfconfig.hidden_size, output_size=1, config=tfconfig
            )

        return qwen25_vl_model

class KeyeQwen3SlowFastModel(BaseModelInitializer):
    """Initializer for KeyeSlowFast models."""

    def get_transformer_layer_spec(self, vp_stage):
        if self.tfconfig.num_moe_experts:
            transformer_layer_spec = get_gpt_decoder_block_spec(self.tfconfig,
             use_transformer_engine=True,
             normalization=self.tfconfig.normalization,
             vp_stage=vp_stage)
        else:
            transformer_layer_spec = get_gpt_layer_with_transformer_engine_spec(
                num_experts=self.tfconfig.num_moe_experts,
                moe_grouped_gemm=self.tfconfig.moe_grouped_gemm,
                qk_layernorm=self.tfconfig.qk_layernorm,
                multi_latent_attention=self.tfconfig.multi_latent_attention,
                moe_use_legacy_grouped_gemm=self.tfconfig.moe_use_legacy_grouped_gemm,
            )
        return transformer_layer_spec

    def initialize(
        self,
        pre_process: bool = None,
        post_process: bool = None,
        vp_stage: Optional[int] = None,
        **extra_kwargs,
    ):
        tfconfig = self.tfconfig
        transformer_layer_spec = self.get_transformer_layer_spec(
            vp_stage
        )
        from megatron.core.models.keye.keye_config import (
            VisionTransformerConfig, get_vision_model_config)
        from megatron.core.models.keye.keye_layer_specs import \
            get_vision_model_spec
        from megatron.core.models.keye.keye_model_slowfast import (
            KeyeModelSlowFast, Projector, SiglipVisionModel)
        
        args = self.hf_config
        if not hasattr(self.hf_config.vision_config, "rope_thea"):
            args.vision_rope_theta = 10000
        else:
            args.vision_rope_theta = self.hf_config.vision_config.rope_theta

        vision_config = get_vision_model_config(args, tfconfig)
        vision_transformer_layer_spec = get_vision_model_spec()

        mtp_block_spec = None
        if tfconfig.mtp_num_layers is not None:
            mtp_block_spec = get_gpt_mtp_block_spec(tfconfig, transformer_layer_spec, use_transformer_engine=True)

        print_rank_0(f"in KeyeQwen3SlowFastModel initialize\n\ntransformer_config={tfconfig}\n\nvision_config={vision_config}")

        def monkey_patch_init(
            self,
            transformer_config: TransformerConfig,
            hf_config: PretrainedConfig,
            model_path: str,
            transformer_layer_spec: ModuleSpec,
            vision_config: VisionTransformerConfig,
            vision_layer_spec: ModuleSpec,
            fast_vision_config: Optional[VisionTransformerConfig] = None,
            fast_vision_layer_spec: Optional[ModuleSpec] = None,
            pre_process: bool = True,
            post_process: bool = True,
            mtp_block_spec: Optional[ModuleSpec] = None,
            vp_stage: Optional[int] = None,
        ):
           super(KeyeModelSlowFast, self).__init__(config=transformer_config)
           self.hf_config = hf_config
           self.config = transformer_config
           self.vision_config = vision_config
           self.model_path = model_path
           self.pre_process = pre_process
           self.post_process = post_process
           self.vp_stage = vp_stage
           if self.pre_process:
               self.visual = SiglipVisionModel(vision_config, vision_layer_spec, vp_stage)
               self.mlp_AR = Projector(vision_config, transformer_config.hidden_size)

               # self.fast_visual = SiglipVisionModel(fast_vision_config, fast_vision_layer_spec, vp_stage)
               # self.fast_mlp_AR = Projector(fast_vision_config, transformer_config.hidden_size)

           self.language_model = GPTModel(
               config=transformer_config,
               transformer_layer_spec=transformer_layer_spec,
               vocab_size=hf_config.vocab_size,
               #vocab_size=155136, # only for test
               #max_sequence_length=hf_config.max_position_embeddings,
               max_sequence_length=327680, # can remove
               pre_process=pre_process,
               post_process=post_process,
               parallel_output=True,
               position_embedding_type="mrope",
               rotary_base=hf_config.rope_theta,
               #rotary_base=10000, # only for test
               rope_scaling=False,
               mtp_block_spec=mtp_block_spec,
               vp_stage=vp_stage,
           )
           self.share_embeddings_and_output_weights = (
               self.language_model.share_embeddings_and_output_weights
           )
        KeyeModelSlowFast.__init__ = monkey_patch_init

        keye_model = KeyeModelSlowFast(
        transformer_config=tfconfig,
        hf_config=self.hf_config,
        model_path=self.model_path,
        transformer_layer_spec=transformer_layer_spec,
        vision_config=vision_config,
        vision_layer_spec=vision_transformer_layer_spec,
        fast_vision_config=vision_config,
        fast_vision_layer_spec=vision_transformer_layer_spec,
        pre_process=pre_process,
        post_process=post_process,
        mtp_block_spec=mtp_block_spec,
        vp_stage=vp_stage,
        )
        print_rank_0(f'initialized\n\n{keye_model=}')

        return keye_model

class KeyeQwen3Model(BaseModelInitializer):
    """Initializer for Keye models."""

    def get_transformer_layer_spec(self, vp_stage):
        if self.tfconfig.num_moe_experts:
            transformer_layer_spec = get_gpt_decoder_block_spec(self.tfconfig,
             use_transformer_engine=True,
             normalization=self.tfconfig.normalization,
             vp_stage=vp_stage)
        else:
            transformer_layer_spec = get_gpt_layer_with_transformer_engine_spec(
                num_experts=self.tfconfig.num_moe_experts,
                moe_grouped_gemm=self.tfconfig.moe_grouped_gemm,
                qk_layernorm=self.tfconfig.qk_layernorm,
                multi_latent_attention=self.tfconfig.multi_latent_attention,
                moe_use_legacy_grouped_gemm=self.tfconfig.moe_use_legacy_grouped_gemm,
            )
        return transformer_layer_spec

    def initialize(
        self,
        pre_process: bool = None,
        post_process: bool = None,
        vp_stage: Optional[int] = None,
        **extra_kwargs,
    ):
        tfconfig = self.tfconfig
        transformer_layer_spec = self.get_transformer_layer_spec(
            vp_stage
        )
        from megatron.core.models.keye.keye_config import (
            VisionTransformerConfig, get_vision_model_config)
        from megatron.core.models.keye.keye_layer_specs import \
            get_vision_model_spec
        from megatron.core.models.keye.keye_model import (KeyeModel, Projector,
                                                          SiglipVisionModel)

        args = self.hf_config
        if not hasattr(self.hf_config.vision_config, "rope_thea"):
            args.vision_rope_theta = 10000
        else:
            args.vision_rope_theta = self.hf_config.vision_config.rope_theta
        vision_config = get_vision_model_config(args, tfconfig)
        vision_transformer_layer_spec = get_vision_model_spec()

        mtp_block_spec = None
        if tfconfig.mtp_num_layers is not None:
            mtp_block_spec = get_gpt_mtp_block_spec(tfconfig, transformer_layer_spec, use_transformer_engine=True)

        assert tfconfig.tensor_model_parallel_size == 1, print("Mcore2HF weight converter only supports tp = 1!")
        print_rank_0(f"in KeyeQwen3Model initialize\n\ntransformer_config={tfconfig}\n\nvision_config={vision_config}")

        def monkey_patch_init(
            self,
            transformer_config: TransformerConfig,
            hf_config: PretrainedConfig,
            model_path: str,
            transformer_layer_spec: ModuleSpec,
            vision_config: VisionTransformerConfig,
            vision_layer_spec: ModuleSpec,
            pre_process: bool = True,
            post_process: bool = True,
            mtp_block_spec: Optional[ModuleSpec] = None,
            vp_stage: Optional[int] = None,
        ):
           super(KeyeModel, self).__init__(config=transformer_config)
           self.hf_config = hf_config
           self.config = transformer_config
           self.vision_config = vision_config
           self.model_path = model_path
           self.pre_process = pre_process
           self.post_process = post_process
           self.vp_stage = vp_stage
           if self.pre_process:
               self.visual = SiglipVisionModel(vision_config, vision_layer_spec, vp_stage)
               self.mlp_AR = Projector(vision_config, transformer_config.hidden_size)

               # self.fast_visual = SiglipVisionModel(fast_vision_config, fast_vision_layer_spec, vp_stage)
               # self.fast_mlp_AR = Projector(fast_vision_config, transformer_config.hidden_size)

           self.language_model = GPTModel(
               config=transformer_config,
               transformer_layer_spec=transformer_layer_spec,
               vocab_size=hf_config.vocab_size,
               #vocab_size=155136, # only for test
               #max_sequence_length=hf_config.max_position_embeddings,
               max_sequence_length=327680, # can remove
               pre_process=pre_process,
               post_process=post_process,
               parallel_output=True,
               position_embedding_type="mrope",
               rotary_base=hf_config.rope_theta,
               #rotary_base=10000, # only for test
               rope_scaling=False,
               mtp_block_spec=mtp_block_spec,
               vp_stage=vp_stage,
           )
           self.share_embeddings_and_output_weights = (
               self.language_model.share_embeddings_and_output_weights
           )
        KeyeModel.__init__ = monkey_patch_init

        keye_model = KeyeModel(
        transformer_config=tfconfig,
        hf_config=self.hf_config,
        model_path=self.model_path,
        transformer_layer_spec=transformer_layer_spec,
        vision_config=vision_config,
        vision_layer_spec=vision_transformer_layer_spec,
        pre_process=pre_process,
        post_process=post_process,
        mtp_block_spec=mtp_block_spec,
        vp_stage=vp_stage,
        )
        print_rank_0(f'initialized\n\n{keye_model=}')

        return keye_model<|MERGE_RESOLUTION|>--- conflicted
+++ resolved
@@ -15,11 +15,7 @@
 # limitations under the License.
 
 # use mcore transformer config to initialize the model
-<<<<<<< HEAD
-import os
-=======
 import inspect
->>>>>>> 22a15365
 from abc import ABC, abstractmethod
 from token import OP
 from typing import List, Optional, Tuple, Union
@@ -56,11 +52,7 @@
     def __init__(self, tfconfig: TransformerConfig, hf_config: PretrainedConfig, model_path: str):
         self.tfconfig = tfconfig
         self.hf_config = hf_config
-<<<<<<< HEAD
-        self.model_path = model_path
-=======
-        self.has_vp_stage = inspect.signature(get_gpt_decoder_block_spec).parameters.get("vp_stage", None) is not None
->>>>>>> 22a15365
+self.has_vp_stage = inspect.signature(get_gpt_decoder_block_spec).parameters.get("vp_stage", None) is not None
 
     @abstractmethod
     def get_transformer_layer_spec(self, vp_stage=None):
@@ -98,43 +90,7 @@
         Returns:
             GPTModel: An initialized GPT model instance
         """
-<<<<<<< HEAD
-        transformer_layer_spec = self.get_transformer_layer_spec(vp_stage=vp_stage)
-        rope_scaling_args = self.get_rope_scaling_args()
-        mtp_block_spec = extra_kwargs.get("mtp_block_spec", None)
-        
-
-        if os.environ["MEGATRON_EA_VERSION"].lower() == "true":
-            model = GPTModel(
-                config=self.tfconfig,
-                transformer_layer_spec=transformer_layer_spec,
-                vocab_size=self.hf_config.vocab_size,
-                max_sequence_length=self.hf_config.max_position_embeddings,
-                pre_process=pre_process,
-                post_process=post_process,
-                share_embeddings_and_output_weights=share_embeddings_and_output_weights,
-                position_embedding_type="rope",
-                rotary_base=self.hf_config.rope_theta,
-                **rope_scaling_args,
-                mtp_block_spec=mtp_block_spec,
-                vp_stage=vp_stage,
-            )
-        else:
-            model = GPTModel(
-                config=self.tfconfig,
-                transformer_layer_spec=transformer_layer_spec,
-                vocab_size=self.hf_config.vocab_size,
-                max_sequence_length=self.hf_config.max_position_embeddings,
-                pre_process=pre_process,
-                post_process=post_process,
-                share_embeddings_and_output_weights=share_embeddings_and_output_weights,
-                position_embedding_type="rope",
-                rotary_base=self.hf_config.rope_theta,
-                **rope_scaling_args,
-                mtp_block_spec=mtp_block_spec,
-            )
-=======
-        vp_stage = extra_kwargs.get("vp_stage", None)
+vp_stage = extra_kwargs.get("vp_stage", None)
         transformer_layer_spec = self.get_transformer_layer_spec(vp_stage=vp_stage)
         rope_scaling_args = self.get_rope_scaling_args()
         mtp_block_spec = extra_kwargs.get("mtp_block_spec", None)
@@ -152,7 +108,6 @@
             mtp_block_spec=mtp_block_spec,
             **({} if not self.has_vp_stage else {"vp_stage": vp_stage}),
         )
->>>>>>> 22a15365
 
         if post_process and value:
             from verl.models.llama.megatron.layers.parallel_linear import \
@@ -168,31 +123,19 @@
 class DenseModel(BaseModelInitializer):
     """Initializer for dense models like Llama and Qwen2."""
 
-<<<<<<< HEAD
-    def get_transformer_layer_spec(self, vp_stage: Optional[int] = None):
-        assert self.tfconfig.normalization == "RMSNorm", "only RMSNorm is supported for now"
-        return get_gpt_decoder_block_spec(self.tfconfig, use_transformer_engine=True, vp_stage=vp_stage)
-=======
-    def get_transformer_layer_spec(self, vp_stage=None):
+def get_transformer_layer_spec(self, vp_stage=None):
         assert self.tfconfig.normalization == "RMSNorm", "only RMSNorm is supported for now"
         extra_kwargs = {} if not self.has_vp_stage else {"vp_stage": vp_stage}
         return get_gpt_decoder_block_spec(self.tfconfig, use_transformer_engine=True, **extra_kwargs)
->>>>>>> 22a15365
 
 
 class Qwen2MoEModel(BaseModelInitializer):
     """Initializer for Qwen2 MoE models."""
 
-<<<<<<< HEAD
-    def get_transformer_layer_spec(self, vp_stage: Optional[int] = None):
-        assert self.tfconfig.normalization == "RMSNorm", "only RMSNorm is supported for now"
-        transformer_layer_spec = get_gpt_decoder_block_spec(self.tfconfig, use_transformer_engine=True, vp_stage=vp_stage)
-=======
-    def get_transformer_layer_spec(self, vp_stage=None):
+def get_transformer_layer_spec(self, vp_stage=None):
         assert self.tfconfig.normalization == "RMSNorm", "only RMSNorm is supported for now"
         extra_kwargs = {} if not self.has_vp_stage else {"vp_stage": vp_stage}
         transformer_layer_spec = get_gpt_decoder_block_spec(self.tfconfig, use_transformer_engine=True, **extra_kwargs)
->>>>>>> 22a15365
 
         # Patch layer spec for shared experts
         for i in range(len(transformer_layer_spec.layer_specs)):
@@ -213,16 +156,10 @@
 class MixtralModel(BaseModelInitializer):
     """Initializer for Mixtral models."""
 
-<<<<<<< HEAD
-    def get_transformer_layer_spec(self, vp_stage: Optional[int] = None):
-        assert self.tfconfig.normalization == "RMSNorm", "only RMSNorm is supported for now"
-        transformer_layer_spec = get_gpt_decoder_block_spec(self.tfconfig, use_transformer_engine=True, vp_stage=vp_stage)
-=======
-    def get_transformer_layer_spec(self, vp_stage=None):
+def get_transformer_layer_spec(self, vp_stage=None):
         assert self.tfconfig.normalization == "RMSNorm", "only RMSNorm is supported for now"
         extra_kwargs = {} if not self.has_vp_stage else {"vp_stage": vp_stage}
         transformer_layer_spec = get_gpt_decoder_block_spec(self.tfconfig, use_transformer_engine=True, **extra_kwargs)
->>>>>>> 22a15365
         return transformer_layer_spec
 
     def initialize(self, **kwargs):
@@ -237,16 +174,10 @@
 class Qwen3MoEModel(BaseModelInitializer):
     """Initializer for Qwen3 MoE models."""
 
-<<<<<<< HEAD
-    def get_transformer_layer_spec(self, vp_stage: Optional[int] = None):
-        assert self.tfconfig.normalization == "RMSNorm", "only RMSNorm is supported for now"
-        transformer_layer_spec = get_gpt_decoder_block_spec(self.tfconfig, use_transformer_engine=True, vp_stage=vp_stage)
-=======
-    def get_transformer_layer_spec(self, vp_stage=None):
+def get_transformer_layer_spec(self, vp_stage=None):
         assert self.tfconfig.normalization == "RMSNorm", "only RMSNorm is supported for now"
         extra_kwargs = {} if not self.has_vp_stage else {"vp_stage": vp_stage}
         transformer_layer_spec = get_gpt_decoder_block_spec(self.tfconfig, use_transformer_engine=True, **extra_kwargs)
->>>>>>> 22a15365
         return transformer_layer_spec
 
     def initialize(self, **kwargs):
@@ -262,14 +193,9 @@
 class DeepseekV3Model(BaseModelInitializer):
     """Initializer for DeepseekV3 models."""
 
-<<<<<<< HEAD
-    def get_transformer_layer_spec(self, vp_stage: Optional[int] = None):
-        transformer_layer_spec = get_gpt_decoder_block_spec(self.tfconfig, use_transformer_engine=True, vp_stage=vp_stage)
-=======
     def get_transformer_layer_spec(self, vp_stage=None):
         extra_kwargs = {} if not self.has_vp_stage else {"vp_stage": vp_stage}
         transformer_layer_spec = get_gpt_decoder_block_spec(self.tfconfig, use_transformer_engine=True, **extra_kwargs)
->>>>>>> 22a15365
         return transformer_layer_spec
 
     def get_rope_scaling_args(self) -> dict:
@@ -286,18 +212,11 @@
         if freeze_moe_router:
             self.tfconfig.moe_router_load_balancing_type = "none"
         # MTP
-<<<<<<< HEAD
-        if self.tfconfig.mtp_num_layers is not None:
-            transformer_layer_spec = self.get_transformer_layer_spec()
-            mtp_block_spec = get_gpt_mtp_block_spec(self.tfconfig,
-                 transformer_layer_spec, use_transformer_engine=True, vp_stage=kwargs.get("vp_stage", None))
-=======
-        if self.tfconfig.mtp_num_layers is not None and self.tfconfig.mtp_num_layers > 0:
+if self.tfconfig.mtp_num_layers is not None and self.tfconfig.mtp_num_layers > 0:
             transformer_layer_spec = self.get_transformer_layer_spec(vp_stage=vp_stage)
             mtp_block_spec = get_gpt_mtp_block_spec(
                 self.tfconfig, transformer_layer_spec, use_transformer_engine=True, vp_stage=vp_stage
             )
->>>>>>> 22a15365
             kwargs["mtp_block_spec"] = mtp_block_spec
 
         model = super().initialize(**kwargs)
@@ -311,14 +230,9 @@
 class Qwen25VLModel(BaseModelInitializer):
     """Initializer for Qwen2.5 VL models."""
 
-<<<<<<< HEAD
-    def get_transformer_layer_spec(self, vp_stage: Optional[int] = None):
-        transformer_layer_spec = get_gpt_decoder_block_spec(self.tfconfig, use_transformer_engine=True, vp_stage=vp_stage)
-=======
     def get_transformer_layer_spec(self, vp_stage=None):
         extra_kwargs = {} if not self.has_vp_stage else {"vp_stage": vp_stage}
         transformer_layer_spec = get_gpt_decoder_block_spec(self.tfconfig, use_transformer_engine=True, **extra_kwargs)
->>>>>>> 22a15365
         return transformer_layer_spec
 
     def initialize(
