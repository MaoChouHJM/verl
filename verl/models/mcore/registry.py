--- conflicted
+++ resolved
@@ -182,17 +182,7 @@
     model = get_supported_model(hf_config.architectures[0])
     initializer_cls = MODEL_INITIALIZER_REGISTRY[model]
     initializer = initializer_cls(tfconfig, hf_config)
-<<<<<<< HEAD
     return initializer.initialize(pre_process=pre_process, post_process=post_process, share_embeddings_and_output_weights=share_embeddings_and_output_weights, value=value, vp_stage=vp_stage, **extra_kwargs)
-=======
-    return initializer.initialize(
-        pre_process=pre_process,
-        post_process=post_process,
-        share_embeddings_and_output_weights=share_embeddings_and_output_weights,
-        value=value,
-        **extra_kwargs,
-    )
->>>>>>> 578501e2
 
 
 def get_mcore_forward_fn(hf_config: PretrainedConfig) -> Callable:
