# Copyright 2025 Bytedance Ltd. and/or its affiliates
# Copyright (c) 2025, NVIDIA CORPORATION. All rights reserved.
# Copyright Amazon.com, Inc. or its affiliates. All Rights Reserved.
#
# Licensed under the Apache License, Version 2.0 (the "License");
# you may not use this file except in compliance with the License.
# You may obtain a copy of the License at
#
#     http://www.apache.org/licenses/LICENSE-2.0
#
# Unless required by applicable law or agreed to in writing, software
# distributed under the License is distributed on an "AS IS" BASIS,
# WITHOUT WARRANTIES OR CONDITIONS OF ANY KIND, either express or implied.
# See the License for the specific language governing permissions and
# limitations under the License.

# convert huggingface config to mcore transformer config


import torch
import torch.nn.functional as F
from megatron.core import parallel_state as mpu
from megatron.core.transformer import MLATransformerConfig, TransformerConfig
from transformers import PretrainedConfig


def _get_base_transformer_config(
    hf_config: PretrainedConfig, dtype: torch.dtype, **override_transformer_config_kwargs
) -> dict:
    """
    Create a base TransformerConfig with common parameters across different model architectures.
    TODO: (ycl) use dataclass or converter config?

    Args:
        hf_config: HuggingFace model configuration
        dtype: Data type for the model
        override_transformer_config_kwargs: Additional parameters to override defaults

    Returns:
        TransformerConfig with common parameters
    """

    # Common parallel state parameters
    overlap_p2p_comm = (
        mpu.get_virtual_pipeline_model_parallel_world_size() is not None
        and mpu.get_virtual_pipeline_model_parallel_world_size() > 1
    )
    batch_p2p_comm = False
    

    # Base configuration with common parameters
    base_config = {
        # Model architecture parameters
        "num_layers": hf_config.num_hidden_layers,
        "hidden_size": hf_config.hidden_size,
        "num_attention_heads": hf_config.num_attention_heads,
        "num_query_groups": hf_config.num_key_value_heads,
        "ffn_hidden_size": hf_config.intermediate_size,
        "attention_dropout": hf_config.attention_dropout,
        "hidden_dropout": getattr(hf_config, "hidden_dropout", 0.0),
        "kv_channels": getattr(hf_config, "head_dim", None),
        "layernorm_epsilon": hf_config.rms_norm_eps,
        "add_bias_linear": True,
        # Activation and normalization
        "activation_func": F.silu,
        "normalization": "RMSNorm",
        "gated_linear_unit": True,
        # Data types
        "pipeline_dtype": dtype,
        "params_dtype": dtype,
        "bf16": dtype is torch.bfloat16,
        # Parallel configuration
        "tensor_model_parallel_size": mpu.get_tensor_model_parallel_world_size(),
        "pipeline_model_parallel_size": mpu.get_pipeline_model_parallel_world_size(),
        "expert_model_parallel_size": mpu.get_expert_model_parallel_world_size(),
        "expert_tensor_parallel_size": mpu.get_expert_tensor_parallel_world_size(),
        "virtual_pipeline_model_parallel_size": mpu.get_virtual_pipeline_model_parallel_world_size(),
        "context_parallel_size": mpu.get_context_parallel_world_size(),
        "overlap_p2p_comm": overlap_p2p_comm,
        "batch_p2p_comm": batch_p2p_comm,
        "sequence_parallel": mpu.get_tensor_model_parallel_world_size() > 1,
        # Common settings
        "variable_seq_lengths": True,
        "masked_softmax_fusion": True,
        "moe_token_dispatcher_type": "alltoall",
    }

    # Update with any provided overrides
    # override_transformer_config_kwargs as kwargs shall never be none
    base_config.update(override_transformer_config_kwargs)

    return base_config


def _get_mla_transformer_config(
    hf_config: PretrainedConfig, mla_rope_config: dict, dtype: torch.dtype, **override_transformer_config_kwargs
) -> dict:
    """
    Create a MLATransformerConfig with common parameters across different model architectures.
    This is specifically for MLA models like DeepseekV3.

    Args:
        hf_config: HuggingFace model configuration
        mla_rope_config: MLA specific RoPE configuration
        dtype: Data type for the model
        override_transformer_config_kwargs: Additional parameters to override defaults

    Returns:
        MLATransformerConfig with common parameters
    """
    base_config = _get_base_transformer_config(hf_config=hf_config, dtype=dtype, **override_transformer_config_kwargs)
    mla_config = {
        # MLA specific parameters
        "q_lora_rank": hf_config.q_lora_rank,
        "kv_lora_rank": hf_config.kv_lora_rank,
        "qk_head_dim": hf_config.qk_nope_head_dim,
        "qk_pos_emb_head_dim": hf_config.qk_rope_head_dim,
        "v_head_dim": hf_config.v_head_dim,
        "rotary_base": hf_config.rope_theta,
        "rotary_scaling_factor": mla_rope_config["factor"],
        "rope_type": mla_rope_config["type"],
        "max_position_embeddings": mla_rope_config["original_max_position_embeddings"],
        "beta_fast": mla_rope_config["beta_fast"],
        "beta_slow": mla_rope_config["beta_slow"],
        "mscale": mla_rope_config["mscale"],
        "mscale_all_dim": mla_rope_config["mscale_all_dim"],
    }

    base_config.update(mla_config)
    return base_config


def hf_to_mcore_config_dense(
    hf_config: PretrainedConfig, dtype: torch.dtype, **override_transformer_config_kwargs
) -> TransformerConfig:
    # for LlamaForCausalLM or Qwen2ForCausalLM
    qkv_bias = True if "Qwen2ForCausalLM" in hf_config.architectures else getattr(hf_config, "attention_bias", False)
    qk_layernorm = True if "Qwen3ForCausalLM" in hf_config.architectures else False

    args: dict = _get_base_transformer_config(
        hf_config=hf_config,
        dtype=dtype,
        use_cpu_initialization=False,
        add_bias_linear=False,
        add_qkv_bias=qkv_bias,
        qk_layernorm=qk_layernorm,
    )
    # override_transformer_config_kwargs as kwargs shall never be none
    args.update(override_transformer_config_kwargs)
    print(f"Overridden TF init config: {args}")
    return TransformerConfig(**args)


def hf_to_mcore_config_qwen2moe(
    hf_config: PretrainedConfig, dtype: torch.dtype, **override_transformer_config_kwargs
) -> TransformerConfig:
    args: dict = _get_base_transformer_config(
        hf_config=hf_config,
        dtype=dtype,
        use_cpu_initialization=False,
        add_bias_linear=False,
        layernorm_epsilon=hf_config.rms_norm_eps,
        # MoE specific
        moe_ffn_hidden_size=hf_config.moe_intermediate_size,
        moe_router_bias_update_rate=0.001,
        moe_router_topk=hf_config.num_experts_per_tok,
        num_moe_experts=hf_config.num_experts,
        moe_shared_expert_intermediate_size=hf_config.shared_expert_intermediate_size,
        moe_aux_loss_coeff=hf_config.router_aux_loss_coef,
        # moe_aux_loss_coeff=0.0,
        moe_router_load_balancing_type="none",  # turn off aux_loss as it hurts perf in RL
        moe_shared_expert_overlap=True,
        moe_grouped_gemm=True,
        moe_router_score_function="softmax",
        # Other optimizations
        persist_layer_norm=True,
        bias_activation_fusion=True,
        bias_dropout_fusion=True,
        # Qwen specific
        moe_router_pre_softmax=True,
        add_qkv_bias=True,
    )
    # override_transformer_config_kwargs as kwargs shall never be none
    args.update(override_transformer_config_kwargs)
    print(f"Overridden TF init config: {args}")
    return TransformerConfig(**args)


def hf_to_mcore_config_mixtral(
    hf_config: PretrainedConfig, dtype: torch.dtype, **override_transformer_config_kwargs
) -> TransformerConfig:
    args: dict = _get_base_transformer_config(
        hf_config=hf_config,
        dtype=dtype,
        use_cpu_initialization=False,
        add_bias_linear=False,
        layernorm_epsilon=hf_config.rms_norm_eps,
        # MoE specific
        num_moe_experts=hf_config.num_local_experts,
        moe_aux_loss_coeff=hf_config.router_aux_loss_coef,
        moe_router_topk=hf_config.num_experts_per_tok,
        moe_router_pre_softmax=True,
        moe_router_load_balancing_type="none",  # turn off aux_loss as it hurts perf in RL
        moe_router_score_function="softmax",
        moe_shared_expert_intermediate_size=None,  # mixtral has no shared expert
        moe_shared_expert_overlap=False,  # mixtral has no shared expert
        moe_ffn_hidden_size=hf_config.intermediate_size,
        moe_router_bias_update_rate=0.001,
        moe_permute_fusion=True, # need TE 2.1+
        moe_grouped_gemm=True,
        # Other optimizations
        persist_layer_norm=True,
        apply_rope_fusion=True,
        bias_activation_fusion=True,
        bias_dropout_fusion=True,
    )
    # override_transformer_config_kwargs as kwargs shall never be none
    args.update(override_transformer_config_kwargs)
    print(f"Overridden TF init config: {args}")
    return TransformerConfig(**args)


def hf_to_mcore_config_qwen3moe(
    hf_config: PretrainedConfig, dtype: torch.dtype, **override_transformer_config_kwargs
) -> TransformerConfig:
    args: dict = _get_base_transformer_config(
        hf_config=hf_config,
        dtype=dtype,
        use_cpu_initialization=False,
        add_bias_linear=False,
        layernorm_epsilon=hf_config.rms_norm_eps,
        # MoE specific
        moe_ffn_hidden_size=hf_config.moe_intermediate_size,
        moe_router_bias_update_rate=0.001,
        moe_router_topk=hf_config.num_experts_per_tok,
        num_moe_experts=hf_config.num_experts,
        moe_aux_loss_coeff=hf_config.router_aux_loss_coef,
        # moe_aux_loss_coeff=0.0,
        moe_router_load_balancing_type="none",  # turn off aux_loss as it hurts perf in RL
        moe_grouped_gemm=True,
        moe_router_score_function="softmax",
        # Other optimizations
        persist_layer_norm=True,
        bias_activation_fusion=True,
        bias_dropout_fusion=True,
        # Qwen specific
        moe_router_pre_softmax=False,
        qk_layernorm=True,
    )
    # override_transformer_config_kwargs as kwargs shall never be none
    args.update(override_transformer_config_kwargs)
    print(f"Overridden TF init config: {args}")
    return TransformerConfig(**args)


def hf_to_mcore_config_dpskv3(
    hf_config: PretrainedConfig, dtype: torch.dtype, **override_transformer_config_kwargs
) -> MLATransformerConfig:
    # DeepseekV3ForCausalLM
    from megatron.core.transformer.enums import AttnBackend

    #from .patch_v012 import apply_patch

    #apply_patch()

    mla_rope_config = {
        "beta_fast": 32,
        "beta_slow": 1,
        "factor": 1,
        "mscale": 1.0,
        "mscale_all_dim": 1.0,
        "original_max_position_embeddings": 4096,
        "type": "rope",
    }
    if "rope_scaling" in hf_config and hf_config.rope_scaling is not None:
        mla_rope_config.update(hf_config.rope_scaling)
    #moe_layer_freq = [1] * hf_config.num_hidden_layers
    #for i in range(min(hf_config.first_k_dense_replace, hf_config.num_hidden_layers)):
    #    moe_layer_freq[i] = 0

    # disable MTP and quantization for now
    if "num_nextn_predict_layers" in hf_config:
<<<<<<< HEAD
        assert hf_config.num_nextn_predict_layers == 0, "MTP is not supported for now, please modify the config.json to set num_nextn_predict_layers to 0"
    #assert "quantization_config" not in hf_config or not hf_config.quantization_config, "quantization is not supported for now, please modify the config.json to remove quantization_config"
=======
        assert hf_config.num_nextn_predict_layers == 0, (
            "MTP is not supported for now, please modify the config.json to set num_nextn_predict_layers to 0"
        )
    assert "quantization_config" not in hf_config or not hf_config.quantization_config, (
        "quantization is not supported for now, please modify the config.json to remove quantization_config"
    )
>>>>>>> 578501e2

    args: dict = _get_mla_transformer_config(
        hf_config=hf_config,
        mla_rope_config=mla_rope_config,
        dtype=dtype,
        # Additional parameters
        use_cpu_initialization=False,
        add_bias_linear=False,
        attention_backend=AttnBackend.fused,
        qk_layernorm=True,
        # Standard MoE parameters
        moe_ffn_hidden_size=hf_config.moe_intermediate_size,
        moe_token_dispatcher_type="flex",
        moe_router_bias_update_rate=0.001,
        moe_router_enable_expert_bias=True,
        moe_router_topk=hf_config.num_experts_per_tok,
        num_moe_experts=hf_config.n_routed_experts,
        moe_shared_expert_intermediate_size=hf_config.moe_intermediate_size * hf_config.n_shared_experts,
        moe_aux_loss_coeff=getattr(hf_config, "aux_loss_alpha", 0.0001),
        moe_router_load_balancing_type="seq_aux_loss",
        # moe_permute_fusion=True, # need TE 2.1+
        moe_grouped_gemm=True,
        moe_router_score_function="sigmoid",
        moe_router_pre_softmax=True,
        moe_router_topk_scaling_factor=hf_config.routed_scaling_factor,
        #moe_layer_freq=moe_layer_freq,
        # mcore 0.12 moe
        moe_router_dtype="fp32",
        # Other optimizations
        # deallocate_pipeline_outputs=True,
        # gradient_accumulation_fusion=True,
        persist_layer_norm=True,
        bias_activation_fusion=True,
        bias_dropout_fusion=True,
<<<<<<< HEAD
        apply_rope_fusion=True, # False when 0.12.1
        async_tensor_model_parallel_allreduce=True,
        attention_softmax_in_fp32=False,
        batch_p2p_comm=False,
        cp_comm_type="p2p",
        cross_entropy_fusion_impl="te",
        cross_entropy_loss_fusion=True,
        disable_bf16_reduced_precision_matmul=False,
        distribute_saved_activations=False,
        gradient_accumulation_fusion=True,
        moe_permute_fusion=True,
        moe_router_force_load_balancing=True,
        overlap_p2p_comm=True,
        **override_transformer_config_kwargs,
    )

    def core_transformer_config_from_args(args):
        # Config class.
        config_class = MLATransformerConfig
        # Translate args to core transformer configuration
        kw_args = {}
        import dataclasses
        for f in dataclasses.fields(config_class):
            if f.name in args:
                kw_args[f.name] = args[f.name]

        if 'no_persist_layer_norm' in args:
            kw_args['persist_layer_norm'] = not args['no_persist_layer_norm']

        if 'apply_layernorm_1p' in args:
            kw_args['layernorm_zero_centered_gamma'] = args['apply_layernorm_1p']

        if 'norm_epsilon' in args:
            kw_args['layernorm_epsilon'] = args['norm_epsilon']

        kw_args['deallocate_pipeline_outputs'] = True

        if 'params_dtype' in args:
            kw_args['pipeline_dtype'] = args['params_dtype']

        if 'overlap_p2p_comm' in args:
            kw_args['batch_p2p_comm'] = not args['overlap_p2p_comm']

        if 'num_experts' in args:
            kw_args['num_moe_experts'] = args['num_experts']

        if 'rotary_interleaved' in args:
            kw_args['rotary_interleaved'] = args['rotary_interleaved']

        if 'decoder_first_pipeline_num_layers' in args:
            kw_args['num_layers_in_first_pipeline_stage']= args['decoder_first_pipeline_num_layers']

        if 'decoder_last_pipeline_num_layers' in args:
            kw_args['num_layers_in_last_pipeline_stage']= args['decoder_last_pipeline_num_layers']

        if 'fp8_param_gather' in args:
            kw_args['fp8_param'] = args['fp8_param_gather']

        if 'swiglu' in args and args['swiglu']:
            kw_args['activation_func'] = F.silu
            kw_args['gated_linear_unit'] = True
            if 'bias_swiglu_fusion' in args:
                kw_args['bias_activation_fusion'] = args['bias_swiglu_fusion']
        else:
            if 'bias_gelu_fusion' in args:
                kw_args['bias_activation_fusion'] = args['bias_gelu_fusion']

        if 'squared_relu' in args and args['squared_relu']:
            if 'swiglu' in args:
                assert not args['swiglu']
            kw_args['activation_func'] = squared_relu

        if 'init_method_xavier_uniform' in args and args['init_method_xavier_uniform']:
            kw_args['init_method'] = torch.nn.init.xavier_uniform_
            kw_args['scaled_init_method'] = torch.nn.init.xavier_uniform_

        if 'group_query_attention' in args and args['group_query_attention']:
            if 'num_query_groups' in args:
                kw_args['num_query_groups'] = args['num_query_groups']
        else:
            kw_args['num_query_groups'] = None

        if 'config_logger_dir' in args:
            kw_args['config_logger_dir'] = args['config_logger_dir']

        if 'cp_comm_type' in args and len(args['cp_comm_type']) == 1:
            kw_args['cp_comm_type'] = args['cp_comm_type'][0]

        if 'is_hybrid_model' in args and args['is_hybrid_model']:
            kw_args['is_hybrid_model'] = args['is_hybrid_model']

        # Return config.
        return kw_args

    transformer_config = MLATransformerConfig(**core_transformer_config_from_args(config_args))
    import dataclasses, json
    config_dict = dataclasses.asdict(transformer_config)
    json_str = json.dumps(config_dict, indent=4, default=lambda o: str(o), sort_keys=True)
    from verl.utils.logger.aggregate_logger import print_rank_0
    print_rank_0(f"Overridden MLA TF init config: {json_str}")
=======
    )
    # override_transformer_config_kwargs as kwargs shall never be none
    args.update(override_transformer_config_kwargs)
    transformer_config: MLATransformerConfig = MLATransformerConfig(**args)
    print(f"Overridden MLA TF init config: {transformer_config}")
>>>>>>> 578501e2
    # MTP
    if "num_nextn_predict_layers" in hf_config:
        transformer_config.mtp_num_layers = hf_config.num_nextn_predict_layers
        if transformer_config.mtp_num_layers == 0:
            transformer_config.mtp_num_layers = None
        transformer_config.mtp_loss_scaling_factor = 0.1

    return transformer_config


def hf_to_mcore_config_qwen2_5_vl(
    hf_config: PretrainedConfig, dtype: torch.dtype, **override_transformer_config_kwargs
) -> TransformerConfig:
    # Qwen2_5_VLForConditionalGeneration

    args = _get_base_transformer_config(
        hf_config=hf_config,
        dtype=dtype,
        add_bias_linear=False,
        # qwen specific
        add_qkv_bias=True,
        mrope_section=hf_config.rope_scaling["mrope_section"],
    )
    # override_transformer_config_kwargs as kwargs shall never be none
    args.update(override_transformer_config_kwargs)
    print(f"Overridden TF init config: {args}")
    return TransformerConfig(**args)


def hf_to_mcore_config_llama4(
    hf_config: PretrainedConfig, dtype: torch.dtype, **override_transformer_config_kwargs
) -> TransformerConfig:
    # Llama4ForConditionalGeneration
    raise NotImplementedError("Llama4ForConditionalGeneration is not supported yet")<|MERGE_RESOLUTION|>--- conflicted
+++ resolved
@@ -280,17 +280,8 @@
 
     # disable MTP and quantization for now
     if "num_nextn_predict_layers" in hf_config:
-<<<<<<< HEAD
         assert hf_config.num_nextn_predict_layers == 0, "MTP is not supported for now, please modify the config.json to set num_nextn_predict_layers to 0"
     #assert "quantization_config" not in hf_config or not hf_config.quantization_config, "quantization is not supported for now, please modify the config.json to remove quantization_config"
-=======
-        assert hf_config.num_nextn_predict_layers == 0, (
-            "MTP is not supported for now, please modify the config.json to set num_nextn_predict_layers to 0"
-        )
-    assert "quantization_config" not in hf_config or not hf_config.quantization_config, (
-        "quantization is not supported for now, please modify the config.json to remove quantization_config"
-    )
->>>>>>> 578501e2
 
     args: dict = _get_mla_transformer_config(
         hf_config=hf_config,
@@ -325,7 +316,6 @@
         persist_layer_norm=True,
         bias_activation_fusion=True,
         bias_dropout_fusion=True,
-<<<<<<< HEAD
         apply_rope_fusion=True, # False when 0.12.1
         async_tensor_model_parallel_allreduce=True,
         attention_softmax_in_fp32=False,
@@ -426,13 +416,6 @@
     json_str = json.dumps(config_dict, indent=4, default=lambda o: str(o), sort_keys=True)
     from verl.utils.logger.aggregate_logger import print_rank_0
     print_rank_0(f"Overridden MLA TF init config: {json_str}")
-=======
-    )
-    # override_transformer_config_kwargs as kwargs shall never be none
-    args.update(override_transformer_config_kwargs)
-    transformer_config: MLATransformerConfig = MLATransformerConfig(**args)
-    print(f"Overridden MLA TF init config: {transformer_config}")
->>>>>>> 578501e2
     # MTP
     if "num_nextn_predict_layers" in hf_config:
         transformer_config.mtp_num_layers = hf_config.num_nextn_predict_layers
