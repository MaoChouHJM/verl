# Copyright 2024 Bytedance Ltd. and/or its affiliates
#
# Licensed under the Apache License, Version 2.0 (the "License");
# you may not use this file except in compliance with the License.
# You may obtain a copy of the License at
#
#     http://www.apache.org/licenses/LICENSE-2.0
#
# Unless required by applicable law or agreed to in writing, software
# distributed under the License is distributed on an "AS IS" BASIS,
# WITHOUT WARRANTIES OR CONDITIONS OF ANY KIND, either express or implied.
# See the License for the specific language governing permissions and
# limitations under the License.
"""
Apply monkey-patch function to models
"""

import importlib.metadata
import sys
from functools import lru_cache
from typing import Optional

import torch
from packaging import version
from transformers.modeling_flash_attention_utils import _flash_attention_forward
from transformers.modeling_utils import PreTrainedModel

from verl.utils.import_utils import is_trl_available
from verl.utils.ulysses import (
    gather_heads_scatter_seq,
    gather_seq_scatter_heads,
    get_ulysses_sequence_parallel_group,
    get_ulysses_sequence_parallel_world_size,
    slice_input_tensor,
)


def repeat_kv(hidden_states: torch.Tensor, n_rep: int) -> torch.Tensor:
    """
    This is the equivalent of torch.repeat_interleave(x, dim=2, repeats=n_rep). The hidden states go from (batch,
    seqlen, num_key_value_heads, head_dim) to (batch, seqlen, num_attention_heads, head_dim)
    """
    batch, slen, num_key_value_heads, head_dim = hidden_states.shape
    if n_rep == 1:
        return hidden_states
    hidden_states = hidden_states[:, :, :, None, :].expand(batch, slen, num_key_value_heads, n_rep, head_dim)
    return hidden_states.reshape(batch, slen, num_key_value_heads * n_rep, head_dim)


def _ulysses_flash_attention_forward(
    query_states: torch.Tensor,
    key_states: torch.Tensor,
    value_states: torch.Tensor,
    *args,
    position_ids: Optional[torch.Tensor] = None,
    **kwargs,
):
    """Insert all-to-all before and after flash attention.
    DeepSpeed-Ulysses: https://arxiv.org/pdf/2309.14509

    Args:
        query_states (torch.Tensor): (batch_size, seqlen/sp_size, nheads, head_dim)
        key_states (torch.Tensor): (batch_size, seqlen/sp_size, nheads_k, head_dim)
        value_states (torch.Tensor): (batch_size, seqlen/sp_size, nheads_k, head_dim)
        position_ids (torch.Tensor, optional): (batch_size, seqlen/sp_size)

    Returns:
        torch.Tensor: (batch_size, seqlen/sp_size, nheads, head_dim)
    """
    ulysses_sp_size = get_ulysses_sequence_parallel_world_size()

    ########## AlltoAll for Ulysses ##########
    if ulysses_sp_size > 1:
        assert position_ids is not None, "position_ids is required for Ulysses sequence parallelism"

        # NOTE: repeat kv heads to be divided by sequence parallel. Instead of repeating nheads_q//nheads_k,
        # we choose to repeat sp_size//nheads_k, since flash_attention supports MQA/GQA.
        # For example:
        # - nheads_k=4, sp=8, repeats=2
        # - nheads_k=8, sp=8, repeats=1
        # - nheads_k=16, sp=8, repeats=1
        repeats = max(ulysses_sp_size // key_states.size(2), 1)
        key_states = repeat_kv(key_states, repeats)
        value_states = repeat_kv(value_states, repeats)

        # (bsz, seq_len/n, n_head, head_dim) -> (bsz, seq_len, n_head/n, head_dim)
        query_states = gather_seq_scatter_heads(query_states, seq_dim=1, head_dim=2)
        key_states = gather_seq_scatter_heads(key_states, seq_dim=1, head_dim=2)
        value_states = gather_seq_scatter_heads(value_states, seq_dim=1, head_dim=2)

        # TODO: all_gather position_ids because `prepare_fa2_from_position_ids` needs it, we can eliminate
        # this all_gather by passing cu_seq_lens_q, cu_seq_lens_k, max_length_k, max_length_q explicitly.
        # https://github.com/huggingface/transformers/pull/33932

        # (bsz, seq_len/n) -> (bsz, seq_len)
        position_ids_list = [torch.empty_like(position_ids) for _ in range(ulysses_sp_size)]
        torch.distributed.all_gather(position_ids_list, position_ids, group=get_ulysses_sequence_parallel_group())
        position_ids = torch.concat(position_ids_list, dim=-1)

    # (bsz, seq_len, n_head/n, head_dim)
    attn_output = _flash_attention_forward(query_states, key_states, value_states, *args, position_ids=position_ids, **kwargs)

    ########## AlltoAll for Ulysses ##########
    if ulysses_sp_size > 1:
        # (bsz, seq_len, n_head/n, head_dim) -> (bsz, seq_len/n, n_head, head_dim)
        attn_output = gather_heads_scatter_seq(attn_output, seq_dim=1, head_dim=2)

    return attn_output


def patch_vlm_for_ulysses_input_slicing(model_class: type):
    """
    Applies a monkey patch to the forward method of a given model class
    to enable Ulysses sequence parallelism input slicing.
    """

    def _create_ulysses_wrapped_decoder_forward(original_forward):
        def ulysses_wrapped_decoder_forward(self, *args, **kwargs):
            inputs_embeds = kwargs.get("inputs_embeds")
            call_kwargs = kwargs.copy()

            current_ulysses_sp_size = get_ulysses_sequence_parallel_world_size()

            slice_now = inputs_embeds is not None and current_ulysses_sp_size > 1 and getattr(self, "_needs_initial_slice", True)
            if slice_now:
                call_kwargs["inputs_embeds"] = slice_input_tensor(inputs_embeds, dim=1, padding=False)
                self._needs_initial_slice = False
            try:
                return original_forward(self, *args, **call_kwargs)
            finally:
                if slice_now:
                    self._needs_initial_slice = True

        return ulysses_wrapped_decoder_forward

    original_forward = model_class.forward
    wrapped_forward = _create_ulysses_wrapped_decoder_forward(original_forward)
    model_class.forward = wrapped_forward
    print(f"Monkey patch {model_class.__name__}.forward for Ulysses SP input slicing.")


def apply_monkey_patch(
    model: PreTrainedModel,
    ulysses_sp_size: int = 1,
    use_remove_padding: bool = True,
    use_fused_kernels: bool = False,
):
    """Replace _flash_attention_forward to _ulysses_flash_attention_forward"""
    module = sys.modules[model.__module__]

    try:
        num_attention_heads, num_key_value_heads = model.config.num_attention_heads, model.config.num_key_value_heads
    except AttributeError:
        num_attention_heads, num_key_value_heads = model.config.text_config.num_attention_heads, model.config.text_config.num_key_value_heads
    
    assert num_attention_heads % ulysses_sp_size == 0, f"num_attention_heads {num_attention_heads} must be divisible by ulysses_sp_size {ulysses_sp_size}"
    assert num_key_value_heads % ulysses_sp_size == 0 or ulysses_sp_size % num_key_value_heads == 0, (
        f"num_key_value_heads {num_key_value_heads} must be divisible by ulysses_sp_size {ulysses_sp_size}or vise versa. Upon ulysses_sp_size % num_key_value_heads == 0,kv heads are repeated to ensure correctness."
    )

    if is_trl_available():
        from trl import AutoModelForCausalLMWithValueHead

        def state_dict(self, *args, **kwargs):
            return torch.nn.Module.state_dict(self, *args, **kwargs)

        AutoModelForCausalLMWithValueHead.state_dict = state_dict
        print("Monkey patch state_dict in AutoModelForCausalLMWithValueHead. ")

    # TODO: VLM models only, unify monkey patch to LLM models.
    if model.config.model_type == "qwen2_5_vl":
        from transformers.models.qwen2_5_vl.modeling_qwen2_5_vl import (
            Qwen2_5_VLFlashAttention2,
            Qwen2_5_VLForConditionalGeneration,
        )

        if use_remove_padding or ulysses_sp_size > 1:
            from verl.models.transformers.qwen2_vl import ulysses_flash_attn_forward

            Qwen2_5_VLFlashAttention2.forward = ulysses_flash_attn_forward
            print("Monkey patch FlashAttention2.forward in Qwen2.5VL")

        if ulysses_sp_size > 1:
            if is_transformers_version_in_range(min_version="4.52.0"):
                from transformers.models.qwen2_5_vl.modeling_qwen2_5_vl import Qwen2_5_VLTextModel
                patch_vlm_for_ulysses_input_slicing(Qwen2_5_VLTextModel)
            else:
                from transformers.models.qwen2_5_vl.modeling_qwen2_5_vl import Qwen2_5_VLModel
                patch_vlm_for_ulysses_input_slicing(Qwen2_5_VLModel)

        if use_fused_kernels:
            from verl.models.transformers.qwen2_5_vl import forward_for_ppo

            Qwen2_5_VLForConditionalGeneration.forward = forward_for_ppo

        return

<<<<<<< HEAD
    if model.config.model_type == "Keye":
        from recovlm.models.keye.modeling_keye import KeyeFlashAttention2

        from verl.models.transformers.keye import keye_attn_forward

        KeyeFlashAttention2.forward = keye_attn_forward
        print("Monkey patch FlashAttention2.forward in Keye")
        return

    # transformers<=4.47.1
    if hasattr(module, "_flash_attention_forward"):
        module._flash_attention_forward = _ulysses_flash_attention_forward
        print(f"Monkey patch _flash_attention_forward in {model.__module__}")
    else:
        # transformers>=4.48.0
        from transformers.integrations import flash_attention
=======
    elif model.config.model_type == "qwen2_vl":
        from transformers.models.qwen2_vl.modeling_qwen2_vl import (
            Qwen2VLFlashAttention2,
            Qwen2VLForConditionalGeneration,
        )
>>>>>>> 5aa1b046

        if use_remove_padding or ulysses_sp_size > 1:
            from verl.models.transformers.qwen2_vl import ulysses_flash_attn_forward

            Qwen2VLFlashAttention2.forward = ulysses_flash_attn_forward
            print("Monkey patch FlashAttention2.forward in Qwen2VL")

        if ulysses_sp_size > 1:
            if is_transformers_version_in_range(min_version="4.52.0"):
                from transformers.models.qwen2_vl.modeling_qwen2_vl import Qwen2VLTextModel
                patch_vlm_for_ulysses_input_slicing(Qwen2VLTextModel)
            else:
                from transformers.models.qwen2_vl.modeling_qwen2_vl import Qwen2VLModel
                patch_vlm_for_ulysses_input_slicing(Qwen2VLModel)

        if use_fused_kernels:
            from verl.models.transformers.qwen2_vl import forward_for_ppo

            Qwen2VLForConditionalGeneration.forward = forward_for_ppo

        return

    elif model.config.model_type == "kimi_vl":
        if use_remove_padding or ulysses_sp_size > 1:
            # TODO: Changes need to be made when transformers are adapted.
            from verl.models.transformers.kimi_vl import _merge_with_image_features, _ulysses_flash_attn_forward

            module.KimiVLForConditionalGeneration._merge_with_image_features = _merge_with_image_features
            module.DeepseekV3FlashAttention2.forward = _ulysses_flash_attn_forward
            print("Monkey patch FlashAttention2.forward in KimiVL")
            
        if use_fused_kernels:
            print("Not support fused kernels for KimiVL")

        return

    # transformers<=4.47.1
    if use_remove_padding or ulysses_sp_size > 1:
        if hasattr(module, "_flash_attention_forward"):
            module._flash_attention_forward = _ulysses_flash_attention_forward
            print(f"Monkey patch _flash_attention_forward in {model.__module__}")
        else:
            # transformers>=4.48.0
            from transformers.integrations import flash_attention

            flash_attention._flash_attention_forward = _ulysses_flash_attention_forward
            print(f"Monkey patch _flash_attention_forward in {flash_attention.__name__}")

    if use_fused_kernels:
        from verl.models.transformers.llama import forward_for_ppo

        model.__class__.forward = forward_for_ppo


@lru_cache
def is_transformers_version_in_range(min_version: Optional[str] = None, max_version: Optional[str] = None) -> bool:
    try:
        # Get the installed version of the transformers library
        transformers_version_str = importlib.metadata.version("transformers")
    except importlib.metadata.PackageNotFoundError as e:
        raise ModuleNotFoundError("The `transformers` package is not installed.") from e

    transformers_version = version.parse(transformers_version_str)

    lower_bound_check = True
    if min_version is not None:
        lower_bound_check = version.parse(min_version) <= transformers_version

    upper_bound_check = True
    if max_version is not None:
        upper_bound_check = transformers_version <= version.parse(max_version)

    return lower_bound_check and upper_bound_check<|MERGE_RESOLUTION|>--- conflicted
+++ resolved
@@ -195,7 +195,6 @@
 
         return
 
-<<<<<<< HEAD
     if model.config.model_type == "Keye":
         from recovlm.models.keye.modeling_keye import KeyeFlashAttention2
 
@@ -205,20 +204,18 @@
         print("Monkey patch FlashAttention2.forward in Keye")
         return
 
-    # transformers<=4.47.1
-    if hasattr(module, "_flash_attention_forward"):
-        module._flash_attention_forward = _ulysses_flash_attention_forward
-        print(f"Monkey patch _flash_attention_forward in {model.__module__}")
-    else:
-        # transformers>=4.48.0
-        from transformers.integrations import flash_attention
-=======
+        # transformers<=4.47.1
+        if hasattr(module, "_flash_attention_forward"):
+            module._flash_attention_forward = _ulysses_flash_attention_forward
+            print(f"Monkey patch _flash_attention_forward in {model.__module__}")
+        else:
+            # transformers>=4.48.0
+            from transformers.integrations import flash_attention
     elif model.config.model_type == "qwen2_vl":
         from transformers.models.qwen2_vl.modeling_qwen2_vl import (
             Qwen2VLFlashAttention2,
             Qwen2VLForConditionalGeneration,
         )
->>>>>>> 5aa1b046
 
         if use_remove_padding or ulysses_sp_size > 1:
             from verl.models.transformers.qwen2_vl import ulysses_flash_attn_forward
