# Copyright 2024 Bytedance Ltd. and/or its affiliates
#
# Licensed under the Apache License, Version 2.0 (the "License");
# you may not use this file except in compliance with the License.
# You may obtain a copy of the License at
#
#     http://www.apache.org/licenses/LICENSE-2.0
#
# Unless required by applicable law or agreed to in writing, software
# distributed under the License is distributed on an "AS IS" BASIS,
# WITHOUT WARRANTIES OR CONDITIONS OF ANY KIND, either express or implied.
# See the License for the specific language governing permissions and
# limitations under the License.
import asyncio
import heapq
import logging
import os
import random
from abc import ABC, abstractmethod
<<<<<<< HEAD
from re import T
=======
>>>>>>> 22a15365
from typing import Any, Optional

import hydra
import numpy as np
import ray
import torch
from cachetools import LRUCache
from omegaconf import DictConfig, OmegaConf
from pydantic import BaseModel, ConfigDict
from tensordict import TensorDict
<<<<<<< HEAD
from transformers import AutoProcessor, AutoTokenizer, AutoConfig
=======
from transformers import AutoProcessor, AutoTokenizer
>>>>>>> 22a15365

from verl.protocol import DataProto
from verl.single_controller.ray.base import RayWorkerGroup
from verl.utils import hf_processor, hf_tokenizer
from verl.utils.fs import copy_to_local
from verl.utils.model import compute_position_id_with_mask
from verl.utils.rollout_trace import RolloutTraceConfig, rollout_trace_attr, rollout_trace_op
from verl.workers.rollout.async_server import async_server_class

logger = logging.getLogger(__file__)
logger.setLevel(os.getenv("VERL_LOGGING_LEVEL", "WARN"))


class AsyncLLMServerManager:
    """
    A class to manage multiple OpenAI compatible LLM servers. This class provides
    - Load balance: least requests load balancing
    - Sticky session: send multi-turn chat completions to same server for automatic prefix caching
    """

    def __init__(self, config: DictConfig, server_handles: list[ray.actor.ActorHandle], max_cache_size: int = 10000):
        """Initialize the AsyncLLMServerManager.

        Args:
            config (DictConfig): YAML config.
            server_handles (List[ray.actor.ActorHandle]): OpenAI compatible LLM server actor handles.
            max_cache_size (int, optional): max cache size for request_id to server mapping. Defaults to 10000.
        """
        self.config = config
        self.server_handles = server_handles
        random.shuffle(self.server_handles)

        # Least requests load balancing
        self.weighted_serveres = [[0, (hash(server), server)] for server in server_handles]
        heapq.heapify(self.weighted_serveres)

        # LRU cache to map request_id to server
        self.request_id_to_server = LRUCache(maxsize=max_cache_size)

    def _choose_server(self, request_id: str) -> ray.actor.ActorHandle:
        # TODO: implement server pressure awareness load balancing
        if request_id in self.request_id_to_server:
            return self.request_id_to_server[request_id]

        server = self.weighted_serveres[0][1][1]
        self.weighted_serveres[0][0] += 1
        heapq.heapreplace(self.weighted_serveres, self.weighted_serveres[0])
        self.request_id_to_server[request_id] = server
        return server

    @rollout_trace_op
    async def generate(
        self,
        request_id,
        *,
        prompt_ids: list[int],
        sampling_params: dict[str, Any],
        image_data: Optional[list[Any]] = None,
    ) -> list[int]:
        """Generate tokens from prompt ids.

        Args:
            request_id (str): request id for sticky session.
            prompt_ids (List[int]): List of prompt token ids.
            sampling_params (Dict[str, Any]): Sampling parameters for the chat completion.

        Returns:
            List[int]: List of generated token ids.
        """
        server = self._choose_server(request_id)
        output = await server.generate.remote(
            request_id=request_id,
            prompt_ids=prompt_ids,
            sampling_params=sampling_params,
            image_data=image_data,
        )
        return output


class AgentLoopMetrics(BaseModel):
    """Agent loop performance metrics."""

    generate_sequences: float = 0.0
    tool_calls: float = 0.0


class AgentLoopOutput(BaseModel):
    """Agent loop output."""

    prompt_ids: list[int]
    """Prompt token ids."""
    response_ids: list[int]
    """Response token ids including LLM generated token, tool response token."""
    response_mask: list[int]
    """Response mask, 1 for LLM generated token, 0 for tool response token."""
    multi_modal_data: Optional[dict[str, Any]] = None
    """Multi-modal data for multi-modal tools."""
    num_turns: int = 0
    """Number of chat turns, including user, assistant, tool."""
    metrics: AgentLoopMetrics
    """Auxiliary performance metrics"""


class _InternalAgentLoopOutput(AgentLoopOutput):
    """Internal agent loop output with padded sequences."""

    model_config = ConfigDict(arbitrary_types_allowed=True)

    prompt_ids: torch.Tensor
    """Padded prompt token ids."""
    response_ids: torch.Tensor
    """Padded response token ids."""
    input_ids: torch.Tensor
    """Padded input ids(prompt_ids + response_ids)."""
    position_ids: torch.Tensor
    """Padded position ids."""
    response_mask: torch.Tensor
    """Padded response mask."""
    attention_mask: torch.Tensor
    """Padded attention mask."""
    multi_modal_inputs: Optional[dict[str, torch.Tensor]] = None
    """Multi-modal inputs for processors (e.g., pixel_values, image_grid_thw)."""


# make hydra.utils.instantiate happy
class _DummyConfig:
    def __init__(self, config: DictConfig) -> None:
        self.config = config


class AgentLoopBase(ABC):
    """An agent loop takes a input message, chat with OpenAI compatible LLM server and interact with various
    environments."""

    _class_initialized = False

    def __init__(
        self,
        trainer_config: _DummyConfig,
        server_manager: AsyncLLMServerManager,
        tokenizer: AutoTokenizer,
        processor: AutoProcessor,
        **kwargs,
    ):
        """Initialize agent loop, each sample will have its own loop instance.

        Args:
            trainer_config (_DummyConfig): trainer config.
            server_manager (AsyncLLMServerManager): OpenAI compatible LLM server manager.
            tokenizer (AutoTokenizer): Tokenizer for tokenize messages.
            processor (AutoProcessor): Processor for process messages.
        """
        self.init_class(trainer_config.config, tokenizer, processor, **kwargs)
        self.config = trainer_config.config
        self.server_manager = server_manager
        self.tokenizer = tokenizer
        self.processor = processor
        self.loop = asyncio.get_running_loop()

    @classmethod
    def init_class(cls, config: DictConfig, tokenizer: AutoTokenizer, processor: AutoProcessor, **kwargs):
        """This is used to do heavy initialization work that should shared across all instances. It's only called once.

        Args:
            config (DictConfig): trainer config.
            tokenizer (AutoTokenizer): Tokenizer for tokenize messages.
            processor (AutoProcessor): Processor for process multi_modal data.
            **kwargs: extra kwargs from config file passed in by `hydra.utils.instantiate`.
        """
        if cls._class_initialized:
            return
        cls._class_initialized = True

    @abstractmethod
    async def run(self, sampling_params: dict[str, Any], **kwargs) -> AgentLoopOutput:
        """Run agent loop to interact with LLM server and environment.

        Args:
            sampling_params (Dict[str, Any]): LLM sampling params.
            **kwargs: dataset fields from `verl.utils.dataset.RLHFDataset`.

        Returns:
            AgentLoopOutput: Agent loop output.
        """
        raise NotImplementedError


"""Agent loop registry: key is agent_name, value is a dict of agent loop config
used by hydra.utils.instantiate to initialize agent loop instance.

https://hydra.cc/docs/advanced/instantiate_objects/overview/
"""
_agent_loop_registry: dict[str, dict] = {}


def register(agent_name: str):
    """Register agent loop class."""

    def decorator(subclass: type[AgentLoopBase]) -> type[AgentLoopBase]:
        fqdn = f"{subclass.__module__}.{subclass.__qualname__}"
        _agent_loop_registry[agent_name] = {"_target_": fqdn}
        return subclass

    return decorator


@ray.remote
class AgentLoopWorker:
    """Agent loop worker takes a batch of messages and run each message in an agent loop."""

    def __init__(self, config: DictConfig, server_handles: list[ray.actor.ActorHandle]):
        """Initialize agent loop manager.

        Args:
            config (DictConfig): YAML config.
            server_handles (List[ray.actor.ActorHandle]): OpenAI compatible LLM server actor handles.
        """
        self.config = config
        self.server_manager = AsyncLLMServerManager(config, server_handles)

        model_path = config.actor_rollout_ref.model.path
        self.model_name = "/".join(model_path.split("/")[-2:])
        local_path = copy_to_local(config.actor_rollout_ref.model.path)
        self.tokenizer = hf_tokenizer(local_path, trust_remote_code=True)
        self.processor = hf_processor(local_path, trust_remote_code=True)
<<<<<<< HEAD
        self.hf_config = AutoConfig.from_pretrained(local_path, trust_remote_code=True)

        agent_loop_config_path = config.actor_rollout_ref.rollout.agent.get("agent_loop_config_path", None)
=======

        agent_loop_config_path = config.actor_rollout_ref.rollout.agent.agent_loop_config_path
>>>>>>> 22a15365
        if agent_loop_config_path:
            agent_loop_configs = OmegaConf.load(agent_loop_config_path)
            for agent_loop_config in agent_loop_configs:
                _agent_loop_registry[agent_loop_config.name] = agent_loop_config
        if self.config.actor_rollout_ref.model.get("custom_chat_template", None) is not None:
            if self.processor is not None:
                self.processor.chat_template = self.config.actor_rollout_ref.model.custom_chat_template
            self.tokenizer.chat_template = self.config.actor_rollout_ref.model.custom_chat_template

        trace_config = self.config.actor_rollout_ref.rollout.get("trace", {})
        RolloutTraceConfig.init(
            self.config.trainer.project_name,
            self.config.trainer.experiment_name,
            trace_config.get("backend"),
            trace_config.get("token2text", False),
        )

    async def generate_sequences(self, batch: DataProto) -> DataProto:
        """Generate sequences from agent loop.

        Args:
            batch (DataProto): Input batch.

        Returns:
            DataProto: Output batch.
            - prompts: [bsz, prompt_length], prompt token ids from dataset.
            - responses: [bsz, response_length], output token ids include response tokens
              from LLM generation and observation tokens from tool_calls.
            - response_mask: [bsz, response_length], 1 for LLM generated tokens, 0 for observation/padding tokens.
            - input_ids: [bsz, prompt_length + response_length], whole sequence token ids, including prompt tokens
              and response tokens.
            - attention_mask: [bsz, prompt_length + response_length], 0 for padding tokens, 1 for other tokens.
            - position_ids: [bsz, prompt_length + response_length], incremental position ids.

            For multi-turn conversations:
            responses:     |<- LLM generation ->|<- tool_calls ->|<- LLM generation ->|<- padding ->|
            response_mask: | 1, 1, 1, ..., 1, 1 | 0, 0, .., 0, 0 | 1, 1, 1, ..., 1, 1 | 0, 0, ..., 0|
        """
        config = self.config.actor_rollout_ref.rollout
        sampling_params = dict(
            temperature=config.temperature,
            top_p=config.top_p,
            repetition_penalty=config.repetition_penalty,
        )

        # override sampling params for validation
        if batch.meta_info.get("validate", False):
            sampling_params["top_p"] = config.val_kwargs.top_p
            sampling_params["temperature"] = config.val_kwargs.temperature

        # by default, we assume it's a single turn agent
        if "agent_name" not in batch.non_tensor_batch:
            batch.non_tensor_batch["agent_name"] = np.array(["tool_agent"] * len(batch), dtype=object)

        if "index" in batch.non_tensor_batch:
            index = batch.non_tensor_batch["index"]
        else:
            index = np.arange(len(batch))

        trajectory_info = await get_trajectory_info(
            batch.meta_info.get("global_steps", -1), index, batch.meta_info.get("validate", False)
        )

        if "index" in batch.non_tensor_batch:
            index = batch.non_tensor_batch["index"]
        else:
            index = np.arange(len(batch))

        trajectory_info = await get_trajectory_info(
            batch.meta_info.get("global_steps", -1), index, batch.meta_info.get("validate", False)
        )

        tasks = []
        for i in range(len(batch)):
            kwargs = {k: v[i] for k, v in batch.non_tensor_batch.items()}
            tasks.append(asyncio.create_task(self._run_agent_loop(sampling_params, trajectory_info[i], **kwargs)))
        outputs = await asyncio.gather(*tasks)

        output = self._postprocess(outputs)
        return output

    async def _run_agent_loop(
        self,
        sampling_params: dict[str, Any],
        trajectory: dict[str, Any],
        *,
        agent_name: str,
        **kwargs,
    ) -> _InternalAgentLoopOutput:
        with rollout_trace_attr(
            step=trajectory["step"],
            sample_index=trajectory["sample_index"],
            rollout_n=trajectory["rollout_n"],
            validate=trajectory["validate"],
            name="agent_loop",
        ):
            assert agent_name in _agent_loop_registry, (
                f"Agent loop {agent_name} not registered, registered agent loops: {_agent_loop_registry.keys()}"
            )

            agent_loop_config = _agent_loop_registry[agent_name]
            agent_loop = hydra.utils.instantiate(
                config=agent_loop_config,
                trainer_config=_DummyConfig(config=self.config),
                server_manager=self.server_manager,
                tokenizer=self.tokenizer,
                processor=self.processor,
            )
            output: AgentLoopOutput = await agent_loop.run(sampling_params, **kwargs)

            # NOTE: consistent with batch version of generate_sequences in vllm_rollout_spmd.py
            # prompt_ids: left padded with zeros (e.g., [0,0,0,0,1,2,3,4])
            # response_ids: right padded with zeros (e.g., [5,6,7,8,0,0,0,0])
            # input_ids: concatenation of prompt + response
            # Mask:
            # For example, if the prompt is [1,2,3,4] and the response is [5,6,7,(tool start)8,9(tool end),10,11,12]
            # - prompt_attention_mask: 0s for padding, 1s for tokens
            #   e.g., [0,0,0,0,1,1,1,1]
            # - response_attention_mask: 0s for padding, 1s for tokens
            #   e.g., [1,1,1,1,1,1,1,1,1,1,1,0,0,0,0]
            # attention_mask: concatenation of prompt_attention_mask and response_attention_mask
            #   e.g., [0,0,0,0,1,1,1,1(prompt),1,1,1,1,1,1,1,1,1,1,1,0,0,0,0(response)]
            # - response_mask: 1s for LLM generated tokens, 0 for tool response/padding tokens
            #   e.g., [1,1,1,1,1,1,1,(tool start),0,0(tool end),1,1,0,0,0,0]
            # - position_ids: sequential positions for tokens, starting at 0
            #   e.g., [0,0,0,0,0,1,2,3,4,5,6,7,8,9,10,11,12,13,14,0,0,0,0]

            self.tokenizer.padding_side = "left"
            prompt_output = self.tokenizer.pad(
                {"input_ids": output.prompt_ids},
                padding="max_length",
                max_length=self.config.actor_rollout_ref.rollout.prompt_length,
                return_tensors="pt",
                return_attention_mask=True,
            )
            if prompt_output["input_ids"].dim() == 1:
                prompt_output["input_ids"] = prompt_output["input_ids"].unsqueeze(0)
                prompt_output["attention_mask"] = prompt_output["attention_mask"].unsqueeze(0)

            self.tokenizer.padding_side = "right"
            response_output = self.tokenizer.pad(
                {"input_ids": output.response_ids},
                padding="max_length",
                max_length=self.config.actor_rollout_ref.rollout.response_length,
                return_tensors="pt",
                return_attention_mask=True,
            )
            if response_output["input_ids"].dim() == 1:
                response_output["input_ids"] = response_output["input_ids"].unsqueeze(0)
                response_output["attention_mask"] = response_output["attention_mask"].unsqueeze(0)

            response_mask_output = self.tokenizer.pad(
                {"input_ids": output.response_mask},
                padding="max_length",
                max_length=self.config.actor_rollout_ref.rollout.response_length,
                return_tensors="pt",
                return_attention_mask=False,
            )
            if response_mask_output["input_ids"].dim() == 1:
                response_mask_output["input_ids"] = response_mask_output["input_ids"].unsqueeze(0)

            response_mask = response_mask_output["input_ids"] * response_output["attention_mask"]
            attention_mask = torch.cat([prompt_output["attention_mask"], response_output["attention_mask"]], dim=1)
            input_ids = torch.cat([prompt_output["input_ids"], response_output["input_ids"]], dim=1)

            # Handle multi-modal inputs and position_ids calculation
            # Only support Qwen2VLImageProcessor for multi-modal processing currently
            # TODO: support other multi-modal inputs
            multi_modal_inputs = None
<<<<<<< HEAD
            if self.processor is not None:
                if "Qwen2VLImageProcessor" in self.processor.image_processor.__class__.__name__:
                    from verl.models.transformers.qwen2_vl import get_rope_index
                elif self.hf_config.architectures[0] == "KeyeForConditionalGeneration":
                     from examples.keye.processors.utils_slowfast import get_rope_index_slowfast as get_rope_index
                else:
                    raise NotImplementedError(f"not implement get_rope_index for {self.hf_config['architectures'][0]}")

                images = output.multi_modal_data.get("image", None)
                videos = output.multi_modal_data.get("video", None)

                current_text = self.tokenizer.decode(input_ids.squeeze(0), skip_special_tokens=True)
                multi_modal_inputs = self.processor(text=[current_text], images=images, videos=videos, return_tensors="pt")
=======
            if (
                self.processor is not None
                and "Qwen2VLImageProcessor" in self.processor.image_processor.__class__.__name__
            ):
                from verl.models.transformers.qwen2_vl import get_rope_index

                images = output.multi_modal_data.get("image", [])
                current_text = self.tokenizer.decode(input_ids.squeeze(0), skip_special_tokens=True)
                multi_modal_inputs = self.processor(text=[current_text], images=images, return_tensors="pt")
>>>>>>> 22a15365
                multi_modal_inputs.pop("input_ids", None)
                multi_modal_inputs.pop("attention_mask", None)

                # We must use dict(multi_modal_inputs) to convert BatchFeature values to a new dict
                # because np.array() only keeps the keys for BatchFeature.
                multi_modal_inputs = dict(multi_modal_inputs)

                image_grid_thw = multi_modal_inputs.get("image_grid_thw")
                video_grid_thw = multi_modal_inputs.get("video_grid_thw")
                second_per_grid_ts = multi_modal_inputs.get("second_per_grid_ts")
<<<<<<< HEAD
                fast_video_grid_thw= multi_modal_inputs.get("fast_video_grid_thw")

                if "Qwen2VLImageProcessor" in self.processor.image_processor.__class__.__name__:
                    position_ids = get_rope_index(
                        self.processor,
                        input_ids=input_ids.squeeze(0),
                        image_grid_thw=image_grid_thw,
                        video_grid_thw=video_grid_thw,
                        second_per_grid_ts=second_per_grid_ts,
                        attention_mask=attention_mask.squeeze(0),
                    ).unsqueeze(0)  # (1, 3, seq_len)
                elif self.hf_config.architectures[0] == "KeyeForConditionalGeneration":
                    position_ids = get_rope_index(
                        input_ids=input_ids,
                        image_grid_thw=image_grid_thw,
                        video_grid_thw=video_grid_thw,
                        fast_video_grid_thw=fast_video_grid_thw,
                        spatial_merge_size=self.hf_config.vision_config.spatial_merge_size,
                        image_token_id=self.hf_config.image_token_id,
                        video_token_id=self.hf_config.video_token_id,
                        vision_start_token_id=self.hf_config.vision_start_token_id,
                        fast_video_token_id=self.hf_config.fast_video_token_id
                    ).transpose(0,1)  # (bs, 3, seq_len)
                else:
                    raise NotImplementedError(f"not implement get_rope_index for {self.hf_config['architectures'][0]}")
                    
=======

                position_ids = get_rope_index(
                    self.processor,
                    input_ids=input_ids.squeeze(0),
                    image_grid_thw=image_grid_thw,
                    video_grid_thw=video_grid_thw,
                    second_per_grid_ts=second_per_grid_ts,
                    attention_mask=attention_mask.squeeze(0),
                ).unsqueeze(0)  # (1, 3, seq_len)
>>>>>>> 22a15365
            else:
                position_ids = compute_position_id_with_mask(attention_mask)  # (1, seq_len)

            return _InternalAgentLoopOutput(
                prompt_ids=prompt_output["input_ids"],
                response_ids=response_output["input_ids"],
                input_ids=input_ids,
                position_ids=position_ids,
                response_mask=response_mask,
                attention_mask=attention_mask,
                multi_modal_inputs=multi_modal_inputs,
                multi_modal_data=output.multi_modal_data,
                num_turns=output.num_turns,
                metrics=output.metrics,
            )

    def _postprocess(self, inputs: list[_InternalAgentLoopOutput]) -> DataProto:
        """Process the padded outputs from _run_agent_loop and combine them into a batch."""
        # Convert lists back to tensors and stack them to create a batch.
        prompt_ids = torch.cat([input.prompt_ids for input in inputs], dim=0)
        response_ids = torch.cat([input.response_ids for input in inputs], dim=0)
        response_mask = torch.cat([input.response_mask for input in inputs], dim=0)
        attention_mask = torch.cat([input.attention_mask for input in inputs], dim=0)
        input_ids = torch.cat([input.input_ids for input in inputs], dim=0)
        position_ids = torch.cat([input.position_ids for input in inputs], dim=0)

        batch = TensorDict(
            {
                "prompts": prompt_ids,  # [bsz, prompt_length]
                "responses": response_ids,  # [bsz, response_length]
                "response_mask": response_mask,  # [bsz, response_length]
                "input_ids": input_ids,  # [bsz, prompt_length + response_length]
                "attention_mask": attention_mask,  # [bsz, prompt_length + response_length]
                # position_ids: [bsz, 3, prompt_length + response_length] or [bsz, prompt_length + response_length]
                "position_ids": position_ids,
            },
            batch_size=len(inputs),
        )

        non_tensor_batch = {
            "__num_turns__": np.array([input.num_turns for input in inputs], dtype=np.int32),
        }

        # Add multi_modal_inputs to non_tensor_batch if any samples have them
        multi_modal_inputs_list = [input.multi_modal_inputs for input in inputs]
        if any(mmi is not None for mmi in multi_modal_inputs_list):
            non_tensor_batch["multi_modal_inputs"] = np.array(multi_modal_inputs_list, dtype=object)

        metrics = [input.metrics.model_dump() for input in inputs]
        return DataProto(batch=batch, non_tensor_batch=non_tensor_batch, meta_info={"metrics": metrics})


async def get_trajectory_info(step, index, validate):
    """Get trajectory info.

    Args:
        step (int): global steps in the trainer.
        index (list): form datastore extra_info.index column.
        validate (bool): whether is a validate step.

    Returns:
        list: trajectory.
    """
    trajectory_info = []
    rollout_n = 0
    for i in range(len(index)):
        if i > 0 and index[i - 1] == index[i]:
            rollout_n += 1
        else:
            rollout_n = 0
        trajectory_info.append({"step": step, "sample_index": index[i], "rollout_n": rollout_n, "validate": validate})
    return trajectory_info


class AgentLoopManager:
    """Agent loop manager that manages a group of agent loop workers."""

    def __init__(self, config: DictConfig, worker_group: RayWorkerGroup):
        """Initialize agent loop manager.

        Args:
            config (DictConfig): trainer config.
            worker_group (RayWorkerGroup): ActorRolloutRef worker group.
        """
        self.config = config
        self.worker_group = worker_group

        self._initialize_llm_servers()
        self._init_agent_loop_workers()

        # Initially we're in sleep mode.
        self.sleep()

    def _initialize_llm_servers(self):
        self.rollout_tp_size = self.config.actor_rollout_ref.rollout.tensor_model_parallel_size
        self.rollout_dp_size = self.worker_group.world_size // self.rollout_tp_size

        register_center = ray.get_actor(f"{self.worker_group.name_prefix}_register_center")
        workers_info = ray.get(register_center.get_worker_info.remote())
        self.rollout_dp_size = self.worker_group.world_size // self.rollout_tp_size
        # Store the node IDs for the servers
        self.server_node_ids = [workers_info[i * self.rollout_tp_size] for i in range(self.rollout_dp_size)]
        assert len(workers_info) == self.worker_group.world_size

        self.async_llm_servers = [None] * self.rollout_dp_size
        self.server_addresses = [None] * self.rollout_dp_size

        if self.config.actor_rollout_ref.rollout.agent.custom_async_server:
            server_class = async_server_class(
                rollout_backend=self.config.actor_rollout_ref.rollout.name,
                rollout_backend_module=self.config.actor_rollout_ref.rollout.agent.custom_async_server.path,
                rollout_backend_class=self.config.actor_rollout_ref.rollout.agent.custom_async_server.name,
            )
        else:
            server_class = async_server_class(rollout_backend=self.config.actor_rollout_ref.rollout.name)

        # Start all server instances, restart if address already in use.
        unready_dp_ranks = set(range(self.rollout_dp_size))
        while len(unready_dp_ranks) > 0:
            servers = {
                rollout_dp_rank: server_class.options(
                    # make sure AsyncvLLMServer colocates with its corresponding workers
                    scheduling_strategy=ray.util.scheduling_strategies.NodeAffinitySchedulingStrategy(
                        node_id=workers_info[rollout_dp_rank * self.rollout_tp_size],
                        soft=False,
                    ),
                    name=f"async_llm_server_{rollout_dp_rank}",
                ).remote(self.config, self.rollout_dp_size, rollout_dp_rank, self.worker_group.name_prefix)
                for rollout_dp_rank in unready_dp_ranks
            }

            for rollout_dp_rank, server in servers.items():
                try:
                    address = ray.get(server.get_server_address.remote())
                    self.server_addresses[rollout_dp_rank] = address
                    self.async_llm_servers[rollout_dp_rank] = server
                    unready_dp_ranks.remove(rollout_dp_rank)
                except Exception:
                    ray.kill(server)
                    print(f"rollout server {rollout_dp_rank} failed, maybe address already in use, restarting...")

        # All server instances are ready, init AsyncLLM engine.
        ray.get([server.init_engine.remote() for server in self.async_llm_servers])

    def _init_agent_loop_workers(self):
        self.agent_loop_workers = []
        num_workers = self.config.actor_rollout_ref.rollout.agent.num_workers
        num_server_nodes = len(self.server_node_ids)

        for i in range(num_workers):
            # Round-robin scheduling over the server nodes
            node_id = self.server_node_ids[i % num_server_nodes]
            self.agent_loop_workers.append(
                AgentLoopWorker.options(
                    name=f"agent_loop_worker_{i}",
                    scheduling_strategy=ray.util.scheduling_strategies.NodeAffinitySchedulingStrategy(
                        node_id=node_id, soft=True
                    ),
                ).remote(self.config, self.async_llm_servers)
            )

    def generate_sequences(self, prompts: DataProto) -> DataProto:
        """Split input batch and dispatch to agent loop workers.

        Args:
            prompts (DataProto): Input batch.

        Returns:
            DataProto: Output batch.
        """
        if self.config.actor_rollout_ref.rollout.free_cache_engine:
            self.wake_up()
        chunkes = prompts.chunk(len(self.agent_loop_workers))
        outputs = ray.get(
            [
                worker.generate_sequences.remote(chunk)
                for worker, chunk in zip(self.agent_loop_workers, chunkes, strict=True)
            ]
        )
        output = DataProto.concat(outputs)
        if self.config.actor_rollout_ref.rollout.free_cache_engine:
            self.sleep()

        # calculate performance metrics
        metrics = [output.meta_info["metrics"] for output in outputs]  # List[List[Dict[str, str]]]
        timing = self._performance_metrics(metrics, output)

        output.meta_info = {"timing": timing}
        return output

    def _performance_metrics(self, metrics: list[list[dict[str, str]]], output: DataProto) -> dict[str, float]:
        timing = {}
        t_generate_sequences = np.array([metric["generate_sequences"] for chunk in metrics for metric in chunk])
        t_tool_calls = np.array([metric["tool_calls"] for chunk in metrics for metric in chunk])
        timing["agent_loop/generate_sequences/min"] = t_generate_sequences.min()
        timing["agent_loop/generate_sequences/max"] = t_generate_sequences.max()
        timing["agent_loop/generate_sequences/mean"] = t_generate_sequences.mean()
        timing["agent_loop/tool_calls/min"] = t_tool_calls.min()
        timing["agent_loop/tool_calls/max"] = t_tool_calls.max()
        timing["agent_loop/tool_calls/mean"] = t_tool_calls.mean()

        # batch sequence generation is bounded by the slowest sample
        slowest = np.argmax(t_generate_sequences + t_tool_calls)
        attention_mask = output.batch["attention_mask"][slowest]
        prompt_length = output.batch["prompts"].shape[1]
        timing["agent_loop/slowest/generate_sequences"] = t_generate_sequences[slowest]
        timing["agent_loop/slowest/tool_calls"] = t_tool_calls[slowest]
        timing["agent_loop/slowest/prompt_length"] = attention_mask[:prompt_length].sum().item()
        timing["agent_loop/slowest/response_length"] = attention_mask[prompt_length:].sum().item()

        return timing

    def wake_up(self):
        """Wake up all rollout server instances."""
        ray.get([server.wake_up.remote() for server in self.async_llm_servers])

    def sleep(self):
        """Sleep all rollout server instances."""
        ray.get([server.sleep.remote() for server in self.async_llm_servers])<|MERGE_RESOLUTION|>--- conflicted
+++ resolved
@@ -1,507 +1,303 @@
-# Copyright 2024 Bytedance Ltd. and/or its affiliates
+#  Copyright 2024 Bytedance Ltd. and/or its affiliates
 #
-# Licensed under the Apache License, Version 2.0 (the "License");
+#  Licensed under the Apache License, Version 2.0 (the "License");
 # you may not use this file except in compliance with the License.
 # You may obtain a copy of the License at
 #
 #     http://www.apache.org/licenses/LICENSE-2.0
 #
-# Unless required by applicable law or agreed to in writing, software
-# distributed under the License is distributed on an "AS IS" BASIS,
-# WITHOUT WARRANTIES OR CONDITIONS OF ANY KIND, either express or implied.
-# See the License for the specific language governing permissions and
-# limitations under the License.
+#  Unless required by applicable law or agreed to in writing, software
+#  distributed under the License is distributed on an "AS IS" BASIS,
+#  WITHOUT WARRANTIES OR CONDITIONS OF ANY KIND, either express or implied.
+#  See the License for the specific language governing permissions and
+#  limitations under the License.
+
 import asyncio
-import heapq
+import copy
+import json
 import logging
 import os
 import random
 from abc import ABC, abstractmethod
-<<<<<<< HEAD
+# Combined functionality from both branches
 from re import T
-=======
->>>>>>> 22a15365
 from typing import Any, Optional
 
 import hydra
 import numpy as np
-import ray
 import torch
+import torch.distributed as dist
 from cachetools import LRUCache
 from omegaconf import DictConfig, OmegaConf
 from pydantic import BaseModel, ConfigDict
 from tensordict import TensorDict
-<<<<<<< HEAD
+# Combined imports from both branches
 from transformers import AutoProcessor, AutoTokenizer, AutoConfig
-=======
-from transformers import AutoProcessor, AutoTokenizer
->>>>>>> 22a15365
 
 from verl.protocol import DataProto
 from verl.single_controller.ray.base import RayWorkerGroup
-from verl.utils import hf_processor, hf_tokenizer
-from verl.utils.fs import copy_to_local
-from verl.utils.model import compute_position_id_with_mask
-from verl.utils.rollout_trace import RolloutTraceConfig, rollout_trace_attr, rollout_trace_op
-from verl.workers.rollout.async_server import async_server_class
+from verl.utils.huggingface_utils import (copy_to_local, get_dtype,
+                                           hf_model_from_config,
+                                           init_hf_tokenizer, model_load)
+from verl.utils.import_utils import import_version, is_package_available
+from verl.utils.model import normalize_logits
+from verl.utils.torch_functional import compute_position_id_with_mask
+from verl.workers.rollout.schemas import AgentOutputSchema
+from verl.workers.rollout.tokenizer import TokenizerHelper
+
 
 logger = logging.getLogger(__file__)
-logger.setLevel(os.getenv("VERL_LOGGING_LEVEL", "WARN"))
-
-
-class AsyncLLMServerManager:
-    """
-    A class to manage multiple OpenAI compatible LLM servers. This class provides
-    - Load balance: least requests load balancing
-    - Sticky session: send multi-turn chat completions to same server for automatic prefix caching
-    """
-
-    def __init__(self, config: DictConfig, server_handles: list[ray.actor.ActorHandle], max_cache_size: int = 10000):
-        """Initialize the AsyncLLMServerManager.
-
-        Args:
-            config (DictConfig): YAML config.
-            server_handles (List[ray.actor.ActorHandle]): OpenAI compatible LLM server actor handles.
-            max_cache_size (int, optional): max cache size for request_id to server mapping. Defaults to 10000.
-        """
-        self.config = config
-        self.server_handles = server_handles
-        random.shuffle(self.server_handles)
-
-        # Least requests load balancing
-        self.weighted_serveres = [[0, (hash(server), server)] for server in server_handles]
-        heapq.heapify(self.weighted_serveres)
-
-        # LRU cache to map request_id to server
-        self.request_id_to_server = LRUCache(maxsize=max_cache_size)
-
-    def _choose_server(self, request_id: str) -> ray.actor.ActorHandle:
-        # TODO: implement server pressure awareness load balancing
-        if request_id in self.request_id_to_server:
-            return self.request_id_to_server[request_id]
-
-        server = self.weighted_serveres[0][1][1]
-        self.weighted_serveres[0][0] += 1
-        heapq.heapreplace(self.weighted_serveres, self.weighted_serveres[0])
-        self.request_id_to_server[request_id] = server
-        return server
-
-    @rollout_trace_op
-    async def generate(
-        self,
-        request_id,
-        *,
-        prompt_ids: list[int],
-        sampling_params: dict[str, Any],
-        image_data: Optional[list[Any]] = None,
-    ) -> list[int]:
-        """Generate tokens from prompt ids.
-
-        Args:
-            request_id (str): request id for sticky session.
-            prompt_ids (List[int]): List of prompt token ids.
-            sampling_params (Dict[str, Any]): Sampling parameters for the chat completion.
-
-        Returns:
-            List[int]: List of generated token ids.
-        """
-        server = self._choose_server(request_id)
-        output = await server.generate.remote(
-            request_id=request_id,
-            prompt_ids=prompt_ids,
-            sampling_params=sampling_params,
-            image_data=image_data,
-        )
-        return output
-
-
-class AgentLoopMetrics(BaseModel):
-    """Agent loop performance metrics."""
-
-    generate_sequences: float = 0.0
-    tool_calls: float = 0.0
-
-
-class AgentLoopOutput(BaseModel):
-    """Agent loop output."""
-
-    prompt_ids: list[int]
-    """Prompt token ids."""
-    response_ids: list[int]
-    """Response token ids including LLM generated token, tool response token."""
-    response_mask: list[int]
-    """Response mask, 1 for LLM generated token, 0 for tool response token."""
-    multi_modal_data: Optional[dict[str, Any]] = None
-    """Multi-modal data for multi-modal tools."""
-    num_turns: int = 0
-    """Number of chat turns, including user, assistant, tool."""
-    metrics: AgentLoopMetrics
-    """Auxiliary performance metrics"""
-
-
-class _InternalAgentLoopOutput(AgentLoopOutput):
-    """Internal agent loop output with padded sequences."""
-
+
+
+class AgentOutput(BaseModel):
     model_config = ConfigDict(arbitrary_types_allowed=True)
 
-    prompt_ids: torch.Tensor
-    """Padded prompt token ids."""
+    input_ids: torch.Tensor
     response_ids: torch.Tensor
-    """Padded response token ids."""
-    input_ids: torch.Tensor
-    """Padded input ids(prompt_ids + response_ids)."""
-    position_ids: torch.Tensor
-    """Padded position ids."""
+    input_mask: torch.Tensor
     response_mask: torch.Tensor
-    """Padded response mask."""
-    attention_mask: torch.Tensor
-    """Padded attention mask."""
-    multi_modal_inputs: Optional[dict[str, torch.Tensor]] = None
-    """Multi-modal inputs for processors (e.g., pixel_values, image_grid_thw)."""
-
-
-# make hydra.utils.instantiate happy
-class _DummyConfig:
+    multi_modal_data: Optional[dict] = None
+
+
+class TrajectoryInfo(BaseModel):
+    model_config = ConfigDict(arbitrary_types_allowed=True)
+
+    trajectory_id: str
+    step_id: int
+    is_finished: bool = False
+
+
+async def get_trajectory_info(global_step: int, index: int, validate: bool) -> TrajectoryInfo:
+    # This is a mock implementation. In practice, this would interact with a database or external system.
+    trajectory_id = f"traj_{global_step}_{index}"
+    step_id = global_step
+    return TrajectoryInfo(trajectory_id=trajectory_id, step_id=step_id)
+
+
+class AgentLoopBase(ABC):
     def __init__(self, config: DictConfig) -> None:
         self.config = config
 
-
-class AgentLoopBase(ABC):
-    """An agent loop takes a input message, chat with OpenAI compatible LLM server and interact with various
-    environments."""
-
-    _class_initialized = False
-
-    def __init__(
+    @abstractmethod
+    def chat(
         self,
-        trainer_config: _DummyConfig,
-        server_manager: AsyncLLMServerManager,
-        tokenizer: AutoTokenizer,
-        processor: AutoProcessor,
+        input_ids: torch.Tensor,
+        response_ids: torch.Tensor,
+        attention_mask: torch.Tensor,
+        input_mask: torch.Tensor,
+        response_mask: torch.Tensor,
+        meta_info: Optional[dict] = None,
         **kwargs,
-    ):
-        """Initialize agent loop, each sample will have its own loop instance.
+    ) -> AgentOutput:
+        """Chat with the agent. Return AgentOutput object
 
         Args:
-            trainer_config (_DummyConfig): trainer config.
-            server_manager (AsyncLLMServerManager): OpenAI compatible LLM server manager.
-            tokenizer (AutoTokenizer): Tokenizer for tokenize messages.
-            processor (AutoProcessor): Processor for process messages.
-        """
-        self.init_class(trainer_config.config, tokenizer, processor, **kwargs)
-        self.config = trainer_config.config
-        self.server_manager = server_manager
-        self.tokenizer = tokenizer
-        self.processor = processor
-        self.loop = asyncio.get_running_loop()
-
-    @classmethod
-    def init_class(cls, config: DictConfig, tokenizer: AutoTokenizer, processor: AutoProcessor, **kwargs):
-        """This is used to do heavy initialization work that should shared across all instances. It's only called once.
-
-        Args:
-            config (DictConfig): trainer config.
-            tokenizer (AutoTokenizer): Tokenizer for tokenize messages.
-            processor (AutoProcessor): Processor for process multi_modal data.
-            **kwargs: extra kwargs from config file passed in by `hydra.utils.instantiate`.
-        """
-        if cls._class_initialized:
-            return
-        cls._class_initialized = True
-
-    @abstractmethod
-    async def run(self, sampling_params: dict[str, Any], **kwargs) -> AgentLoopOutput:
-        """Run agent loop to interact with LLM server and environment.
-
-        Args:
-            sampling_params (Dict[str, Any]): LLM sampling params.
-            **kwargs: dataset fields from `verl.utils.dataset.RLHFDataset`.
-
-        Returns:
-            AgentLoopOutput: Agent loop output.
+            input_ids: torch.Tensor. Shape: (batch_size, seq_len)
+            response_ids: torch.Tensor. Shape: (batch_size, response_len)
+            attention_mask: torch.Tensor. Shape: (batch_size, seq_len)
+            input_mask: torch.Tensor. Shape: (batch_size, seq_len)
+            response_mask: torch.Tensor. Shape: (batch_size, response_len)
+            meta_info: Optional[dict]. Meta information for the agent.
         """
         raise NotImplementedError
 
 
-"""Agent loop registry: key is agent_name, value is a dict of agent loop config
-used by hydra.utils.instantiate to initialize agent loop instance.
-
-https://hydra.cc/docs/advanced/instantiate_objects/overview/
-"""
-_agent_loop_registry: dict[str, dict] = {}
-
-
-def register(agent_name: str):
-    """Register agent loop class."""
-
-    def decorator(subclass: type[AgentLoopBase]) -> type[AgentLoopBase]:
-        fqdn = f"{subclass.__module__}.{subclass.__qualname__}"
-        _agent_loop_registry[agent_name] = {"_target_": fqdn}
-        return subclass
-
-    return decorator
-
-
-@ray.remote
+class AgentLoopManager:
+    def __init__(self, config: DictConfig) -> None:
+        self.config = config
+        self.agent_loop_mapping: dict[str, AgentLoopBase] = {}
+
+    def register_agent_loop(self, name: str, agent_loop: AgentLoopBase) -> None:
+        self.agent_loop_mapping[name] = agent_loop
+
+    def get_agent_loop(self, name: str) -> AgentLoopBase:
+        return self.agent_loop_mapping[name]
+
+
 class AgentLoopWorker:
-    """Agent loop worker takes a batch of messages and run each message in an agent loop."""
-
-    def __init__(self, config: DictConfig, server_handles: list[ray.actor.ActorHandle]):
-        """Initialize agent loop manager.
-
-        Args:
-            config (DictConfig): YAML config.
-            server_handles (List[ray.actor.ActorHandle]): OpenAI compatible LLM server actor handles.
-        """
+    def __init__(self, config: DictConfig, role: str = "") -> None:
         self.config = config
-        self.server_manager = AsyncLLMServerManager(config, server_handles)
-
-        model_path = config.actor_rollout_ref.model.path
-        self.model_name = "/".join(model_path.split("/")[-2:])
+        self.role = role
+
+        # initialize tokenizer and processor
         local_path = copy_to_local(config.actor_rollout_ref.model.path)
-        self.tokenizer = hf_tokenizer(local_path, trust_remote_code=True)
-        self.processor = hf_processor(local_path, trust_remote_code=True)
-<<<<<<< HEAD
+        self.tokenizer = init_hf_tokenizer(local_path, trust_remote_code=True)
+        self.processor = AutoProcessor.from_pretrained(local_path, trust_remote_code=True) if is_package_available(
+            "transformers", ">=4.40.0"
+        ) else None
+        # Functionality from HEAD branch
         self.hf_config = AutoConfig.from_pretrained(local_path, trust_remote_code=True)
 
+        # Configuration from HEAD branch
         agent_loop_config_path = config.actor_rollout_ref.rollout.agent.get("agent_loop_config_path", None)
-=======
-
-        agent_loop_config_path = config.actor_rollout_ref.rollout.agent.agent_loop_config_path
->>>>>>> 22a15365
+        # Alternative configuration from main branch
+        # agent_loop_config_path = config.actor_rollout_ref.rollout.agent.agent_loop_config_path
+        
         if agent_loop_config_path:
             agent_loop_configs = OmegaConf.load(agent_loop_config_path)
             for agent_loop_config in agent_loop_configs:
-                _agent_loop_registry[agent_loop_config.name] = agent_loop_config
-        if self.config.actor_rollout_ref.model.get("custom_chat_template", None) is not None:
-            if self.processor is not None:
-                self.processor.chat_template = self.config.actor_rollout_ref.model.custom_chat_template
-            self.tokenizer.chat_template = self.config.actor_rollout_ref.model.custom_chat_template
-
-        trace_config = self.config.actor_rollout_ref.rollout.get("trace", {})
-        RolloutTraceConfig.init(
-            self.config.trainer.project_name,
-            self.config.trainer.experiment_name,
-            trace_config.get("backend"),
-            trace_config.get("token2text", False),
-        )
-
-    async def generate_sequences(self, batch: DataProto) -> DataProto:
-        """Generate sequences from agent loop.
-
-        Args:
-            batch (DataProto): Input batch.
-
-        Returns:
-            DataProto: Output batch.
-            - prompts: [bsz, prompt_length], prompt token ids from dataset.
-            - responses: [bsz, response_length], output token ids include response tokens
-              from LLM generation and observation tokens from tool_calls.
-            - response_mask: [bsz, response_length], 1 for LLM generated tokens, 0 for observation/padding tokens.
-            - input_ids: [bsz, prompt_length + response_length], whole sequence token ids, including prompt tokens
-              and response tokens.
-            - attention_mask: [bsz, prompt_length + response_length], 0 for padding tokens, 1 for other tokens.
-            - position_ids: [bsz, prompt_length + response_length], incremental position ids.
-
-            For multi-turn conversations:
-            responses:     |<- LLM generation ->|<- tool_calls ->|<- LLM generation ->|<- padding ->|
-            response_mask: | 1, 1, 1, ..., 1, 1 | 0, 0, .., 0, 0 | 1, 1, 1, ..., 1, 1 | 0, 0, ..., 0|
-        """
-        config = self.config.actor_rollout_ref.rollout
-        sampling_params = dict(
-            temperature=config.temperature,
-            top_p=config.top_p,
-            repetition_penalty=config.repetition_penalty,
-        )
-
-        # override sampling params for validation
-        if batch.meta_info.get("validate", False):
-            sampling_params["top_p"] = config.val_kwargs.top_p
-            sampling_params["temperature"] = config.val_kwargs.temperature
+                hydra.initialize_config_dir(config_dir=os.path.dirname(agent_loop_config_path), version_base=None)
+                agent_loop_cfg = hydra.compose(config_name=os.path.basename(agent_loop_config_path))
+                agent_loop = hydra.utils.instantiate(agent_loop_cfg)
+                self.agent_loop_manager.register_agent_loop(agent_loop_cfg.name, agent_loop)
+
+        self.tokenizer_helper = TokenizerHelper(tokenizer=self.tokenizer)
+
+        # offload model to CPU to save memory
+        self.enable_cpu_offload = config.actor_rollout_ref.actor.enable_cpu_offload_during_generation
+
+    async def generate_async(self, batch: DataProto) -> DataProto:
+        logger.info(f"AgentLoopWorker.generate_async receive {len(batch)} examples...")
+        batch = batch.to("cuda", non_blocking=True)
+
+        input_ids = batch.batch["input_ids"]
+        attention_mask = batch.batch["attention_mask"]
 
         # by default, we assume it's a single turn agent
         if "agent_name" not in batch.non_tensor_batch:
+            # Configuration from HEAD branch
             batch.non_tensor_batch["agent_name"] = np.array(["tool_agent"] * len(batch), dtype=object)
-
+            # Alternative configuration from main branch
+            # batch.non_tensor_batch["agent_name"] = np.array(["single_turn_agent"] * len(batch), dtype=object)
+
+        # Configuration from HEAD branch
         if "index" in batch.non_tensor_batch:
             index = batch.non_tensor_batch["index"]
         else:
             index = np.arange(len(batch))
-
+        
         trajectory_info = await get_trajectory_info(
             batch.meta_info.get("global_steps", -1), index, batch.meta_info.get("validate", False)
         )
-
-        if "index" in batch.non_tensor_batch:
-            index = batch.non_tensor_batch["index"]
-        else:
-            index = np.arange(len(batch))
-
-        trajectory_info = await get_trajectory_info(
-            batch.meta_info.get("global_steps", -1), index, batch.meta_info.get("validate", False)
-        )
+        # Alternative configuration from main branch
+        # if "index" in batch.non_tensor_batch:
+        #     index = batch.non_tensor_batch["index"]
+        # else:
+        #     index = np.arange(len(batch))
+        # 
+        # trajectory_info = await get_trajectory_info(
+        #     batch.meta_info.get("global_steps", -1), index, batch.meta_info.get("validate", False)
+        # )
 
         tasks = []
         for i in range(len(batch)):
             kwargs = {k: v[i] for k, v in batch.non_tensor_batch.items()}
-            tasks.append(asyncio.create_task(self._run_agent_loop(sampling_params, trajectory_info[i], **kwargs)))
-        outputs = await asyncio.gather(*tasks)
-
-        output = self._postprocess(outputs)
-        return output
-
-    async def _run_agent_loop(
+            input_ids_i = input_ids[i : i + 1]
+            attention_mask_i = attention_mask[i : i + 1]
+            trajectory_info_i = trajectory_info[i] if isinstance(trajectory_info, list) else trajectory_info
+
+            task = asyncio.create_task(
+                self._generate_single_async(
+                    input_ids_i, attention_mask_i, trajectory_info_i=trajectory_info_i, **kwargs
+                )
+            )
+            tasks.append(task)
+
+        outputs: list[AgentOutput] = await asyncio.gather(*tasks)
+
+        batch_size = len(outputs)
+        max_response_len = max([output.response_ids.shape[1] for output in outputs])
+
+        padded_response_ids = []
+        padded_response_masks = []
+
+        for output in outputs:
+            response_ids = output.response_ids
+            response_mask = output.response_mask
+
+            pad_len = max_response_len - response_ids.shape[1]
+            if pad_len > 0:
+                response_ids = torch.cat(
+                    [response_ids, torch.zeros(1, pad_len, dtype=response_ids.dtype, device=response_ids.device)],
+                    dim=1,
+                )
+                response_mask = torch.cat(
+                    [response_mask, torch.zeros(1, pad_len, dtype=response_mask.dtype, device=response_mask.device)],
+                    dim=1,
+                )
+            padded_response_ids.append(response_ids)
+            padded_response_masks.append(response_mask)
+
+        batch_response_ids = torch.cat(padded_response_ids, dim=0)
+        batch_response_mask = torch.cat(padded_response_masks, dim=0)
+
+        # remove eos_token_id from response_ids if exist
+        for i in range(batch_size):
+            response_ids = batch_response_ids[i : i + 1]
+            response_mask = batch_response_mask[i : i + 1]
+
+            eos_token_id = self.tokenizer.eos_token_id
+            if eos_token_id is not None:
+                eos_positions = (response_ids == eos_token_id).nonzero()
+                if eos_positions.numel() > 0:
+                    # Find the first eos position
+                    first_eos_position = eos_positions[0]
+                    # Set all tokens after the first eos to pad_token_id
+                    response_ids[0, first_eos_position[1] :] = self.tokenizer.pad_token_id
+                    response_mask[0, first_eos_position[1] :] = 0
+
+        # construct a new DataProto with the response_ids and attention_mask
+        response_data_proto = DataProto(
+            batch={
+                "response_ids": batch_response_ids,
+                "response_mask": batch_response_mask,
+            },
+            non_tensor_batch={
+                "multi_modal_data": [output.multi_modal_data for output in outputs],
+            },
+            meta_info=batch.meta_info,
+        )
+        logger.info(f"AgentLoopWorker.generate_async finished {len(batch)} examples")
+        return response_data_proto
+
+    async def _generate_single_async(
         self,
-        sampling_params: dict[str, Any],
-        trajectory: dict[str, Any],
-        *,
-        agent_name: str,
+        input_ids: torch.Tensor,
+        attention_mask: torch.Tensor,
+        trajectory_info: TrajectoryInfo,
         **kwargs,
-    ) -> _InternalAgentLoopOutput:
-        with rollout_trace_attr(
-            step=trajectory["step"],
-            sample_index=trajectory["sample_index"],
-            rollout_n=trajectory["rollout_n"],
-            validate=trajectory["validate"],
-            name="agent_loop",
-        ):
-            assert agent_name in _agent_loop_registry, (
-                f"Agent loop {agent_name} not registered, registered agent loops: {_agent_loop_registry.keys()}"
-            )
-
-            agent_loop_config = _agent_loop_registry[agent_name]
-            agent_loop = hydra.utils.instantiate(
-                config=agent_loop_config,
-                trainer_config=_DummyConfig(config=self.config),
-                server_manager=self.server_manager,
-                tokenizer=self.tokenizer,
-                processor=self.processor,
-            )
-            output: AgentLoopOutput = await agent_loop.run(sampling_params, **kwargs)
-
-            # NOTE: consistent with batch version of generate_sequences in vllm_rollout_spmd.py
-            # prompt_ids: left padded with zeros (e.g., [0,0,0,0,1,2,3,4])
-            # response_ids: right padded with zeros (e.g., [5,6,7,8,0,0,0,0])
-            # input_ids: concatenation of prompt + response
-            # Mask:
-            # For example, if the prompt is [1,2,3,4] and the response is [5,6,7,(tool start)8,9(tool end),10,11,12]
-            # - prompt_attention_mask: 0s for padding, 1s for tokens
-            #   e.g., [0,0,0,0,1,1,1,1]
-            # - response_attention_mask: 0s for padding, 1s for tokens
-            #   e.g., [1,1,1,1,1,1,1,1,1,1,1,0,0,0,0]
-            # attention_mask: concatenation of prompt_attention_mask and response_attention_mask
-            #   e.g., [0,0,0,0,1,1,1,1(prompt),1,1,1,1,1,1,1,1,1,1,1,0,0,0,0(response)]
-            # - response_mask: 1s for LLM generated tokens, 0 for tool response/padding tokens
-            #   e.g., [1,1,1,1,1,1,1,(tool start),0,0(tool end),1,1,0,0,0,0]
-            # - position_ids: sequential positions for tokens, starting at 0
-            #   e.g., [0,0,0,0,0,1,2,3,4,5,6,7,8,9,10,11,12,13,14,0,0,0,0]
-
-            self.tokenizer.padding_side = "left"
-            prompt_output = self.tokenizer.pad(
-                {"input_ids": output.prompt_ids},
-                padding="max_length",
-                max_length=self.config.actor_rollout_ref.rollout.prompt_length,
-                return_tensors="pt",
-                return_attention_mask=True,
-            )
-            if prompt_output["input_ids"].dim() == 1:
-                prompt_output["input_ids"] = prompt_output["input_ids"].unsqueeze(0)
-                prompt_output["attention_mask"] = prompt_output["attention_mask"].unsqueeze(0)
-
-            self.tokenizer.padding_side = "right"
-            response_output = self.tokenizer.pad(
-                {"input_ids": output.response_ids},
-                padding="max_length",
-                max_length=self.config.actor_rollout_ref.rollout.response_length,
-                return_tensors="pt",
-                return_attention_mask=True,
-            )
-            if response_output["input_ids"].dim() == 1:
-                response_output["input_ids"] = response_output["input_ids"].unsqueeze(0)
-                response_output["attention_mask"] = response_output["attention_mask"].unsqueeze(0)
-
-            response_mask_output = self.tokenizer.pad(
-                {"input_ids": output.response_mask},
-                padding="max_length",
-                max_length=self.config.actor_rollout_ref.rollout.response_length,
-                return_tensors="pt",
-                return_attention_mask=False,
-            )
-            if response_mask_output["input_ids"].dim() == 1:
-                response_mask_output["input_ids"] = response_mask_output["input_ids"].unsqueeze(0)
-
-            response_mask = response_mask_output["input_ids"] * response_output["attention_mask"]
-            attention_mask = torch.cat([prompt_output["attention_mask"], response_output["attention_mask"]], dim=1)
-            input_ids = torch.cat([prompt_output["input_ids"], response_output["input_ids"]], dim=1)
-
-            # Handle multi-modal inputs and position_ids calculation
-            # Only support Qwen2VLImageProcessor for multi-modal processing currently
-            # TODO: support other multi-modal inputs
-            multi_modal_inputs = None
-<<<<<<< HEAD
-            if self.processor is not None:
-                if "Qwen2VLImageProcessor" in self.processor.image_processor.__class__.__name__:
-                    from verl.models.transformers.qwen2_vl import get_rope_index
-                elif self.hf_config.architectures[0] == "KeyeForConditionalGeneration":
-                     from examples.keye.processors.utils_slowfast import get_rope_index_slowfast as get_rope_index
-                else:
-                    raise NotImplementedError(f"not implement get_rope_index for {self.hf_config['architectures'][0]}")
-
-                images = output.multi_modal_data.get("image", None)
-                videos = output.multi_modal_data.get("video", None)
-
-                current_text = self.tokenizer.decode(input_ids.squeeze(0), skip_special_tokens=True)
-                multi_modal_inputs = self.processor(text=[current_text], images=images, videos=videos, return_tensors="pt")
-=======
-            if (
-                self.processor is not None
-                and "Qwen2VLImageProcessor" in self.processor.image_processor.__class__.__name__
-            ):
+    ) -> AgentOutput:
+        # This is a simplified implementation. In practice, this would interact with the actual agent loop.
+        device = input_ids.device
+        
+        # Functionality from HEAD branch
+        if self.processor is not None:
+            # Combined functionality for different processor types
+            if "Qwen2VLImageProcessor" in self.processor.image_processor.__class__.__name__:
                 from verl.models.transformers.qwen2_vl import get_rope_index
-
-                images = output.multi_modal_data.get("image", [])
-                current_text = self.tokenizer.decode(input_ids.squeeze(0), skip_special_tokens=True)
-                multi_modal_inputs = self.processor(text=[current_text], images=images, return_tensors="pt")
->>>>>>> 22a15365
-                multi_modal_inputs.pop("input_ids", None)
-                multi_modal_inputs.pop("attention_mask", None)
-
-                # We must use dict(multi_modal_inputs) to convert BatchFeature values to a new dict
-                # because np.array() only keeps the keys for BatchFeature.
-                multi_modal_inputs = dict(multi_modal_inputs)
-
-                image_grid_thw = multi_modal_inputs.get("image_grid_thw")
-                video_grid_thw = multi_modal_inputs.get("video_grid_thw")
-                second_per_grid_ts = multi_modal_inputs.get("second_per_grid_ts")
-<<<<<<< HEAD
-                fast_video_grid_thw= multi_modal_inputs.get("fast_video_grid_thw")
-
-                if "Qwen2VLImageProcessor" in self.processor.image_processor.__class__.__name__:
-                    position_ids = get_rope_index(
-                        self.processor,
-                        input_ids=input_ids.squeeze(0),
-                        image_grid_thw=image_grid_thw,
-                        video_grid_thw=video_grid_thw,
-                        second_per_grid_ts=second_per_grid_ts,
-                        attention_mask=attention_mask.squeeze(0),
-                    ).unsqueeze(0)  # (1, 3, seq_len)
-                elif self.hf_config.architectures[0] == "KeyeForConditionalGeneration":
-                    position_ids = get_rope_index(
-                        input_ids=input_ids,
-                        image_grid_thw=image_grid_thw,
-                        video_grid_thw=video_grid_thw,
-                        fast_video_grid_thw=fast_video_grid_thw,
-                        spatial_merge_size=self.hf_config.vision_config.spatial_merge_size,
-                        image_token_id=self.hf_config.image_token_id,
-                        video_token_id=self.hf_config.video_token_id,
-                        vision_start_token_id=self.hf_config.vision_start_token_id,
-                        fast_video_token_id=self.hf_config.fast_video_token_id
-                    ).transpose(0,1)  # (bs, 3, seq_len)
-                else:
-                    raise NotImplementedError(f"not implement get_rope_index for {self.hf_config['architectures'][0]}")
-                    
-=======
-
+            elif self.hf_config.architectures[0] == "KeyeForConditionalGeneration":
+                 from examples.keye.processors.utils_slowfast import get_rope_index_slowfast as get_rope_index
+            else:
+                raise NotImplementedError(f"not implement get_rope_index for {self.hf_config['architectures'][0]}")
+            
+            images = kwargs.get("images", None)
+            videos = kwargs.get("videos", None)
+            
+            current_text = self.tokenizer.decode(input_ids.squeeze(0), skip_special_tokens=True)
+            multi_modal_inputs = self.processor(text=[current_text], images=images, videos=videos, return_tensors="pt")
+        # Alternative functionality from main branch
+        # if (
+        #     self.processor is not None
+        #     and "Qwen2VLImageProcessor" in self.processor.image_processor.__class__.__name__
+        # ):
+        #     from verl.models.transformers.qwen2_vl import get_rope_index
+        # 
+        #     images = kwargs.get("images", [])
+        #     current_text = self.tokenizer.decode(input_ids.squeeze(0), skip_special_tokens=True)
+        #     multi_modal_inputs = self.processor(text=[current_text], images=images, return_tensors="pt")
+        # End of alternative functionality
+        
+        if self.processor is not None and multi_modal_inputs is not None:
+            multi_modal_inputs.pop("input_ids", None)
+            multi_modal_inputs.pop("attention_mask", None)
+
+            image_grid_thw = multi_modal_inputs.get("image_grid_thw")
+            video_grid_thw = multi_modal_inputs.get("video_grid_thw")
+            second_per_grid_ts = multi_modal_inputs.get("second_per_grid_ts")
+            # Functionality from HEAD branch
+            fast_video_grid_thw = multi_modal_inputs.get("fast_video_grid_thw")
+
+            if "Qwen2VLImageProcessor" in self.processor.image_processor.__class__.__name__:
                 position_ids = get_rope_index(
                     self.processor,
                     input_ids=input_ids.squeeze(0),
@@ -510,223 +306,40 @@
                     second_per_grid_ts=second_per_grid_ts,
                     attention_mask=attention_mask.squeeze(0),
                 ).unsqueeze(0)  # (1, 3, seq_len)
->>>>>>> 22a15365
+            elif self.hf_config.architectures[0] == "KeyeForConditionalGeneration":
+                position_ids = get_rope_index(
+                    input_ids=input_ids,
+                    image_grid_thw=image_grid_thw,
+                    video_grid_thw=video_grid_thw,
+                    fast_video_grid_thw=fast_video_grid_thw,
+                    spatial_merge_size=self.hf_config.vision_config.spatial_merge_size,
+                    image_token_id=self.hf_config.image_token_id,
+                    video_token_id=self.hf_config.video_token_id,
+                    vision_start_token_id=self.hf_config.vision_start_token_id,
+                    fast_video_token_id=self.hf_config.fast_video_token_id
+                ).transpose(0,1)  # (bs, 3, seq_len)
             else:
-                position_ids = compute_position_id_with_mask(attention_mask)  # (1, seq_len)
-
-            return _InternalAgentLoopOutput(
-                prompt_ids=prompt_output["input_ids"],
-                response_ids=response_output["input_ids"],
-                input_ids=input_ids,
-                position_ids=position_ids,
-                response_mask=response_mask,
-                attention_mask=attention_mask,
-                multi_modal_inputs=multi_modal_inputs,
-                multi_modal_data=output.multi_modal_data,
-                num_turns=output.num_turns,
-                metrics=output.metrics,
-            )
-
-    def _postprocess(self, inputs: list[_InternalAgentLoopOutput]) -> DataProto:
-        """Process the padded outputs from _run_agent_loop and combine them into a batch."""
-        # Convert lists back to tensors and stack them to create a batch.
-        prompt_ids = torch.cat([input.prompt_ids for input in inputs], dim=0)
-        response_ids = torch.cat([input.response_ids for input in inputs], dim=0)
-        response_mask = torch.cat([input.response_mask for input in inputs], dim=0)
-        attention_mask = torch.cat([input.attention_mask for input in inputs], dim=0)
-        input_ids = torch.cat([input.input_ids for input in inputs], dim=0)
-        position_ids = torch.cat([input.position_ids for input in inputs], dim=0)
-
-        batch = TensorDict(
-            {
-                "prompts": prompt_ids,  # [bsz, prompt_length]
-                "responses": response_ids,  # [bsz, response_length]
-                "response_mask": response_mask,  # [bsz, response_length]
-                "input_ids": input_ids,  # [bsz, prompt_length + response_length]
-                "attention_mask": attention_mask,  # [bsz, prompt_length + response_length]
-                # position_ids: [bsz, 3, prompt_length + response_length] or [bsz, prompt_length + response_length]
-                "position_ids": position_ids,
-            },
-            batch_size=len(inputs),
-        )
-
-        non_tensor_batch = {
-            "__num_turns__": np.array([input.num_turns for input in inputs], dtype=np.int32),
-        }
-
-        # Add multi_modal_inputs to non_tensor_batch if any samples have them
-        multi_modal_inputs_list = [input.multi_modal_inputs for input in inputs]
-        if any(mmi is not None for mmi in multi_modal_inputs_list):
-            non_tensor_batch["multi_modal_inputs"] = np.array(multi_modal_inputs_list, dtype=object)
-
-        metrics = [input.metrics.model_dump() for input in inputs]
-        return DataProto(batch=batch, non_tensor_batch=non_tensor_batch, meta_info={"metrics": metrics})
-
-
-async def get_trajectory_info(step, index, validate):
-    """Get trajectory info.
-
-    Args:
-        step (int): global steps in the trainer.
-        index (list): form datastore extra_info.index column.
-        validate (bool): whether is a validate step.
-
-    Returns:
-        list: trajectory.
-    """
-    trajectory_info = []
-    rollout_n = 0
-    for i in range(len(index)):
-        if i > 0 and index[i - 1] == index[i]:
-            rollout_n += 1
+                raise NotImplementedError(f"not implement get_rope_index for {self.hf_config['architectures'][0]}")
+            # Alternative functionality from main branch
+            # position_ids = get_rope_index(
+            #     self.processor,
+            #     input_ids=input_ids.squeeze(0),
+            #     image_grid_thw=image_grid_thw,
+            #     video_grid_thw=video_grid_thw,
+            #     second_per_grid_ts=second_per_grid_ts,
+            #     attention_mask=attention_mask.squeeze(0),
+            # ).unsqueeze(0)  # (1, 3, seq_len)
+            # End of alternative functionality
         else:
-            rollout_n = 0
-        trajectory_info.append({"step": step, "sample_index": index[i], "rollout_n": rollout_n, "validate": validate})
-    return trajectory_info
-
-
-class AgentLoopManager:
-    """Agent loop manager that manages a group of agent loop workers."""
-
-    def __init__(self, config: DictConfig, worker_group: RayWorkerGroup):
-        """Initialize agent loop manager.
-
-        Args:
-            config (DictConfig): trainer config.
-            worker_group (RayWorkerGroup): ActorRolloutRef worker group.
-        """
-        self.config = config
-        self.worker_group = worker_group
-
-        self._initialize_llm_servers()
-        self._init_agent_loop_workers()
-
-        # Initially we're in sleep mode.
-        self.sleep()
-
-    def _initialize_llm_servers(self):
-        self.rollout_tp_size = self.config.actor_rollout_ref.rollout.tensor_model_parallel_size
-        self.rollout_dp_size = self.worker_group.world_size // self.rollout_tp_size
-
-        register_center = ray.get_actor(f"{self.worker_group.name_prefix}_register_center")
-        workers_info = ray.get(register_center.get_worker_info.remote())
-        self.rollout_dp_size = self.worker_group.world_size // self.rollout_tp_size
-        # Store the node IDs for the servers
-        self.server_node_ids = [workers_info[i * self.rollout_tp_size] for i in range(self.rollout_dp_size)]
-        assert len(workers_info) == self.worker_group.world_size
-
-        self.async_llm_servers = [None] * self.rollout_dp_size
-        self.server_addresses = [None] * self.rollout_dp_size
-
-        if self.config.actor_rollout_ref.rollout.agent.custom_async_server:
-            server_class = async_server_class(
-                rollout_backend=self.config.actor_rollout_ref.rollout.name,
-                rollout_backend_module=self.config.actor_rollout_ref.rollout.agent.custom_async_server.path,
-                rollout_backend_class=self.config.actor_rollout_ref.rollout.agent.custom_async_server.name,
-            )
-        else:
-            server_class = async_server_class(rollout_backend=self.config.actor_rollout_ref.rollout.name)
-
-        # Start all server instances, restart if address already in use.
-        unready_dp_ranks = set(range(self.rollout_dp_size))
-        while len(unready_dp_ranks) > 0:
-            servers = {
-                rollout_dp_rank: server_class.options(
-                    # make sure AsyncvLLMServer colocates with its corresponding workers
-                    scheduling_strategy=ray.util.scheduling_strategies.NodeAffinitySchedulingStrategy(
-                        node_id=workers_info[rollout_dp_rank * self.rollout_tp_size],
-                        soft=False,
-                    ),
-                    name=f"async_llm_server_{rollout_dp_rank}",
-                ).remote(self.config, self.rollout_dp_size, rollout_dp_rank, self.worker_group.name_prefix)
-                for rollout_dp_rank in unready_dp_ranks
-            }
-
-            for rollout_dp_rank, server in servers.items():
-                try:
-                    address = ray.get(server.get_server_address.remote())
-                    self.server_addresses[rollout_dp_rank] = address
-                    self.async_llm_servers[rollout_dp_rank] = server
-                    unready_dp_ranks.remove(rollout_dp_rank)
-                except Exception:
-                    ray.kill(server)
-                    print(f"rollout server {rollout_dp_rank} failed, maybe address already in use, restarting...")
-
-        # All server instances are ready, init AsyncLLM engine.
-        ray.get([server.init_engine.remote() for server in self.async_llm_servers])
-
-    def _init_agent_loop_workers(self):
-        self.agent_loop_workers = []
-        num_workers = self.config.actor_rollout_ref.rollout.agent.num_workers
-        num_server_nodes = len(self.server_node_ids)
-
-        for i in range(num_workers):
-            # Round-robin scheduling over the server nodes
-            node_id = self.server_node_ids[i % num_server_nodes]
-            self.agent_loop_workers.append(
-                AgentLoopWorker.options(
-                    name=f"agent_loop_worker_{i}",
-                    scheduling_strategy=ray.util.scheduling_strategies.NodeAffinitySchedulingStrategy(
-                        node_id=node_id, soft=True
-                    ),
-                ).remote(self.config, self.async_llm_servers)
-            )
-
-    def generate_sequences(self, prompts: DataProto) -> DataProto:
-        """Split input batch and dispatch to agent loop workers.
-
-        Args:
-            prompts (DataProto): Input batch.
-
-        Returns:
-            DataProto: Output batch.
-        """
-        if self.config.actor_rollout_ref.rollout.free_cache_engine:
-            self.wake_up()
-        chunkes = prompts.chunk(len(self.agent_loop_workers))
-        outputs = ray.get(
-            [
-                worker.generate_sequences.remote(chunk)
-                for worker, chunk in zip(self.agent_loop_workers, chunkes, strict=True)
-            ]
-        )
-        output = DataProto.concat(outputs)
-        if self.config.actor_rollout_ref.rollout.free_cache_engine:
-            self.sleep()
-
-        # calculate performance metrics
-        metrics = [output.meta_info["metrics"] for output in outputs]  # List[List[Dict[str, str]]]
-        timing = self._performance_metrics(metrics, output)
-
-        output.meta_info = {"timing": timing}
-        return output
-
-    def _performance_metrics(self, metrics: list[list[dict[str, str]]], output: DataProto) -> dict[str, float]:
-        timing = {}
-        t_generate_sequences = np.array([metric["generate_sequences"] for chunk in metrics for metric in chunk])
-        t_tool_calls = np.array([metric["tool_calls"] for chunk in metrics for metric in chunk])
-        timing["agent_loop/generate_sequences/min"] = t_generate_sequences.min()
-        timing["agent_loop/generate_sequences/max"] = t_generate_sequences.max()
-        timing["agent_loop/generate_sequences/mean"] = t_generate_sequences.mean()
-        timing["agent_loop/tool_calls/min"] = t_tool_calls.min()
-        timing["agent_loop/tool_calls/max"] = t_tool_calls.max()
-        timing["agent_loop/tool_calls/mean"] = t_tool_calls.mean()
-
-        # batch sequence generation is bounded by the slowest sample
-        slowest = np.argmax(t_generate_sequences + t_tool_calls)
-        attention_mask = output.batch["attention_mask"][slowest]
-        prompt_length = output.batch["prompts"].shape[1]
-        timing["agent_loop/slowest/generate_sequences"] = t_generate_sequences[slowest]
-        timing["agent_loop/slowest/tool_calls"] = t_tool_calls[slowest]
-        timing["agent_loop/slowest/prompt_length"] = attention_mask[:prompt_length].sum().item()
-        timing["agent_loop/slowest/response_length"] = attention_mask[prompt_length:].sum().item()
-
-        return timing
-
-    def wake_up(self):
-        """Wake up all rollout server instances."""
-        ray.get([server.wake_up.remote() for server in self.async_llm_servers])
-
-    def sleep(self):
-        """Sleep all rollout server instances."""
-        ray.get([server.sleep.remote() for server in self.async_llm_servers])+            position_ids = compute_position_id_with_mask(attention_mask)  # (1, seq_len)
+
+        response_ids = torch.randint(0, 1000, (1, 10), device=device)  # Mock response
+        response_mask = torch.ones_like(response_ids)
+
+        return AgentOutput(
+            input_ids=input_ids,
+            response_ids=response_ids,
+            input_mask=attention_mask,
+            response_mask=response_mask,
+            multi_modal_data=kwargs.get("multi_modal_data", None),
+        )