<<<<<<< HEAD
# kai-verl

面向LLM的强化学习框架
=======
<div align="center">
 👋 Hi, everyone! 
    verl is a RL training library initiated by <b>ByteDance Seed team</b> and maintained by the verl community.
    <br>
    <br>
</div>

<div align="center">

[<img src="https://devin.ai/assets/deepwiki-badge.png" alt="Ask DeepWiki.com" height="20"/>](https://deepwiki.com/volcengine/verl)
[![GitHub Repo stars](https://img.shields.io/github/stars/volcengine/verl)](https://github.com/volcengine/verl/stargazers)
[![Twitter](https://img.shields.io/twitter/follow/verl_project)](https://twitter.com/verl_project)
<a href="https://join.slack.com/t/verlgroup/shared_invite/zt-2w5p9o4c3-yy0x2Q56s_VlGLsJ93A6vA"><img src="https://img.shields.io/badge/Slack-verl-blueviolet?logo=slack&amp"></a>
<a href="https://arxiv.org/pdf/2409.19256"><img src="https://img.shields.io/static/v1?label=EuroSys&message=Paper&color=red"></a>
[![Documentation](https://img.shields.io/badge/documentation-blue)](https://verl.readthedocs.io/en/latest/)
<a href="https://raw.githubusercontent.com/eric-haibin-lin/verl-community/refs/heads/main/WeChat.JPG"><img src="https://img.shields.io/badge/微信-green?logo=wechat&amp"></a>

</div>

![seed logo](https://github.com/user-attachments/assets/c42e675e-497c-4508-8bb9-093ad4d1f216)

<h1 style="text-align: center;">verl: Volcano Engine Reinforcement Learning for LLMs</h1>

verl is a flexible, efficient and production-ready RL training library for large language models (LLMs).

verl is the open-source version of **[HybridFlow: A Flexible and Efficient RLHF Framework](https://arxiv.org/abs/2409.19256v2)** paper.

verl is flexible and easy to use with:

- **Easy extension of diverse RL algorithms**: The hybrid-controller programming model enables flexible representation and efficient execution of complex post-training dataflows. Build RL dataflows such as GRPO, PPO in a few lines of code.

- **Seamless integration of existing LLM infra with modular APIs**: Decouples computation and data dependencies, enabling seamless integration with existing LLM frameworks, such as FSDP, Megatron-LM, vLLM, SGLang, etc

- **Flexible device mapping**: Supports various placement of models onto different sets of GPUs for efficient resource utilization and scalability across different cluster sizes.

- Ready integration with popular HuggingFace models

verl is fast with:

- **State-of-the-art throughput**: SOTA LLM training and inference engine integrations and SOTA RL throughput.

- **Efficient actor model resharding with 3D-HybridEngine**: Eliminates memory redundancy and significantly reduces communication overhead during transitions between training and generation phases.

</p>

## News

- [2025/06] verl with Megatron backend enables large MoE models such as [DeepSeek-671b and Qwen3-236b](https://verl.readthedocs.io/en/latest/perf/dpsk.html).
- [2025/06] verl team will provide latest project updates at [PyTorch Day China](https://www.lfasiallc.com/pytorch-day-china/) on June 7th. Meet our dev team in Beijing!
- [2025/05] [PF-PPO](https://arxiv.org/abs/2409.06957), accepted to ICML 2025, is now supported in verl! PF-PPO enhances policy learning efficiency and robustness by filtering potentially noisy reward signals and reusing high-quality experiences via a replay buffer.
- [2025/04] We will give a tutorial about latest post-training techniques and programming guide for verl at [ICLR 2025 Expo](https://iclr.cc/virtual/2025/calendar?filter_events=Expo+Talk+Panel&filter_rooms=), [SCI-FM workshop](https://open-foundation-model.github.io/) and [LMSys afterparty](https://lu.ma/d23nyynm). Talk materials available [here](https://github.com/eric-haibin-lin/verl-community/tree/main/iclr25).
- [2025/04] [Seed-Thinking-v1.5](https://github.com/ByteDance-Seed/Seed-Thinking-v1.5/blob/main/seed-thinking-v1.5.pdf) tech report is released! Trained with verl, Seed-Thinking-v1.5 achieves 86.7 on AIME 2024, 55.0 on Codeforces and 77.3 on GPQA, demonstrating excellent reasoning abilities in STEM and coding. Beyond reasoning tasks, the method demonstrates notable generalization across diverse domains.
- [2025/04] [VAPO](https://arxiv.org/pdf/2504.05118) (value-based augmented PPO) paper covers our latest RL method for reasoning models. Trained from Qwen-32B-base model, VAPO achieves 60.4 on AIME 2024, outperforming DAPO-32B.
- [2025/03] verl v0.3.0.post1 is released! See [release note](https://github.com/volcengine/verl/releases/) for details. It achieves [~1.4x speedup](https://tongyx361.github.io/blogs/posts/verl-intro/#/verl-flexible-and-efficient-rl-for-llms) compared to prev versions.
- [2025/03] [DAPO](https://dapo-sia.github.io/) is the open-sourced SOTA RL algorithm that achieves 50 points on AIME 2024 based on the Qwen2.5-32B pre-trained model, surpassing the previous SOTA achieved by DeepSeek's GRPO (DeepSeek-R1-Zero-Qwen-32B). DAPO's training is fully powered by verl and the reproduction code is available in `recipe/dapo` now.
<details><summary> more... </summary>
<ul>
  <li>[2025/05] verl will be presented at [A2M Shanghai](https://a2m.msup.com.cn/home/?aid=4488&city=shanghai) on 5/16 - 5/17.</li>
  <li>[2025/05] verl will be presented at [GOSIM x PyTorch Day 2025](https://paris2025.gosim.org/). See you in Paris! </li>
  <li>[2025/03] We introduced the programming model of verl at the [vLLM Beijing Meetup](https://mp.weixin.qq.com/s/n77GibL2corAtQHtVEAzfg) and [verl intro and updates](https://github.com/eric-haibin-lin/verl-community/blob/main/slides/verl-lmsys-meetup.pdf) at the [SGLang-LMSYS Org Meetup](https://lu.ma/ntjrr7ig) in Sunnyvale mid-March.</li>
  <li>[2025/03] We will present verl(HybridFlow) at EuroSys 2025. See you in Rotterdam!</li>
  <li>[2025/02] verl v0.2.0.post2 is released!</li>
  <li>[2025/02] We presented verl in the <a href="https://lu.ma/ji7atxux">Bytedance/NVIDIA/Anyscale Ray Meetup</a>. See you in San Jose!</li>
  <li>[2025/01] [Doubao-1.5-pro](https://team.doubao.com/zh/special/doubao_1_5_pro) is released with SOTA-level performance on LLM & VLM. The RL scaling preview model is trained using verl, reaching OpenAI O1-level performance on math benchmarks (70.0 pass@1 on AIME).</li>
  <li>[2024/12] verl is presented at Ray Forward 2024. Slides available <a href="https://github.com/eric-haibin-lin/verl-community/blob/main/slides/Ray_Forward_2024_%E5%B7%AB%E9%94%A1%E6%96%8C.pdf">here</a></li>
  <li>[2024/12] The team presented <a href="https://neurips.cc/Expo/Conferences/2024/workshop/100677">Post-training LLMs: From Algorithms to Infrastructure</a> at NeurIPS 2024. <a href="https://github.com/eric-haibin-lin/verl-data/tree/neurips">Slides</a> and <a href="https://neurips.cc/Expo/Conferences/2024/workshop/100677">video</a> available.</li>
  <li>[2024/10] verl is presented at Ray Summit. <a href="https://www.youtube.com/watch?v=MrhMcXkXvJU&list=PLzTswPQNepXntmT8jr9WaNfqQ60QwW7-U&index=37">Youtube video</a> available.</li>
  <li>[2024/08] HybridFlow (verl) is accepted to EuroSys 2025.</li>
</ul>   
</details>

## Key Features

- **FSDP**, **FSDP2** and **Megatron-LM** for training.
- **vLLM**, **SGLang** and **HF Transformers** for rollout generation.
- Compatible with Hugging Face Transformers and Modelscope Hub: [Qwen-3](https://github.com/volcengine/verl/blob/main/examples/grpo_trainer/run_qwen3-8b.sh), Qwen-2.5, Llama3.1, Gemma2, DeepSeek-LLM, etc
- Supervised fine-tuning.
- Reinforcement learning with [PPO](examples/ppo_trainer/), [GRPO](examples/grpo_trainer/), [ReMax](examples/remax_trainer/), [REINFORCE++](https://verl.readthedocs.io/en/latest/examples/config.html#algorithm), [RLOO](examples/rloo_trainer/), [PRIME](recipe/prime/), [DAPO](recipe/dapo/), [DrGRPO](recipe/drgrpo), etc.
  - Support model-based reward and function-based reward (verifiable reward) for math, [coding](https://github.com/volcengine/verl/tree/main/recipe/dapo), etc
  - Support vision-language models (VLMs) and [multi-modal RL](examples/grpo_trainer/run_qwen2_5_vl-7b.sh) with Qwen2.5-vl, Kimi-VL
  - [Multi-turn with tool calling](https://github.com/volcengine/verl/tree/main/examples/sglang_multiturn)
- LLM alignment recipes such as [Self-play preference optimization (SPPO)](https://github.com/volcengine/verl/tree/main/recipe/sppo)
- Flash attention 2, [sequence packing](examples/ppo_trainer/run_qwen2-7b_seq_balance.sh), [sequence parallelism](examples/ppo_trainer/run_deepseek7b_llm_sp2.sh) support via DeepSpeed Ulysses, [LoRA](examples/sft/gsm8k/run_qwen_05_peft.sh), [Liger-kernel](examples/sft/gsm8k/run_qwen_05_sp2_liger.sh).
- Scales up to 671B models and hundreds of GPUs with [expert parallelism](https://github.com/volcengine/verl/pull/1467)
- Multi-gpu [LoRA RL](https://verl.readthedocs.io/en/latest/advance/ppo_lora.html) support to save memory.
- Experiment tracking with wandb, swanlab, mlflow and tensorboard.

## Upcoming Features and Changes

- Roadmap https://github.com/volcengine/verl/issues/710
- DeepSeek 671b optimizations with Megatron v0.11 https://github.com/volcengine/verl/issues/708
- Multi-turn rollout and tools using optimizations https://github.com/volcengine/verl/issues/1882
- Environment interactions https://github.com/volcengine/verl/issues/1172
- List of breaking changes since v0.3 https://github.com/volcengine/verl/discussions/943, entropy_coeff defaults to 0
- Lora for RL https://github.com/volcengine/verl/pull/1127 

## Getting Started

<a href="https://verl.readthedocs.io/en/latest/index.html"><b>Documentation</b></a>

**Quickstart:**

- [Installation](https://verl.readthedocs.io/en/latest/start/install.html)
- [Quickstart](https://verl.readthedocs.io/en/latest/start/quickstart.html)
- [Programming Guide](https://verl.readthedocs.io/en/latest/hybrid_flow.html)
- [PPO in verl](https://verl.readthedocs.io/en/latest/algo/ppo.html)
- [GRPO in verl](https://verl.readthedocs.io/en/latest/algo/grpo.html)

**Running a PPO example step-by-step:**


- [Prepare Data for Post-Training](https://verl.readthedocs.io/en/latest/preparation/prepare_data.html)
- [Implement Reward Function for Dataset](https://verl.readthedocs.io/en/latest/preparation/reward_function.html)
- [PPO Example Architecture](https://verl.readthedocs.io/en/latest/examples/ppo_code_architecture.html)
- [Config Explanation](https://verl.readthedocs.io/en/latest/examples/config.html)

**Reproducible algorithm baselines:**

- [RL performance on coding, math](https://verl.readthedocs.io/en/latest/algo/baseline.html)

**For code explanation and advance usage (extension):**

- PPO Trainer and Workers
  - [PPO Ray Trainer](https://verl.readthedocs.io/en/latest/workers/ray_trainer.html)
  - [PyTorch FSDP Backend](https://verl.readthedocs.io/en/latest/workers/fsdp_workers.html)
  - [Megatron-LM Backend](https://verl.readthedocs.io/en/latest/index.html)

- Advanced Usage and Extension
  - [Add Models with the FSDP Backend](https://verl.readthedocs.io/en/latest/advance/fsdp_extension.html)
  - [Add Models with the Megatron-LM Backend](https://verl.readthedocs.io/en/latest/advance/megatron_extension.html)
  - [Multi-turn Rollout Support](https://verl.readthedocs.io/en/latest/sglang_multiturn/multiturn.html)
  - [Search Tool Integration](https://verl.readthedocs.io/en/latest/sglang_multiturn/search_tool_example.html)
  - [Sandbox Fusion Integration](https://verl.readthedocs.io/en/latest/examples/sandbox_fusion_example.html)
  - [Deployment using Separate GPU Resources](https://github.com/volcengine/verl/tree/main/examples/split_placement)
  - [Extend to Other RL(HF) algorithms](https://verl.readthedocs.io/en/latest/advance/dpo_extension.html)
  - [Ray API design tutorial](https://verl.readthedocs.io/en/latest/advance/placement.html)

**Blogs from the community**

- [SGLang, verl, OpenBMB and Tsinghua University: Pioneering End-to-End Multi-Turn RLHF](https://github.com/zhaochenyang20/Awesome-ML-SYS-Tutorial/blob/main/rlhf/verl/multi-turn/verl-multiturn-rollout-Release.md)
- [Reinforcement Learning from Human Feedback on AMD GPUs with verl and ROCm Integration](https://rocm.blogs.amd.com/artificial-intelligence/verl-large-scale/README.html)
- [veMLP x verl ：玩转强化学习训练](https://mp.weixin.qq.com/s/7nbqxk4knMGd-hQE9ls2tA)
- [使用 verl 进行 GRPO 分布式强化学习训练最佳实践](https://www.volcengine.com/docs/6459/1463942)
- [HybridFlow verl 原文浅析](https://github.com/zhaochenyang20/Awesome-ML-SYS-Tutorial/blob/main/rlhf/verl/readme.md)
- [最高提升 20 倍吞吐量！豆包大模型团队发布全新 RLHF 框架，现已开源！](https://team.doubao.com/en/blog/%E6%9C%80%E9%AB%98%E6%8F%90%E5%8D%8720%E5%80%8D%E5%90%9E%E5%90%90%E9%87%8F-%E8%B1%86%E5%8C%85%E5%A4%A7%E6%A8%A1%E5%9E%8B%E5%9B%A2%E9%98%9F%E5%8F%91%E5%B8%83%E5%85%A8%E6%96%B0-rlhf-%E6%A1%86%E6%9E%B6-%E7%8E%B0%E5%B7%B2%E5%BC%80%E6%BA%90)

## Performance Tuning Guide

The performance is essential for on-policy RL algorithm. We have written a detailed [performance tuning guide](https://verl.readthedocs.io/en/latest/perf/perf_tuning.html) to help you optimize performance.

## Upgrade to vLLM >= v0.8.2

verl now supports vLLM>=0.8.2 when using FSDP as the training backend. Please refer to [this document](https://github.com/volcengine/verl/blob/main/docs/README_vllm0.8.md) for the installation guide and more information. Please avoid vllm 0.7.x, which contains bugs that may lead to OOMs and unexpected errors.

## Use Latest SGLang

SGLang is fully supported with verl, and SGLang RL Group is working extensively on building unique features, including multi-turn agentic RL, VLM RLHF, server-based RL, and partial rollout. Please refer to [this document](https://verl.readthedocs.io/en/latest/workers/sglang_worker.html) for the installation guide and more information.

## Upgrade to FSDP2

verl is fully embracing FSDP2! FSDP2 is recommended by torch distributed team, providing better throughput and memory usage, and is composible with other features (e.g. torch.compile). To enable FSDP2, simply use verl main and set the following options:
```
actor_rollout_ref.ref.strategy=fsdp2
actor_rollout_ref.actor.strategy=fsdp2
critic.strategy=fsdp2 
reward_model.strategy=fsdp2 
```
Furthermore, FSDP2 cpu offloading is compatible with gradient accumulation. You can turn it on to save memory with `actor_rollout_ref.actor.offload_policy=True`. For more details, see https://github.com/volcengine/verl/pull/1026

## AMD Support (ROCm Kernel)

verl now supports FSDP as the training engine (Megatron support coming soon) and both integrates with vLLM and SGLang as inference engines. Please refer to [this document](https://github.com/volcengine/verl/blob/main/docs/amd_tutorial/amd_build_dockerfile_page.rst) for the installation guide and more information, and [this document](https://github.com/volcengine/verl/blob/main/docs/amd_tutorial/amd_vllm_page.rst) for the vLLM performance tuning for ROCm.


## Citation and acknowledgement

If you find the project helpful, please cite:

- [HybridFlow: A Flexible and Efficient RLHF Framework](https://arxiv.org/abs/2409.19256v2)
- [A Framework for Training Large Language Models for Code Generation via Proximal Policy Optimization](https://i.cs.hku.hk/~cwu/papers/gmsheng-NL2Code24.pdf)

```bibtex
@article{sheng2024hybridflow,
  title   = {HybridFlow: A Flexible and Efficient RLHF Framework},
  author  = {Guangming Sheng and Chi Zhang and Zilingfeng Ye and Xibin Wu and Wang Zhang and Ru Zhang and Yanghua Peng and Haibin Lin and Chuan Wu},
  year    = {2024},
  journal = {arXiv preprint arXiv: 2409.19256}
}
```

verl is inspired by the design of Nemo-Aligner, Deepspeed-chat and OpenRLHF. The project is adopted and contributed by Bytedance, Anyscale, LMSys.org, [Alibaba Qwen team](https://github.com/QwenLM/), Shanghai AI Lab, Tsinghua University, UC Berkeley, UCLA, UIUC, University of Hong Kong, ke.com, [All Hands AI](https://www.all-hands.dev/), [ModelBest](http://modelbest.cn/), OpenPipe, JD AI Lab, Microsoft Research, [StepFun](https://www.stepfun.com/), Amazon, Linkedin, Meituan, [Camel-AI](https://www.camel-ai.org/), [OpenManus](https://github.com/OpenManus), Xiaomi, Prime Intellect, NVIDIA research, [Baichuan](https://www.baichuan-ai.com/home), [RedNote](https://www.xiaohongshu.com/), [SwissAI](https://www.swiss-ai.org/), [Moonshot AI (Kimi)](https://www.moonshot-ai.com/), Baidu, Snowflake, and many more.

## Awesome work using verl

- [TinyZero](https://github.com/Jiayi-Pan/TinyZero): a reproduction of **DeepSeek R1 Zero** recipe for reasoning tasks ![GitHub Repo stars](https://img.shields.io/github/stars/Jiayi-Pan/TinyZero)
- [SkyThought](https://github.com/NovaSky-AI/SkyThought): RL training for Sky-T1-7B by NovaSky AI team. ![GitHub Repo stars](https://img.shields.io/github/stars/NovaSky-AI/SkyThought)
- [simpleRL-reason](https://github.com/hkust-nlp/simpleRL-reason): SimpleRL-Zoo: Investigating and Taming Zero Reinforcement Learning for Open Base Models in the Wild ![GitHub Repo stars](https://img.shields.io/github/stars/hkust-nlp/simpleRL-reason)
- [Easy-R1](https://github.com/hiyouga/EasyR1): **Multi-modal** RL training framework ![GitHub Repo stars](https://img.shields.io/github/stars/hiyouga/EasyR1)
- [OpenManus-RL](https://github.com/OpenManus/OpenManus-RL): LLM Agents RL tunning framework for multiple agent environments. ![GitHub Repo stars](https://img.shields.io/github/stars/OpenManus/OpenManus-RL)
- [rllm](https://github.com/agentica-project/rllm): async RL training with [verl-pipeline](https://github.com/agentica-project/verl-pipeline) ![GitHub Repo stars](https://img.shields.io/github/stars/agentica-project/rllm)
- [PRIME](https://github.com/PRIME-RL/PRIME): Process reinforcement through implicit rewards ![GitHub Repo stars](https://img.shields.io/github/stars/PRIME-RL/PRIME)
- [RAGEN](https://github.com/ZihanWang314/ragen): a general-purpose reasoning **agent** training framework ![GitHub Repo stars](https://img.shields.io/github/stars/ZihanWang314/ragen)
- [Search-R1](https://github.com/PeterGriffinJin/Search-R1): RL with reasoning and **searching (tool-call)** interleaved LLMs ![GitHub Repo stars](https://img.shields.io/github/stars/PeterGriffinJin/Search-R1)
- [DeepRetrieval](https://github.com/pat-jj/DeepRetrieval): RL Training of **Search Agent** with **Search/Retrieval Outcome** ![GitHub Repo stars](https://img.shields.io/github/stars/pat-jj/DeepRetrieval)
- [ReSearch](https://github.com/Agent-RL/ReSearch): Learning to **Re**ason with **Search** for LLMs via Reinforcement Learning ![GitHub Repo stars](https://img.shields.io/github/stars/Agent-RL/ReSearch)
- [Code-R1](https://github.com/ganler/code-r1): Reproducing R1 for **Code** with Reliable Rewards ![GitHub Repo stars](https://img.shields.io/github/stars/ganler/code-r1)
- [Skywork-OR1](https://github.com/SkyworkAI/Skywork-OR1): Skywork open reaonser series ![GitHub Repo stars](https://img.shields.io/github/stars/SkyworkAI/Skywork-OR1)
- [ToRL](https://github.com/GAIR-NLP/ToRL): Scaling tool-integrated RL ![GitHub Repo stars](https://img.shields.io/github/stars/GAIR-NLP/ToRL)
- [verl-agent](https://github.com/langfengQ/verl-agent): A scalable training framework for **long-horizon LLM/VLM agents**, along with a new algorithm **GiGPO** ![GitHub Repo stars](https://img.shields.io/github/stars/langfengQ/verl-agent)
- [PF-PPO](https://arxiv.org/abs/2409.06957): Policy Filtration for PPO based on the reliability of reward signals for more efficient and robust RLHF.
- [GUI-R1](https://github.com/ritzz-ai/GUI-R1): **GUI-R1**: A Generalist R1-style Vision-Language Action Model For **GUI Agents** ![GitHub Repo stars](https://img.shields.io/github/stars/ritzz-ai/GUI-R1)
- [DeepResearcher](https://github.com/GAIR-NLP/DeepResearcher): Scaling deep research via reinforcement learning in real-world environments ![GitHub Repo stars](https://img.shields.io/github/stars/GAIR-NLP/DeepResearcher)
- [VAGEN](https://github.com/RAGEN-AI/VAGEN): Training VLM agents with multi-turn reinforcement learning ![GitHub Repo stars](https://img.shields.io/github/stars/RAGEN-AI/VAGEN)
- [ReTool](https://retool-rl.github.io/): ReTool: reinforcement learning for strategic tool use in LLMs. Code release is in progress...
- [RM-R1](https://arxiv.org/abs/2505.02387): RL training of reasoning reward models ![GitHub Repo stars](https://img.shields.io/github/stars/RM-R1-UIUC/RM-R1)
- [Absolute Zero Reasoner](https://arxiv.org/abs/2505.03335): A no human curated data self-play framework for reasoning![GitHub Repo stars](https://img.shields.io/github/stars/LeapLabTHU/Absolute-Zero-Reasoner)
- [LUFFY](https://arxiv.org/pdf/2504.14945): Learning to Reason under Off-Policy Guidance![GitHub Repo stars](https://img.shields.io/github/stars/ElliottYan/LUFFY)
- [verl-tool](https://github.com/TIGER-AI-Lab/verl-tool): An unified and easy-to-extend tool-agent training framework based on verl![GitHub Repo stars](https://img.shields.io/github/stars/TIGER-AI-Lab/verl-tool)
- [DeepMath](https://github.com/zwhe99/DeepMath): DeepMath-103K data and series models for math reasoning![GitHub Repo stars](https://img.shields.io/github/stars/zwhe99/DeepMath)

and many more awesome work listed in [recipe](recipe/README.md).
## Contribution Guide

Contributions from the community are welcome! Please check out our [project roadmap](https://github.com/volcengine/verl/issues/710) and [good first issues](https://github.com/volcengine/verl/issues?q=is%3Aissue%20state%3Aopen%20label%3A%22good%20first%20issue%22) to see where you can contribute.

### Code Linting and Formatting

We use pre-commit to help improve code quality. To initialize pre-commit, run:

```bash
pip install pre-commit
pre-commit install
```

To resolve CI errors locally, you can manually run pre-commit by:

```bash
pre-commit run
```

### Adding CI tests

If possible, please add CI test(s) for your new feature:

1. Find the most relevant workflow yml file, which usually corresponds to a `hydra` default config (e.g. `ppo_trainer`, `ppo_megatron_trainer`, `sft_trainer`, etc).
2. Add related path patterns to the `paths` section if not already included.
3. Minimize the workload of the test script(s) (see existing scripts for examples).

## About [ByteDance Seed Team](https://team.doubao.com/)

Founded in 2023, ByteDance Seed Team is dedicated to crafting the industry's most advanced AI foundation models. The team aspires to become a world-class research team and make significant contributions to the advancement of science and society. You can get to know Bytedance Seed better through the following channels👇
<div>
  <a href="https://team.doubao.com/">
    <img src="https://img.shields.io/badge/Website-%231e37ff?style=for-the-badge&logo=bytedance&logoColor=white"></a>
  <a href="https://github.com/user-attachments/assets/469535a8-42f2-4797-acdf-4f7a1d4a0c3e">
    <img src="https://img.shields.io/badge/WeChat-07C160?style=for-the-badge&logo=wechat&logoColor=white"></a>
 <a href="https://www.xiaohongshu.com/user/profile/668e7e15000000000303157d?xsec_token=ABl2-aqekpytY6A8TuxjrwnZskU-6BsMRE_ufQQaSAvjc%3D&xsec_source=pc_search">
    <img src="https://img.shields.io/badge/Xiaohongshu-%23FF2442?style=for-the-badge&logo=xiaohongshu&logoColor=white"></a>
  <a href="https://www.zhihu.com/org/dou-bao-da-mo-xing-tuan-dui/">
    <img src="https://img.shields.io/badge/zhihu-%230084FF?style=for-the-badge&logo=zhihu&logoColor=white"></a>

</div>
---

We are HIRING! Send us an [email](mailto:haibin.lin@bytedance.com) if you are interested in internship/FTE opportunities in RL for agents.
>>>>>>> 5aa1b046
<|MERGE_RESOLUTION|>--- conflicted
+++ resolved
@@ -1,8 +1,3 @@
-<<<<<<< HEAD
-# kai-verl
-
-面向LLM的强化学习框架
-=======
 <div align="center">
  👋 Hi, everyone! 
     verl is a RL training library initiated by <b>ByteDance Seed team</b> and maintained by the verl community.
@@ -267,5 +262,4 @@
 </div>
 ---
 
-We are HIRING! Send us an [email](mailto:haibin.lin@bytedance.com) if you are interested in internship/FTE opportunities in RL for agents.
->>>>>>> 5aa1b046
+We are HIRING! Send us an [email](mailto:haibin.lin@bytedance.com) if you are interested in internship/FTE opportunities in RL for agents.