# Copyright 2024 Bytedance Ltd. and/or its affiliates
#
# Licensed under the Apache License, Version 2.0 (the "License");
# you may not use this file except in compliance with the License.
# You may obtain a copy of the License at
#
#     http://www.apache.org/licenses/LICENSE-2.0
#
# Unless required by applicable law or agreed to in writing, software
# distributed under the License is distributed on an "AS IS" BASIS,
# WITHOUT WARRANTIES OR CONDITIONS OF ANY KIND, either express or implied.
# See the License for the specific language governing permissions and
# limitations under the License.
"""
FSDP PPO Trainer with Ray-based single controller.
This trainer supports model-agonistic model initialization with huggingface
"""

import uuid
from collections import defaultdict
from copy import deepcopy
from pprint import pprint

import numpy as np
import torch
from tqdm import tqdm

from verl import DataProto
from verl.protocol import pad_dataproto_to_divisor, unpad_dataproto

from verl.trainer.ppo.core_algos import agg_loss
from verl.trainer.ppo.metric_utils import (
    compute_data_metrics,
    compute_throughout_metrics,
    compute_timing_metrics,
    reduce_metrics,
)
from verl.trainer.ppo.ray_trainer import (
    AdvantageEstimator,
    RayPPOTrainer,
    apply_kl_penalty,
    compute_advantage,
    compute_response_mask,
)
from verl.utils.profiler import marked_timer


class RayDAPOTrainer(RayPPOTrainer):
    """
    Note that this trainer runs on the driver process on a single CPU/GPU node.
    """

    def fit(self):
        """
        The training loop of PPO.
        The driver process only need to call the compute functions of the worker group through RPC
        to construct the PPO dataflow.
        The light-weight advantage computation is done on the driver process.
        """
        from omegaconf import OmegaConf

        from verl.utils.tracking import Tracking

        logger = Tracking(
            project_name=self.config.trainer.project_name,
            experiment_name=self.config.trainer.experiment_name,
            default_backend=self.config.trainer.logger,
            config=OmegaConf.to_container(self.config, resolve=True),
        )

        self.global_steps = 0

        # load checkpoint before doing anything
        self._load_checkpoint()

        # perform validation before training
        # currently, we only support validation using the reward_function.
        if self.val_reward_fn is not None and self.config.trainer.get("val_before_train", True):
            val_metrics = self._validate()
            self._report_timing_stat()
            assert val_metrics, f"{val_metrics=}"
            pprint(f"Initial validation metrics: {val_metrics}")
            logger.log(data=val_metrics, step=self.global_steps)
            if self.config.trainer.get("val_only", False):
                return


        self._report_timing_stat()
        # add tqdm
        progress_bar = tqdm(total=self.total_training_steps, initial=self.global_steps, desc="Training Progress")

        # we start from step 1
        self.global_steps += 1
        last_val_metrics = None

        timing_raw = defaultdict(float)
        batch = None
        num_prompt_in_batch = 0
        num_gen_batches = 0
        for epoch in range(self.config.trainer.total_epochs):
            for batch_dict in self.train_dataloader:
                do_profile = self.global_steps in (self.config.trainer.profile_steps or [])
                if do_profile:
                    self.actor_rollout_wg.start_profile()
                    if self.use_reference_policy:
                        self.ref_policy_wg.start_profile()
                    if self.use_critic:
                        self.critic_wg.start_profile()
                    if self.use_rm:
                        self.rm_wg.start_profile()

                metrics = {}

                new_batch: DataProto = DataProto.from_single_dict(batch_dict)
                num_gen_batches += 1
                # pop those keys for generation
                if "multi_modal_data" in new_batch.non_tensor_batch.keys():
                    gen_batch = new_batch.pop(
                        batch_keys=["input_ids", "attention_mask", "position_ids"],
                        non_tensor_batch_keys=["raw_prompt_ids", "multi_modal_data"],
                    )
                else:
                    gen_batch = new_batch.pop(
                        batch_keys=["input_ids", "attention_mask", "position_ids"],
                        non_tensor_batch_keys=["raw_prompt_ids"],
                    )
                gen_batch = gen_batch.repeat(repeat_times=self.config.actor_rollout_ref.rollout.n, interleave=True)

                is_last_step = self.global_steps >= self.total_training_steps

                with marked_timer("step", timing_raw):
                    # generate a batch
                    with marked_timer("gen", timing_raw, "red"):
                        gen_batch_output = self.actor_rollout_wg.generate_sequences(gen_batch)
                        timing_raw.update(gen_batch_output.meta_info["timing"])
                        gen_batch_output.meta_info.pop("timing", None)

                    if self.config.algorithm.adv_estimator == AdvantageEstimator.REMAX:
                        with marked_timer("gen_max", timing_raw, "red"):
                            gen_baseline_batch = deepcopy(gen_batch)
                            gen_baseline_batch.meta_info["do_sample"] = False
                            gen_baseline_output = self.actor_rollout_wg.generate_sequences(gen_baseline_batch)

                            new_batch = new_batch.union(gen_baseline_output)
                            #reward_baseline_tensor = self.reward_fn(new_batch)
                            if not self.use_rm_worker:
                                reward_baseline_tensor = self.reward_fn(new_batch)
                            else:
                                new_batch_padded, pad_size = pad_dataproto_to_divisor(new_batch, self.rm_worker_wg.world_size)
                                reward_baseline_tensor = self.rm_worker_wg.compute_reward(new_batch_padded)
                                reward_baseline_tensor = unpad_dataproto(reward_baseline_tensor, pad_size)
                                reward_baseline_tensor = reward_baseline_tensor.batch['reward_tensor']
                                self._report_timing_stat()

                            reward_baseline_tensor = reward_baseline_tensor.sum(dim=-1)

                            new_batch.pop(batch_keys=list(gen_baseline_output.batch.keys()))

                            new_batch.batch["reward_baselines"] = reward_baseline_tensor

                            del gen_baseline_batch, gen_baseline_output

                    new_batch.non_tensor_batch["uid"] = np.array(
                        [str(uuid.uuid4()) for _ in range(len(new_batch.batch))], dtype=object
                    )
                    # repeat to align with repeated responses in rollout
                    new_batch = new_batch.repeat(repeat_times=self.config.actor_rollout_ref.rollout.n, interleave=True)
                    new_batch = new_batch.union(gen_batch_output)

                    with marked_timer("reward", timing_raw, "yellow"):
                        # compute scores. Support both model and function-based.
                        # We first compute the scores using reward model. Then, we call reward_fn to combine
                        # the results from reward model and rule-based results.
                        if self.use_rm:
                            # we first compute reward model score
                            reward_tensor = self.rm_wg.compute_rm_score(new_batch)
                            new_batch = new_batch.union(reward_tensor)

                        # we combine with rule-based rm
                        reward_extra_infos_dict: dict[str, list]
<<<<<<< HEAD
                        if not self.use_rm_worker:
                            try:
                                reward_result = self.reward_fn(new_batch, return_dict=True)
                                reward_tensor = reward_result["reward_tensor"]
                                reward_extra_infos_dict = reward_result["reward_extra_info"]
                            except Exception as e:
                                print(f"Error in reward_fn: {e}")
                                reward_tensor = self.reward_fn(new_batch)
                                reward_extra_infos_dict = {}
                        else:
                            new_batch_padded, pad_size = pad_dataproto_to_divisor(new_batch, self.rm_worker_wg.world_size)
                            self._report_timing_stat()
                            reward_proto = self.rm_worker_wg.compute_reward(new_batch_padded)
                            reward_proto = unpad_dataproto(reward_proto, pad_size)
                            reward_tensor = reward_proto.batch['reward_tensor']
                            reward_extra_infos_dict = reward_proto.non_tensor_batch
                            self._report_timing_stat()

=======
                        try:
                            reward_result = self.reward_fn(new_batch, return_dict=True)
                            reward_tensor = reward_result["reward_tensor"]
                            reward_extra_infos_dict = reward_result.get("reward_extra_info", {})
                        except Exception as e:
                            print(f"Error in reward_fn: {e}")
                            reward_tensor = self.reward_fn(new_batch)
                            reward_extra_infos_dict = {}
>>>>>>> 578501e2

                        new_batch.batch["token_level_scores"] = reward_tensor

                        if reward_extra_infos_dict:
                            new_batch.non_tensor_batch.update(
                                {k: np.array(v) for k, v in reward_extra_infos_dict.items()}
                            )

                        # compute rewards. apply_kl_penalty if available
                        if self.config.algorithm.use_kl_in_reward:
                            new_batch, kl_metrics = apply_kl_penalty(
                                new_batch, kl_ctrl=self.kl_ctrl_in_reward, kl_penalty=self.config.algorithm.kl_penalty
                            )
                            metrics.update(
                                kl_metrics
                            )  # TODO: This will be cleared if we use multiple genenration batches
                        else:
                            new_batch.batch["token_level_rewards"] = new_batch.batch["token_level_scores"]

                    if not self.config.algorithm.filter_groups.enable:
                        batch = new_batch
                    else:  # NOTE: When prompts after filtering is less than train batch size,
                        # we skip to the next generation batch
                        metric_name = self.config.algorithm.filter_groups.metric
                        if metric_name == "seq_final_reward":
                            # Turn to numpy for easier filtering
                            new_batch.non_tensor_batch["seq_final_reward"] = (
                                new_batch.batch["token_level_rewards"].sum(dim=-1).numpy()
                            )
                        elif metric_name == "seq_reward":
                            new_batch.non_tensor_batch["seq_reward"] = (
                                new_batch.batch["token_level_scores"].sum(dim=-1).numpy()
                            )

                        # Collect the sequence reward for each trajectory
                        prompt_uid2metric_vals = defaultdict(list)
                        for uid, metric_val in zip(
                            new_batch.non_tensor_batch["uid"], new_batch.non_tensor_batch[metric_name]
                        ):
                            prompt_uid2metric_vals[uid].append(metric_val)

                        prompt_uid2metric_std = {}
                        for prompt_uid, metric_vals in prompt_uid2metric_vals.items():
                            prompt_uid2metric_std[prompt_uid] = np.std(metric_vals)

                        kept_prompt_uids = [
                            uid
                            for uid, std in prompt_uid2metric_std.items()
                            if std > 0 or len(prompt_uid2metric_vals[uid]) == 1
                        ]
                        num_prompt_in_batch += len(kept_prompt_uids)

                        kept_traj_idxs = []
                        for idx, traj_from_prompt_uid in enumerate(new_batch.non_tensor_batch["uid"]):
                            if traj_from_prompt_uid in kept_prompt_uids:
                                kept_traj_idxs.append(idx)

                        new_batch = new_batch[kept_traj_idxs]
                        batch = new_batch if batch is None else DataProto.concat([batch, new_batch])

                        prompt_bsz = self.config.data.train_batch_size
                        if num_prompt_in_batch < prompt_bsz:
                            print(f"{num_prompt_in_batch=} < {prompt_bsz=}")
                            max_num_gen_batches = self.config.algorithm.filter_groups.max_num_gen_batches
                            if max_num_gen_batches <= 0 or num_gen_batches < max_num_gen_batches:
                                print(f"{num_gen_batches=}. Keep generating...")
                                progress_bar.update(1)
                                continue
                            else:
                                raise ValueError(
                                    f"{num_gen_batches=} >= {max_num_gen_batches=}."
                                    + " Generated too many. Please check if your data are too difficult."
                                    + " You could also try set max_num_gen_batches=0 to enable endless trials."
                                )
                        else:
                            # Align the batch
                            traj_bsz = self.config.data.train_batch_size * self.config.actor_rollout_ref.rollout.n
                            batch = batch[:traj_bsz]

                    # === Updating ===

                    batch.batch["response_mask"] = compute_response_mask(batch)

                    # Balance the number of valid tokens across DP ranks.
                    # NOTE: This usually changes the order of data in the `batch`,
                    # which won't affect the advantage calculation (since it's based on uid),
                    # but might affect the loss calculation (due to the change of mini-batching).
                    # TODO: Decouple the DP balancing and mini-batching.
                    if self.config.trainer.balance_batch:
                        self._balance_batch(batch, metrics=metrics)

                    # compute global_valid tokens
                    batch.meta_info["global_token_num"] = torch.sum(batch.batch["attention_mask"], dim=-1).tolist()

                    # recompute old_log_probs
                    with marked_timer("old_log_prob", timing_raw, "blue"):
                        old_log_prob = self.actor_rollout_wg.compute_log_prob(batch)
                        entropys = old_log_prob.batch["entropys"]
                        response_masks = batch.batch["response_mask"]
                        loss_agg_mode = self.config.actor_rollout_ref.actor.loss_agg_mode
                        entropy_agg = agg_loss(loss_mat=entropys, loss_mask=response_masks, loss_agg_mode=loss_agg_mode)
                        old_log_prob_metrics = {"actor/entropy": entropy_agg.detach().item()}
                        metrics.update(old_log_prob_metrics)
                        old_log_prob.batch.pop("entropys")
                        batch = batch.union(old_log_prob)

                    if self.use_reference_policy:
                        # compute reference log_prob
                        with marked_timer("ref", timing_raw, "olive"):
                            ref_log_prob = self.ref_policy_wg.compute_ref_log_prob(batch)
                            batch = batch.union(ref_log_prob)

                    # compute values
                    if self.use_critic:
                        with marked_timer("values", timing_raw, "cyan"):
                            values = self.critic_wg.compute_values(batch)
                            batch = batch.union(values)

                    with marked_timer("adv", timing_raw, "brown"):
                        # compute advantages, executed on the driver process
                        norm_adv_by_std_in_grpo = self.config.algorithm.get("norm_adv_by_std_in_grpo", True)
                        batch = compute_advantage(
                            batch,
                            adv_estimator=self.config.algorithm.adv_estimator,
                            gamma=self.config.algorithm.gamma,
                            lam=self.config.algorithm.lam,
                            num_repeat=self.config.actor_rollout_ref.rollout.n,
                            norm_adv_by_std_in_grpo=norm_adv_by_std_in_grpo,
                        )

                    # update critic
                    if self.use_critic:
                        with marked_timer("update_critic", timing_raw, "pink"):
                            critic_output = self.critic_wg.update_critic(batch)
                        critic_output_metrics = reduce_metrics(critic_output.meta_info["metrics"])
                        metrics.update(critic_output_metrics)

                    # implement critic warmup
                    if self.config.trainer.critic_warmup <= self.global_steps:
                        # update actor
                        with marked_timer("update_actor", timing_raw, "red"):
                            actor_output = self.actor_rollout_wg.update_actor(batch)
                        actor_output_metrics = reduce_metrics(actor_output.meta_info["metrics"])
                        metrics.update(actor_output_metrics)

                    # validate
<<<<<<< HEAD
                    if self.val_reward_fn is not None and self.config.trainer.test_freq > 0 and (is_last_step or self.global_steps % self.config.trainer.test_freq == 0):
                        with _timer("testing", timing_raw):
                            self._report_timing_stat()
=======
                    if (
                        self.val_reward_fn is not None
                        and self.config.trainer.test_freq > 0
                        and (is_last_step or self.global_steps % self.config.trainer.test_freq == 0)
                    ):
                        with marked_timer("testing", timing_raw, "green"):
>>>>>>> 578501e2
                            val_metrics: dict = self._validate()
                            if is_last_step:
                                last_val_metrics = val_metrics
                        metrics.update(val_metrics)

                    if self.config.trainer.save_freq > 0 and (
                        is_last_step or self.global_steps % self.config.trainer.save_freq == 0
                    ):
                        with marked_timer("save_checkpoint", timing_raw, "green"):
                            self._save_checkpoint()

                # collect metrics
                metrics.update(compute_data_metrics(batch=batch, use_critic=self.use_critic))
                metrics.update(compute_timing_metrics(batch=batch, timing_raw=timing_raw))
                # TODO: implement actual tflpo and theoretical tflpo
                n_gpus = self.resource_pool_manager.get_n_gpus()
                metrics.update(compute_throughout_metrics(batch=batch, timing_raw=timing_raw, n_gpus=n_gpus))
                timing_raw = defaultdict(float)  # clear timing

                metrics["train/num_gen_batches"] = num_gen_batches
                batch = None
                num_prompt_in_batch = 0
                num_gen_batches = 0

                # TODO: make a canonical logger that supports various backend
                logger.log(data=metrics, step=self.global_steps)
                self._report_timing_stat()

                if do_profile:
                    self.actor_rollout_wg.stop_profile()
                    if self.use_reference_policy:
                        self.ref_policy_wg.stop_profile()
                    if self.use_critic:
                        self.critic_wg.stop_profile()
                    if self.use_rm:
                        self.rm_wg.stop_profile()

                if is_last_step:
                    pprint(f"Final validation metrics: {last_val_metrics}")
                    progress_bar.close()
                    return

                progress_bar.update(1)
                self.global_steps += 1<|MERGE_RESOLUTION|>--- conflicted
+++ resolved
@@ -178,7 +178,6 @@
 
                         # we combine with rule-based rm
                         reward_extra_infos_dict: dict[str, list]
-<<<<<<< HEAD
                         if not self.use_rm_worker:
                             try:
                                 reward_result = self.reward_fn(new_batch, return_dict=True)
@@ -197,16 +196,6 @@
                             reward_extra_infos_dict = reward_proto.non_tensor_batch
                             self._report_timing_stat()
 
-=======
-                        try:
-                            reward_result = self.reward_fn(new_batch, return_dict=True)
-                            reward_tensor = reward_result["reward_tensor"]
-                            reward_extra_infos_dict = reward_result.get("reward_extra_info", {})
-                        except Exception as e:
-                            print(f"Error in reward_fn: {e}")
-                            reward_tensor = self.reward_fn(new_batch)
-                            reward_extra_infos_dict = {}
->>>>>>> 578501e2
 
                         new_batch.batch["token_level_scores"] = reward_tensor
 
@@ -353,18 +342,9 @@
                         metrics.update(actor_output_metrics)
 
                     # validate
-<<<<<<< HEAD
                     if self.val_reward_fn is not None and self.config.trainer.test_freq > 0 and (is_last_step or self.global_steps % self.config.trainer.test_freq == 0):
                         with _timer("testing", timing_raw):
                             self._report_timing_stat()
-=======
-                    if (
-                        self.val_reward_fn is not None
-                        and self.config.trainer.test_freq > 0
-                        and (is_last_step or self.global_steps % self.config.trainer.test_freq == 0)
-                    ):
-                        with marked_timer("testing", timing_raw, "green"):
->>>>>>> 578501e2
                             val_metrics: dict = self._validate()
                             if is_last_step:
                                 last_val_metrics = val_metrics
