--- conflicted
+++ resolved
@@ -86,15 +86,14 @@
             if self.config.trainer.get("val_only", False):
                 return
 
-<<<<<<< HEAD
-
+# Functionality from HEAD branch - report timing statistics
         self._report_timing_stat()
-=======
+        
+        # Functionality from main branch - skip rollout if configured
         if self.config.actor_rollout_ref.rollout.get("skip_rollout", False):
             rollout_skip = RolloutSkip(self.config, self.actor_rollout_wg)
             rollout_skip.wrap_generate_sequences()
 
->>>>>>> 22a15365
         # add tqdm
         progress_bar = tqdm(total=self.total_training_steps, initial=self.global_steps, desc="Training Progress")
 
